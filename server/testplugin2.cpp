/* Copyright (C)2009-2010, 2014, 2017 D. R. Commander
 *
 * This library is free software and may be redistributed and/or modified under
 * the terms of the wxWindows Library License, Version 3.1 or (at your option)
 * any later version.  The full license is in the LICENSE.txt file included
 * with this distribution.
 *
 * This library is distributed in the hope that it will be useful,
 * but WITHOUT ANY WARRANTY; without even the implied warranty of
 * MERCHANTABILITY or FITNESS FOR A PARTICULAR PURPOSE.  See the
 * wxWindows Library License for more details.
 */

#include <stdio.h>
#include <stdlib.h>
#include <X11/Xlib.h>
#include "rrtransport.h"
#include "X11Trans.h"

using namespace vglutil;
using namespace vglcommon;
using namespace vglserver;


static Error err;
char errStr[MAXSTR];

static FakerConfig *fconfig = NULL;
static Display *dpy = NULL;
static Window win = 0;

static const int pf2trans[PIXELFORMATS]=
{
	RRTRANS_RGB, RRTRANS_RGBA, RRTRANS_BGR, RRTRANS_BGRA, RRTRANS_ABGR,
	RRTRANS_ARGB, RRTRANS_RGB
};


FakerConfig *fconfig_instance(void) { return fconfig; }


/* This just wraps the X11Trans class in order to demonstrate how to
   build a custom transport plugin for VGL and also to serve as a sanity
   check for the plugin API */

extern "C" {

void *RRTransInit(Display *dpy_, Window win_, FakerConfig *fconfig_)
{
	void *handle = NULL;
	try
	{
		fconfig = fconfig_;
		dpy = dpy_;
		win = win_;
		_newcheck(handle = (void *)(new X11Trans()));
	}
	catch(Error &e)
	{
		err = e;  return NULL;
	}
	return handle;
}


int RRTransConnect(void *handle, char *receiver_name, int port)
{
	return 0;
}


RRFrame *RRTransGetFrame(void *handle, int width, int height, int format,
	int stereo)
{
	try
	{
		X11Trans *trans = (X11Trans *)handle;
		if(!trans) _throw("Invalid handle");
		RRFrame *frame;
		_newcheck(frame = new RRFrame);
		memset(frame, 0, sizeof(RRFrame));
<<<<<<< HEAD
		FBXFrame *f=trans->getFrame(dpy, win, width, height);
		f->flags|=FRAME_BOTTOMUP;
		frame->opaque=(void *)f;
		frame->w=f->hdr.framew;
		frame->h=f->hdr.frameh;
		frame->pitch=f->pitch;
		frame->bits=f->bits;
		frame->format=pf2trans[f->pf.id];
=======
		FBXFrame *f = trans->getFrame(dpy, win, width, height);
		f->flags |= FRAME_BOTTOMUP;
		frame->opaque = (void *)f;
		frame->w = f->hdr.framew;
		frame->h = f->hdr.frameh;
		frame->pitch = f->pitch;
		frame->bits = f->bits;
		for(int i = 0; i < RRTRANS_FORMATOPT; i++)
		{
			if(rrtrans_bgr[i] == (f->flags & FRAME_BGR ? 1 : 0)
				&& rrtrans_afirst[i] == (f->flags & FRAME_ALPHAFIRST ? 1 : 0)
				&& rrtrans_ps[i] == f->pixelSize)
			{
				frame->format = i;  break;
			}
		}
>>>>>>> 4a7cbfac
		return frame;
	}
	catch(Error &e)
	{
		err = e;  return NULL;
	}
}


int RRTransReady(void *handle)
{
	int ret = -1;
	try
	{
		X11Trans *trans = (X11Trans *)handle;
		if(!trans) _throw("Invalid handle");
		ret = (int)trans->isReady();
	}
	catch(Error &e)
	{
		err = e;  return -1;
	}
	return ret;
}


int RRTransSynchronize(void *handle)
{
	int ret = 0;
	try
	{
		X11Trans *trans = (X11Trans *)handle;
		if(!trans) _throw("Invalid handle");
		trans->synchronize();
	}
	catch(Error &e)
	{
		err = e;  return -1;
	}
	return ret;
}


int RRTransSendFrame(void *handle, RRFrame *frame, int sync)
{
	int ret = 0;
	try
	{
		X11Trans *trans = (X11Trans *)handle;
		if(!trans) _throw("Invalid handle");
		FBXFrame *f;
		if(!frame || (f = (FBXFrame *)frame->opaque) == NULL)
			_throw("Invalid frame handle");
		trans->sendFrame(f, (bool)sync);
		delete frame;
	}
	catch(Error &e)
	{
		err = e;  return -1;
	}
	return ret;
}


int RRTransDestroy(void *handle)
{
	int ret = 0;
	try
	{
		X11Trans *trans = (X11Trans *)handle;
		if(!trans) _throw("Invalid handle");
		delete trans;
	}
	catch(Error &e)
	{
		err = e;  return -1;
	}
	return ret;
}


const char *RRTransGetError(void)
{
	snprintf(errStr, MAXSTR - 1, "Error in %s -- %s",
		err.getMethod(), err.getMessage());
	return errStr;
}


}  // extern "C"<|MERGE_RESOLUTION|>--- conflicted
+++ resolved
@@ -29,7 +29,7 @@
 static Display *dpy = NULL;
 static Window win = 0;
 
-static const int pf2trans[PIXELFORMATS]=
+static const int pf2trans[PIXELFORMATS] =
 {
 	RRTRANS_RGB, RRTRANS_RGBA, RRTRANS_BGR, RRTRANS_BGRA, RRTRANS_ABGR,
 	RRTRANS_ARGB, RRTRANS_RGB
@@ -79,16 +79,6 @@
 		RRFrame *frame;
 		_newcheck(frame = new RRFrame);
 		memset(frame, 0, sizeof(RRFrame));
-<<<<<<< HEAD
-		FBXFrame *f=trans->getFrame(dpy, win, width, height);
-		f->flags|=FRAME_BOTTOMUP;
-		frame->opaque=(void *)f;
-		frame->w=f->hdr.framew;
-		frame->h=f->hdr.frameh;
-		frame->pitch=f->pitch;
-		frame->bits=f->bits;
-		frame->format=pf2trans[f->pf.id];
-=======
 		FBXFrame *f = trans->getFrame(dpy, win, width, height);
 		f->flags |= FRAME_BOTTOMUP;
 		frame->opaque = (void *)f;
@@ -96,16 +86,7 @@
 		frame->h = f->hdr.frameh;
 		frame->pitch = f->pitch;
 		frame->bits = f->bits;
-		for(int i = 0; i < RRTRANS_FORMATOPT; i++)
-		{
-			if(rrtrans_bgr[i] == (f->flags & FRAME_BGR ? 1 : 0)
-				&& rrtrans_afirst[i] == (f->flags & FRAME_ALPHAFIRST ? 1 : 0)
-				&& rrtrans_ps[i] == f->pixelSize)
-			{
-				frame->format = i;  break;
-			}
-		}
->>>>>>> 4a7cbfac
+		frame->format = pf2trans[f->pf.id];
 		return frame;
 	}
 	catch(Error &e)
