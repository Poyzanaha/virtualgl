--- conflicted
+++ resolved
@@ -30,42 +30,22 @@
 	fprintf(stderr, "-client <machine:x.x> = X Display where the video should be sent (VGL client\n");
 	fprintf(stderr, "                        must be running on that machine) or 0 for local test\n");
 	fprintf(stderr, "                        only (default: %s)\n",
-		strlen(fconfig.client)>0? fconfig.client:"read from DISPLAY environment");
+		strlen(fconfig.client) > 0 ?
+		fconfig.client : "read from DISPLAY environment");
 	fprintf(stderr, "-samp <s> = JPEG chrominance subsampling factor: 0 (gray), 1, 2, or 4\n");
 	fprintf(stderr, "            (default: %d)\n", fconfig.subsamp);
 	fprintf(stderr, "-qual <q> = JPEG quality, 1 <= <q> <= 100 (default: %d)\n",
 		fconfig.qual);
 	fprintf(stderr, "-tilesize <n> = width/height of each inter-frame difference tile\n");
-	fprintf(stderr, "                (default: %d x %d pixels)\n", fconfig.tilesize,
-		fconfig.tilesize);
+	fprintf(stderr, "                (default: %d x %d pixels)\n",
+		fconfig.tilesize, fconfig.tilesize);
 	fprintf(stderr, "-rgb = Use RGB (uncompressed) encoding (default is JPEG)\n");
 	#ifdef USESSL
-	fprintf(stderr, "-ssl = use SSL tunnel (default: %s)\n", fconfig.ssl? "On":"Off");
+	fprintf(stderr, "-ssl = use SSL tunnel (default: %s)\n",
+		fconfig.ssl ? "On" : "Off");
 	#endif
-<<<<<<< HEAD
 	fprintf(stderr, "-np <n> = number of processors to use for compression (default: %d)\n\n",
 		fconfig.np);
-=======
-	printf("\n\n");
-	printf("-client = X Display where the video should be sent (VGL client must be running\n");
-	printf("          on that machine) or 0 for local test only\n");
-	printf("          [default = %s]\n", strlen(fconfig.client) > 0 ?
-		fconfig.client : "read from DISPLAY environment");
-	printf("-samp = JPEG chrominance subsampling factor: 0 (gray), 1, 2, or 4\n");
-	printf("        [default = %d]\n", fconfig.subsamp);
-	printf("-qual = JPEG quality, 1-100 inclusive [default = %d]\n",
-		fconfig.qual);
-	printf("-tilesize = width/height of each inter-frame difference tile\n");
-	printf("            [default = %d x %d pixels]\n", fconfig.tilesize,
-		fconfig.tilesize);
-	printf("-rgb = Use RGB (uncompressed) encoding (default is JPEG)\n");
-	#ifdef USESSL
-	printf("-ssl = use SSL tunnel [default = %s]\n", fconfig.ssl ? "On" : "Off");
-	#endif
-	printf("-np <n> = number of processors to use for compression [default = %d]\n",
-		fconfig.np);
-	printf("\n");
->>>>>>> 4a7cbfac
 	exit(1);
 }
 
@@ -84,65 +64,35 @@
 		bool localtest = false;
 		if(argc < 2) usage(argv);
 
-<<<<<<< HEAD
-		if(argc>2) for(i=2; i<argc; i++)
-=======
-		for(i = 0; i < argc; i++)
->>>>>>> 4a7cbfac
+		if(argc > 2) for(i = 2; i < argc; i++)
 		{
 			if(!stricmp(argv[i], "-h") || !stricmp(argv[i], "-?")) usage(argv);
 			#ifdef USESSL
-<<<<<<< HEAD
-			else if(!stricmp(argv[i], "-ssl")) fconfig.ssl=1;
+			else if(!stricmp(argv[i], "-ssl")) fconfig.ssl = 1;
 			#endif
-			else if(!stricmp(argv[i], "-client") && i<argc-1)
-			{
-				strncpy(fconfig.client, argv[++i], MAXSTR-1);
-=======
-			if(!stricmp(argv[i], "-ssl")) fconfig.ssl = 1;
-			#endif
-			if(!strnicmp(argv[i], "-cl", 3) && i < argc - 1)
-			{
-				strncpy(fconfig.client, argv[i + 1], MAXSTR - 1);  i++;
->>>>>>> 4a7cbfac
+			else if(!stricmp(argv[i], "-client") && i < argc - 1)
+			{
+				strncpy(fconfig.client, argv[++i], MAXSTR - 1);
 				if(!stricmp(fconfig.client, "0"))
 				{
 					localtest = true;  fconfig.client[0] = 0;
 				}
 			}
-<<<<<<< HEAD
-			else if(!stricmp(argv[i], "-samp") && i<argc-1)
-			{
-				fconfig.subsamp=atoi(argv[++i]);
-			}
-			else if(!stricmp(argv[i], "-qual") && i<argc-1)
-			{
-				fconfig.qual=atoi(argv[++i]);
-			}
-			else if(!stricmp(argv[i], "-tilesize") && i<argc-1)
-			{
-				fconfig.tilesize=atoi(argv[++i]);
-			}
-			else if(!stricmp(argv[i], "-np") && i<argc-1)
-			{
-				fconfig.np=atoi(argv[++i]);
-=======
-			if(!strnicmp(argv[i], "-sa", 3) && i < argc - 1)
-			{
-				fconfig.subsamp = atoi(argv[i + 1]);  i++;
-			}
-			if(!strnicmp(argv[i], "-q", 2) && i < argc - 1)
-			{
-				fconfig.qual = atoi(argv[i + 1]);  i++;
-			}
-			if(!stricmp(argv[i], "-tilesize") && i < argc - 1)
-			{
-				fconfig.tilesize = atoi(argv[i + 1]);  i++;
-			}
-			if(!stricmp(argv[i], "-np") && i < argc - 1)
-			{
-				fconfig.np = atoi(argv[i + 1]);  i++;
->>>>>>> 4a7cbfac
+			else if(!stricmp(argv[i], "-samp") && i < argc - 1)
+			{
+				fconfig.subsamp = atoi(argv[++i]);
+			}
+			else if(!stricmp(argv[i], "-qual") && i < argc - 1)
+			{
+				fconfig.qual = atoi(argv[++i]);
+			}
+			else if(!stricmp(argv[i], "-tilesize") && i < argc - 1)
+			{
+				fconfig.tilesize = atoi(argv[++i]);
+			}
+			else if(!stricmp(argv[i], "-np") && i < argc - 1)
+			{
+				fconfig.np = atoi(argv[++i]);
 			}
 			else if(!stricmp(argv[i], "-rgb"))
 				fconfig_setcompress(fconfig, RRCOMP_RGB);
@@ -152,25 +102,14 @@
 
 		int w, h, d = 3;
 
-<<<<<<< HEAD
-		if(bmp_load(argv[1], &buf, &w, 1, &h, bgr? PF_BGR:PF_RGB,
-			BMPORN_TOPDOWN)==-1)
-			_throw(bmp_geterr());
-		if(bmp_load(argv[1], &buf2, &w, 1, &h, bgr? PF_BGR:PF_RGB,
-			BMPORN_TOPDOWN)==-1)
-			_throw(bmp_geterr());
-		if(bmp_load(argv[1], &buf3, &w, 1, &h, bgr? PF_BGR:PF_RGB,
-			BMPORN_TOPDOWN)==-1)
-=======
-		if(bmp_load(argv[1], &buf, &w, 1, &h, bgr ? BMPPF_BGR : BMPPF_RGB,
+		if(bmp_load(argv[1], &buf, &w, 1, &h, bgr ? PF_BGR : PF_RGB,
 			BMPORN_TOPDOWN) == -1)
 			_throw(bmp_geterr());
-		if(bmp_load(argv[1], &buf2, &w, 1, &h, bgr ? BMPPF_BGR : BMPPF_RGB,
+		if(bmp_load(argv[1], &buf2, &w, 1, &h, bgr ? PF_BGR : PF_RGB,
 			BMPORN_TOPDOWN) == -1)
 			_throw(bmp_geterr());
-		if(bmp_load(argv[1], &buf3, &w, 1, &h, bgr ? BMPPF_BGR : BMPPF_RGB,
+		if(bmp_load(argv[1], &buf3, &w, 1, &h, bgr ? PF_BGR : PF_RGB,
 			BMPORN_TOPDOWN) == -1)
->>>>>>> 4a7cbfac
 			_throw(bmp_geterr());
 		printf("Source image: %d x %d x %d-bit\n", w, h, d * 8);
 
@@ -207,21 +146,12 @@
 		do
 		{
 			vglconn.synchronize();
-<<<<<<< HEAD
-			_errifnot(f=vglconn.getFrame(w, h, bgr? PF_BGR:PF_RGB, 0, false));
-			if(fill) memcpy(f->bits, buf, w*h*d);
-			else memcpy(f->bits, buf2, w*h*d);
-			f->hdr.qual=fconfig.qual;  f->hdr.subsamp=fconfig.subsamp;
-			f->hdr.winid=win;  f->hdr.compress=fconfig.compress;
-			fill=1-fill;
-=======
-			_errifnot(f = vglconn.getFrame(w, h, d, bgr ? FRAME_BGR : 0, false));
+			_errifnot(f = vglconn.getFrame(w, h, bgr ? PF_BGR : PF_RGB, 0, false));
 			if(fill) memcpy(f->bits, buf, w * h * d);
 			else memcpy(f->bits, buf2, w * h * d);
 			f->hdr.qual = fconfig.qual;  f->hdr.subsamp = fconfig.subsamp;
 			f->hdr.winid = win;  f->hdr.compress = fconfig.compress;
 			fill = 1 - fill;
->>>>>>> 4a7cbfac
 			vglconn.sendFrame(f);
 			frames++;
 		} while((elapsed = timer.elapsed()) < 2.);
@@ -234,21 +164,12 @@
 		fill = 0, frames = 0;  int clientframes = 0;  timer.start();
 		do
 		{
-<<<<<<< HEAD
-			_errifnot(f=vglconn.getFrame(w, h, bgr? PF_BGR:PF_RGB, 0, false));
-			if(fill) memcpy(f->bits, buf, w*h*d);
-			else memcpy(f->bits, buf2, w*h*d);
-			f->hdr.qual=fconfig.qual;  f->hdr.subsamp=fconfig.subsamp;
-			f->hdr.winid=win;  f->hdr.compress=fconfig.compress;
-			fill=1-fill;
-=======
-			_errifnot(f = vglconn.getFrame(w, h, d, bgr ? FRAME_BGR : 0, false));
+			_errifnot(f = vglconn.getFrame(w, h, bgr ? PF_BGR : PF_RGB, 0, false));
 			if(fill) memcpy(f->bits, buf, w * h * d);
 			else memcpy(f->bits, buf2, w * h * d);
 			f->hdr.qual = fconfig.qual;  f->hdr.subsamp = fconfig.subsamp;
 			f->hdr.winid = win;  f->hdr.compress = fconfig.compress;
 			fill = 1 - fill;
->>>>>>> 4a7cbfac
 			vglconn.sendFrame(f);
 			clientframes++;  frames++;
 		} while((elapsed = timer.elapsed()) < 2.);
@@ -264,21 +185,12 @@
 		do
 		{
 			vglconn.synchronize();
-<<<<<<< HEAD
-			_errifnot(f=vglconn.getFrame(w, h, bgr? PF_BGR:PF_RGB, 0, false));
-			if(fill) memcpy(f->bits, buf, w*h*d);
-			else memcpy(f->bits, buf3, w*h*d);
-			f->hdr.qual=fconfig.qual;  f->hdr.subsamp=fconfig.subsamp;
-			f->hdr.winid=win;  f->hdr.compress=fconfig.compress;
-			fill=1-fill;
-=======
-			_errifnot(f = vglconn.getFrame(w, h, d, bgr ? FRAME_BGR : 0, false));
+			_errifnot(f = vglconn.getFrame(w, h, bgr ? PF_BGR : PF_RGB, 0, false));
 			if(fill) memcpy(f->bits, buf, w * h * d);
 			else memcpy(f->bits, buf3, w * h * d);
 			f->hdr.qual = fconfig.qual;  f->hdr.subsamp = fconfig.subsamp;
 			f->hdr.winid = win;  f->hdr.compress = fconfig.compress;
 			fill = 1 - fill;
->>>>>>> 4a7cbfac
 			vglconn.sendFrame(f);
 			frames++;
 		} while((elapsed = timer.elapsed()) < 2.);
@@ -292,17 +204,10 @@
 		do
 		{
 			vglconn.synchronize();
-<<<<<<< HEAD
-			_errifnot(f=vglconn.getFrame(w, h, bgr? PF_BGR:PF_RGB, 0, false));
-			memcpy(f->bits, buf, w*h*d);
-			f->hdr.qual=fconfig.qual;  f->hdr.subsamp=fconfig.subsamp;
-			f->hdr.winid=win;  f->hdr.compress=fconfig.compress;
-=======
-			_errifnot(f = vglconn.getFrame(w, h, d, bgr ? FRAME_BGR : 0, false));
+			_errifnot(f = vglconn.getFrame(w, h, bgr ? PF_BGR : PF_RGB, 0, false));
 			memcpy(f->bits, buf, w * h * d);
 			f->hdr.qual = fconfig.qual;  f->hdr.subsamp = fconfig.subsamp;
 			f->hdr.winid = win;  f->hdr.compress = fconfig.compress;
->>>>>>> 4a7cbfac
 			vglconn.sendFrame(f);
 			frames++;
 		} while((elapsed = timer.elapsed()) < 2.);
