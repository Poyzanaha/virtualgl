// Copyright (C)2004 Landmark Graphics Corporation
// Copyright (C)2005, 2006 Sun Microsystems, Inc.
// Copyright (C)2010-2015, 2017-2019 D. R. Commander
//
// This library is free software and may be redistributed and/or modified under
// the terms of the wxWindows Library License, Version 3.1 or (at your option)
// any later version.  The full license is in the LICENSE.txt file included
// with this distribution.
//
// This library is distributed in the hope that it will be useful,
// but WITHOUT ANY WARRANTY; without even the implied warranty of
// MERCHANTABILITY or FITNESS FOR A PARTICULAR PURPOSE.  See the
// wxWindows Library License for more details.

#include <stdio.h>
#include <stdlib.h>
#define GLX_GLXEXT_PROTOTYPES
#define GL_GLEXT_PROTOTYPES
#include "glx.h"
#include <GL/glu.h>
#include <X11/Xlib.h>
#include <X11/keysym.h>
#include <dlfcn.h>
#include <unistd.h>
#include "Error.h"
#include "Thread.h"
#include "glext-vgl.h"

using namespace vglutil;

#ifndef GLX_RGBA_BIT
#define GLX_RGBA_BIT  0x00000001
#endif
#ifndef GLX_RGBA_TYPE
#define GLX_RGBA_TYPE  0x8014
#endif
#ifndef GLX_LARGEST_PBUFFER
#define GLX_LARGEST_PBUFFER  0x801C
#endif
#ifndef GLX_PBUFFER_WIDTH
#define GLX_PBUFFER_WIDTH  0x8041
#endif
#ifndef GLX_PBUFFER_HEIGHT
#define GLX_PBUFFER_HEIGHT  0x8040
#endif
#ifndef GLX_WIDTH
#define GLX_WIDTH  0x801D
#endif
#ifndef GLX_HEIGHT
#define GLX_HEIGHT  0x801E
#endif


#define CLEAR_BUFFER(buffer, r, g, b, a) \
{ \
	if(buffer > 0) glDrawBuffer(buffer); \
	glClearColor(r, g, b, a); \
	glClear(GL_COLOR_BUFFER_BIT); \
}


#if 0
void clickToContinue(Display *dpy)
{
	XEvent e;
	printf("Click mouse in window to continue ...\n");
	while(1)
	{
		if(XNextEvent(dpy, &e)) break;
		if(e.type == ButtonPress) break;
	}
}
#endif

// Same as THROW but without the line number
#define THROWNL(m)  throw(Error(__FUNCTION__, m, 0))

#define PRERROR1(m, a1) \
{ \
	char tempErrStr[256]; \
	snprintf(tempErrStr, 255, m, a1); \
	throw(Error(__FUNCTION__, tempErrStr, 0)); \
}

#define PRERROR2(m, a1, a2) \
{ \
	char tempErrStr[256]; \
	snprintf(tempErrStr, 255, m, a1, a2); \
	throw(Error(__FUNCTION__, tempErrStr, 0)); \
}

#define PRERROR3(m, a1, a2, a3) \
{ \
	char tempErrStr[256]; \
	snprintf(tempErrStr, 255, m, a1, a2, a3); \
	throw(Error(__FUNCTION__, tempErrStr, 0)); \
}

#define PRERROR5(m, a1, a2, a3, a4, a5) \
{ \
	char tempErrStr[256]; \
	snprintf(tempErrStr, 255, m, a1, a2, a3, a4, a5); \
	throw(Error(__FUNCTION__, tempErrStr, 0)); \
}


unsigned int checkBufferColor(void)
{
	int i, viewport[4], ps = 3;  unsigned int ret = 0;
	unsigned char *buf = NULL;

	try
	{
		viewport[0] = viewport[1] = viewport[2] = viewport[3] = 0;
		glGetIntegerv(GL_VIEWPORT, viewport);
		if(viewport[2] < 1 || viewport[3] < 1)
			THROW("Invalid viewport dimensions");

		if((buf = (unsigned char *)malloc(viewport[2] * viewport[3] * ps)) == NULL)
			THROW("Could not allocate buffer");
		memset(buf, 128, viewport[2] * viewport[3] * ps);

		glPixelStorei(GL_PACK_ALIGNMENT, 1);
		glReadPixels(0, 0, viewport[2], viewport[3], GL_RGB, GL_UNSIGNED_BYTE,
			buf);
		for(i = 3; i < viewport[2] * viewport[3] * ps; i += ps)
		{
			if(buf[i] != buf[0] || buf[i + 1] != buf[1] || buf[i + 2] != buf[2])
				THROW("Bogus data read back");
		}
		ret = buf[0] | (buf[1] << 8) | (buf[2] << 16);
		free(buf);
		return ret;
	}
	catch(...)
	{
		if(buf) free(buf);
		throw;
	}
}


void checkWindowColor(Display *dpy, Window win, unsigned int color,
	bool right = false)
{
	int fakerColor;
	typedef unsigned int (*_vgl_getAutotestColorType)(Display *, Window, int);
	_vgl_getAutotestColorType _vgl_getAutotestColor;

	_vgl_getAutotestColor =
		(_vgl_getAutotestColorType)dlsym(RTLD_DEFAULT, "_vgl_getAutotestColor");
	if(!_vgl_getAutotestColor)
		THROWNL("Can't communicate w/ faker");
	fakerColor = _vgl_getAutotestColor(dpy, win, right);
	if(fakerColor < 0 || fakerColor > 0xffffff)
		THROWNL("Bogus data read back");
	if((unsigned int)fakerColor != color)
	{
		if(right)
			PRERROR2("R.buf is 0x%.6x, should be 0x%.6x", fakerColor, color)
		else
			PRERROR2("Color is 0x%.6x, should be 0x%.6x", fakerColor, color)
	}
}


void checkFrame(Display *dpy, Window win, int desiredReadbacks, int &lastFrame)
{
	int frame;
	typedef unsigned int (*_vgl_getAutotestFrameType)(Display *, Window);
	_vgl_getAutotestFrameType _vgl_getAutotestFrame;

	_vgl_getAutotestFrame =
		(_vgl_getAutotestFrameType)dlsym(RTLD_DEFAULT, "_vgl_getAutotestFrame");
	if(!_vgl_getAutotestFrame)
		THROWNL("Can't communicate w/ faker");
	frame = _vgl_getAutotestFrame(dpy, win);
	if(frame < 1)
		THROWNL("Can't communicate w/ faker");
	if(frame - lastFrame != desiredReadbacks && desiredReadbacks >= 0)
		PRERROR3("Expected %d readback%s, not %d", desiredReadbacks,
			desiredReadbacks == 1 ? "" : "s", frame - lastFrame);
	lastFrame = frame;
}


void checkCurrent(Display *dpy, GLXDrawable draw, GLXDrawable read,
	GLXContext ctx)
{
	if(glXGetCurrentDisplay() != dpy)
		THROW("glXGetCurrentDisplay() returned incorrect value");
	if(glXGetCurrentDrawable() != draw)
		THROW("glXGetCurrentDrawable() returned incorrect value");
	if(glXGetCurrentReadDrawable() != read)
		THROW("glXGetCurrentReadDrawable() returned incorrect value");
	if(glXGetCurrentContext() != ctx)
		THROW("glXGetCurrentContext() returned incorrect value");
}


void checkReadbackState(int oldReadBuf, Display *dpy, GLXDrawable draw,
	GLXDrawable read, GLXContext ctx)
{
	if(glXGetCurrentDisplay() != dpy)
		THROWNL("Current display changed");
	if(glXGetCurrentDrawable() != draw || glXGetCurrentReadDrawable() != read)
		THROWNL("Current drawable changed");
	if(glXGetCurrentContext() != ctx)
		THROWNL("Context changed");
	int readBuf = -1;
	glGetIntegerv(GL_READ_BUFFER, &readBuf);
	if(readBuf != oldReadBuf)
		THROWNL("Read buffer changed");
}


// Check whether double buffering works properly
bool doubleBufferTest(void)
{
	unsigned int bgColor = 0, fgColor = 0;
	int oldReadBuf = GL_BACK, oldDrawBuf = GL_BACK;

	glGetIntegerv(GL_READ_BUFFER, &oldReadBuf);
	glGetIntegerv(GL_DRAW_BUFFER, &oldDrawBuf);
	CLEAR_BUFFER(GL_FRONT_AND_BACK, 0., 0., 0., 0.);
	CLEAR_BUFFER(GL_BACK, 1., 1., 1., 0.);
	CLEAR_BUFFER(GL_FRONT, 1., 0., 1., 0.);
	glReadBuffer(GL_BACK);
	bgColor = checkBufferColor();
	glReadBuffer(GL_FRONT);
	fgColor = checkBufferColor();
	glReadBuffer(oldReadBuf);
	glDrawBuffer(oldDrawBuf);
	if(bgColor == 0xffffff && fgColor == 0xff00ff) return true;
	return false;
}


// Check whether stereo works properly
bool stereoTest(void)
{
	unsigned int rightColor = 0, leftColor = 0;
	int oldReadBuf = GL_BACK, oldDrawBuf = GL_BACK;

	glGetIntegerv(GL_READ_BUFFER, &oldReadBuf);
	glGetIntegerv(GL_DRAW_BUFFER, &oldDrawBuf);
	CLEAR_BUFFER(GL_FRONT_AND_BACK, 0., 0., 0., 0.);
	CLEAR_BUFFER(GL_RIGHT, 1., 1., 1., 0.);
	CLEAR_BUFFER(GL_LEFT, 1., 0., 1., 0.);
	glReadBuffer(GL_RIGHT);
	rightColor = checkBufferColor();
	glReadBuffer(GL_LEFT);
	leftColor = checkBufferColor();
	glReadBuffer(oldReadBuf);
	glDrawBuffer(oldDrawBuf);
	if(rightColor == 0xffffff && leftColor == 0xff00ff) return true;
	return false;
}


typedef struct
{
	GLfloat r, g, b;
	unsigned int bits;
} Color;

#define NC  6
static Color colors[NC] =
{
	{ 1., 0., 0., 0x0000ff },
	{ 0., 1., 0., 0x00ff00 },
	{ 0., 0., 1., 0xff0000 },
	{ 0., 1., 1., 0xffff00 },
	{ 1., 0., 1., 0xff00ff },
	{ 1., 1., 0., 0x00ffff }
};

class TestColor
{
	public:

		TestColor(int index_) : index(index_ % NC)
		{
		}

		GLfloat &r(int offset = 0) { return colors[(index + offset + NC) % NC].r; }
		GLfloat &g(int offset = 0) { return colors[(index + offset + NC) % NC].g; }
		GLfloat &b(int offset = 0) { return colors[(index + offset + NC) % NC].b; }
		void next(void) { index = (index + 1) % NC; }

		unsigned int &bits(int offset = 0)
		{
			return colors[(index + offset + NC) % NC].bits;
		}

		void clear(int buffer)
		{
			CLEAR_BUFFER(buffer, r(), g(), b(), 0.)
			next();
		}

	private:

		int index;
};


// This tests the faker's readback heuristics
int readbackTest(bool stereo)
{
	TestColor clr(0), sclr(3);
	Display *dpy = NULL;  Window win0 = 0, win1 = 0;
	int dpyw, dpyh, lastFrame0 = 0, lastFrame1 = 0, retval = 1;
	int glxattrib[] = { GLX_DOUBLEBUFFER, GLX_RGBA, GLX_RED_SIZE, 8,
		GLX_GREEN_SIZE, 8, GLX_BLUE_SIZE, 8, None, None };
	int glxattrib13[] = { GLX_DOUBLEBUFFER, 1, GLX_RENDER_TYPE, GLX_RGBA_BIT,
		GLX_DRAWABLE_TYPE, GLX_WINDOW_BIT, GLX_RED_SIZE, 8, GLX_GREEN_SIZE, 8,
		GLX_BLUE_SIZE, 8, None, None, None };
	XVisualInfo *vis0 = NULL, *vis1 = NULL;
	GLXFBConfig config = 0, *configs = NULL;
	int n = 0;
	GLXContext ctx0 = 0, ctx1 = 0;
	XSetWindowAttributes swa;

	if(stereo)
	{
		glxattrib[8] = glxattrib13[12] = GLX_STEREO;
		glxattrib13[13] = 1;
	}

	printf("Readback heuristics test ");
	if(stereo) printf("(Stereo RGB)\n\n");
	else printf("(Mono RGB)\n\n");

	try
	{
		if(!(dpy = XOpenDisplay(0))) THROW("Could not open display");
		dpyw = DisplayWidth(dpy, DefaultScreen(dpy));
		dpyh = DisplayHeight(dpy, DefaultScreen(dpy));

		if((vis0 = glXChooseVisual(dpy, DefaultScreen(dpy), glxattrib)) == NULL)
			THROW("Could not find a suitable visual");
		if((configs = glXChooseFBConfig(dpy, DefaultScreen(dpy), glxattrib13, &n))
			== NULL || n == 0)
			THROW("Could not find a suitable FB config");
		config = configs[0];
		XFree(configs);  configs = NULL;

		Window root = RootWindow(dpy, DefaultScreen(dpy));
		swa.colormap = XCreateColormap(dpy, root, vis0->visual, AllocNone);
		swa.border_pixel = 0;
		swa.event_mask = 0;
		if((win0 = XCreateWindow(dpy, root, 0, 0, dpyw / 2, dpyh / 2, 0,
			vis0->depth, InputOutput, vis0->visual,
			CWBorderPixel | CWColormap | CWEventMask, &swa)) == 0)
			THROW("Could not create window");
		if(!(vis1 = glXGetVisualFromFBConfig(dpy, config)))
			THROW("glXGetVisualFromFBConfig()");
		swa.colormap = XCreateColormap(dpy, root, vis1->visual, AllocNone);
		if((win1 = XCreateWindow(dpy, root, dpyw / 2, 0, dpyw / 2, dpyh / 2, 0,
			vis1->depth, InputOutput, vis1->visual,
			CWBorderPixel | CWColormap | CWEventMask, &swa)) == 0)
			THROW("Could not create window");
		XFree(vis1);  vis1 = NULL;

		if((ctx0 = glXCreateContext(dpy, vis0, 0, True)) == NULL)
			THROW("Could not establish GLX context");
		XFree(vis0);  vis0 = NULL;
		if((ctx1 = glXCreateNewContext(dpy, config, GLX_RGBA_TYPE, NULL, True))
			== NULL)
			THROW("Could not establish GLX context");

		if(!glXMakeCurrent(dpy, win1, ctx0))
			THROW("Could not make context current");
		checkCurrent(dpy, win1, win1, ctx0);
		if(stereo && !stereoTest())
		{
			THROW("Stereo is not available or is not properly implemented");
		}
		if(!doubleBufferTest())
			THROW("Double buffering appears to be broken");
		glReadBuffer(GL_BACK);

		if(!glXMakeContextCurrent(dpy, win1, win0, ctx1))
			THROW("Could not make context current");
		checkCurrent(dpy, win1, win0, ctx1);

		XMapWindow(dpy, win0);
		XMapWindow(dpy, win1);

		// Faker should readback back buffer on a call to glXSwapBuffers()
		try
		{
			printf("glXSwapBuffers() [b]:          ");
			clr.clear(GL_BACK);  if(stereo) sclr.clear(GL_BACK_RIGHT);
			clr.clear(GL_FRONT);  if(stereo) sclr.clear(GL_FRONT_RIGHT);
			glReadBuffer(GL_FRONT);
			// Intentionally leave a pending GL error (VirtualGL should clear the
			// error state prior to readback)
			char pixel[4];
			glReadPixels(0, 0, 1, 1, 0, GL_BYTE, pixel);
			glXSwapBuffers(dpy, win1);
			checkReadbackState(GL_FRONT, dpy, win1, win0, ctx1);
			checkFrame(dpy, win1, 1, lastFrame1);
			checkWindowColor(dpy, win1, clr.bits(-2));
			if(stereo)
				checkWindowColor(dpy, win1, sclr.bits(-2), true);
			// Make sure that glXSwapBuffers() actually swapped
			glDrawBuffer(GL_FRONT);
			glFinish();
			checkReadbackState(GL_FRONT, dpy, win1, win0, ctx1);
			checkFrame(dpy, win1, 1, lastFrame1);
			checkWindowColor(dpy, win1, clr.bits(-2));
			if(stereo)
				checkWindowColor(dpy, win1, sclr.bits(-2), true);
			// Swapping buffers while the render mode != GL_RENDER will cause
			// VirtualGL < 2.5.2 to throw a GLXBadContextState error
			GLfloat fbBuffer[2];
			glFeedbackBuffer(1, GL_2D, fbBuffer);
			glRenderMode(GL_FEEDBACK);
			glXSwapBuffers(dpy, win1);
			glRenderMode(GL_RENDER);
			checkReadbackState(GL_FRONT, dpy, win1, win0, ctx1);
			checkFrame(dpy, win1, 0, lastFrame1);
			printf("SUCCESS\n");
		}
		catch(std::exception &e)
		{
			printf("Failed! (%s)\n", e.what());  retval = 0;
		}
		fflush(stdout);

		// Faker should readback front buffer on glFlush(), glFinish(), and
		// glXWaitGL()
		try
		{
			printf("glFlush() [f]:                 ");
			clr.clear(GL_FRONT);  if(stereo) sclr.clear(GL_FRONT_RIGHT);
			clr.clear(GL_BACK);  if(stereo) sclr.clear(GL_BACK_RIGHT);
			glReadBuffer(GL_BACK);
			glFlush();  glFlush();
			checkFrame(dpy, win1, 1, lastFrame1);
			glDrawBuffer(GL_FRONT);
			GLuint selectBuffer[2];
			glSelectBuffer(1, selectBuffer);
			glRenderMode(GL_SELECT);  glFlush();
			GLfloat fbBuffer[2];
			glFeedbackBuffer(1, GL_2D, fbBuffer);
			glRenderMode(GL_FEEDBACK);  glFlush();
			glRenderMode(GL_RENDER);  glFlush();
			checkReadbackState(GL_BACK, dpy, win1, win0, ctx1);
			checkFrame(dpy, win1, 1, lastFrame1);
			checkWindowColor(dpy, win1, clr.bits(-2));
			if(stereo)
				checkWindowColor(dpy, win1, sclr.bits(-2), true);
			printf("SUCCESS\n");
		}
		catch(std::exception &e)
		{
			printf("Failed! (%s)\n", e.what());  retval = 0;
		}
		fflush(stdout);

		try
		{
			printf("glFinish() [f]:                ");
			clr.clear(GL_FRONT);  if(stereo) sclr.clear(GL_FRONT_RIGHT);
			clr.clear(GL_BACK);  if(stereo) sclr.clear(GL_BACK_RIGHT);
			glReadBuffer(GL_BACK);
			glFinish();  glFinish();
			checkFrame(dpy, win1, 1, lastFrame1);
			glDrawBuffer(GL_FRONT);  glFinish();
			checkReadbackState(GL_BACK, dpy, win1, win0, ctx1);
			checkFrame(dpy, win1, 1, lastFrame1);
			checkWindowColor(dpy, win1, clr.bits(-2));
			if(stereo)
				checkWindowColor(dpy, win1, sclr.bits(-2), true);
			printf("SUCCESS\n");
		}
		catch(std::exception &e)
		{
			printf("Failed! (%s)\n", e.what());  retval = 0;
		}
		fflush(stdout);

		try
		{
			printf("glXWaitGL() [f]:               ");
			clr.clear(GL_FRONT);  if(stereo) sclr.clear(GL_FRONT_RIGHT);
			clr.clear(GL_BACK);  if(stereo) sclr.clear(GL_BACK_RIGHT);
			glReadBuffer(GL_BACK);
			glXWaitGL();  glXWaitGL();
			checkFrame(dpy, win1, 1, lastFrame1);
			glDrawBuffer(GL_FRONT);  glXWaitGL();
			checkReadbackState(GL_BACK, dpy, win1, win0, ctx1);
			checkFrame(dpy, win1, 1, lastFrame1);
			checkWindowColor(dpy, win1, clr.bits(-2));
			if(stereo)
				checkWindowColor(dpy, win1, sclr.bits(-2), true);
			printf("SUCCESS\n");
		}
		catch(std::exception &e)
		{
			printf("Failed! (%s)\n", e.what());  retval = 0;
		}
		fflush(stdout);

		try
		{
			printf("glPopAttrib() [f]:             ");
			glDrawBuffer(GL_BACK);  glFinish();
			checkFrame(dpy, win1, 1, lastFrame1);
			glPushAttrib(GL_COLOR_BUFFER_BIT);
			clr.clear(GL_FRONT);  if(stereo) sclr.clear(GL_FRONT_RIGHT);
			glPopAttrib();  // Back buffer should now be current again & dirty flag
			                // should be set
			clr.clear(GL_BACK);  if(stereo) sclr.clear(GL_BACK_RIGHT);
			glReadBuffer(GL_BACK);
			glFinish();  glFinish();
			checkReadbackState(GL_BACK, dpy, win1, win0, ctx1);
			checkFrame(dpy, win1, 1, lastFrame1);
			checkWindowColor(dpy, win1, clr.bits(-2));
			if(stereo)
				checkWindowColor(dpy, win1, sclr.bits(-2), true);
			printf("SUCCESS\n");
		}
		catch(std::exception &e)
		{
			printf("Failed! (%s)\n", e.what());  retval = 0;
		}
		fflush(stdout);

		try
		{
			printf("glXMakeCurrent() [f]:          ");
			clr.clear(GL_FRONT);  if(stereo) sclr.clear(GL_FRONT_RIGHT);
			clr.clear(GL_BACK);  if(stereo) sclr.clear(GL_BACK_RIGHT);
			glXMakeCurrent(dpy, win1, ctx0);  // readback should occur
			glXMakeCurrent(dpy, win0, ctx0);  // No readback should occur
			glDrawBuffer(GL_FRONT);
			glXMakeCurrent(dpy, win0, ctx0);  // No readback should occur
			checkReadbackState(GL_BACK, dpy, win0, win0, ctx0);
			checkFrame(dpy, win1, 1, lastFrame1);
			checkWindowColor(dpy, win1, clr.bits(-2));
			if(stereo)
				checkWindowColor(dpy, win1, sclr.bits(-2), true);
			// Now try swapping one window when another is current (this will fail
			// with VGL 2.3.3 and earlier)
			glXSwapBuffers(dpy, win1);
			checkFrame(dpy, win1, 1, lastFrame1);
			if(!stereo)  // Also due to the nVidia bug
				checkWindowColor(dpy, win1, clr.bits(-1));
			printf("SUCCESS\n");
		}
		catch(std::exception &e)
		{
			printf("Failed! (%s)\n", e.what());  retval = 0;
		}
		fflush(stdout);

		try
		{
			printf("glXMakeContextCurrent() [f]:   ");
			clr.clear(GL_FRONT);  if(stereo) sclr.clear(GL_FRONT_RIGHT);
			clr.clear(GL_BACK);  if(stereo) sclr.clear(GL_BACK_RIGHT);
			glXMakeContextCurrent(dpy, win0, win0, ctx1);  // No readback should occur
			glXMakeContextCurrent(dpy, win1, win0, ctx1);  // readback should occur
			glDrawBuffer(GL_FRONT);
			glXMakeContextCurrent(dpy, win1, win0, ctx1);  // No readback should occur
			checkReadbackState(GL_BACK, dpy, win1, win0, ctx1);
			checkFrame(dpy, win0, 1, lastFrame0);
			checkWindowColor(dpy, win0, clr.bits(-2));
			if(stereo)
				checkWindowColor(dpy, win0, sclr.bits(-2), true);
			printf("SUCCESS\n");
		}
		catch(std::exception &e)
		{
			printf("Failed! (%s)\n", e.what());  retval = 0;
		}
		fflush(stdout);

		// Test for proper handling of GL_FRONT_AND_BACK
		try
		{
			printf("glXSwapBuffers() [f&b]:        ");
			clr.clear(GL_FRONT_AND_BACK);  if(stereo) sclr.clear(GL_RIGHT);
			glReadBuffer(GL_FRONT);
			glXSwapBuffers(dpy, win1);
			checkReadbackState(GL_FRONT, dpy, win1, win0, ctx1);
			checkFrame(dpy, win1, 1, lastFrame1);
			checkWindowColor(dpy, win1, clr.bits(-1));
			if(stereo) checkWindowColor(dpy, win1, sclr.bits(-1), true);
			printf("SUCCESS\n");
		}
		catch(std::exception &e)
		{
			printf("Failed! (%s)\n", e.what());  retval = 0;
		}
		fflush(stdout);

		try
		{
			printf("glFlush() [f&b]:               ");
			clr.clear(GL_FRONT_AND_BACK);  if(stereo) sclr.clear(GL_RIGHT);
			glReadBuffer(GL_BACK);
			glFlush();  glFlush();
			checkReadbackState(GL_BACK, dpy, win1, win0, ctx1);
			checkFrame(dpy, win1, 2, lastFrame1);
			checkWindowColor(dpy, win1, clr.bits(-1));
			if(stereo) checkWindowColor(dpy, win1, sclr.bits(-1), true);
			printf("SUCCESS\n");
		}
		catch(std::exception &e)
		{
			printf("Failed! (%s)\n", e.what());  retval = 0;
		}
		fflush(stdout);

		try
		{
			printf("glFinish() [f&b]:              ");
			clr.clear(GL_FRONT_AND_BACK);  if(stereo) sclr.clear(GL_RIGHT);
			glReadBuffer(GL_BACK);
			glFinish();  glFinish();
			checkReadbackState(GL_BACK, dpy, win1, win0, ctx1);
			checkFrame(dpy, win1, 2, lastFrame1);
			checkWindowColor(dpy, win1, clr.bits(-1));
			if(stereo) checkWindowColor(dpy, win1, sclr.bits(-1), true);
			printf("SUCCESS\n");
		}
		catch(std::exception &e)
		{
			printf("Failed! (%s)\n", e.what());  retval = 0;
		}
		fflush(stdout);

		try
		{
			printf("glXWaitGL() [f&b]:             ");
			clr.clear(GL_FRONT_AND_BACK);  if(stereo) sclr.clear(GL_RIGHT);
			glReadBuffer(GL_BACK);
			glXWaitGL();  glXWaitGL();
			checkReadbackState(GL_BACK, dpy, win1, win0, ctx1);
			checkFrame(dpy, win1, 2, lastFrame1);
			checkWindowColor(dpy, win1, clr.bits(-1));
			if(stereo) checkWindowColor(dpy, win1, sclr.bits(-1), true);
			printf("SUCCESS\n");
		}
		catch(std::exception &e)
		{
			printf("Failed! (%s)\n", e.what());  retval = 0;
		}
		fflush(stdout);

		try
		{
			printf("glXMakeCurrent() [f&b]:        ");
			clr.clear(GL_FRONT_AND_BACK);  if(stereo) sclr.clear(GL_RIGHT);
			glXMakeCurrent(dpy, win0, ctx0);  // readback should occur
			glDrawBuffer(GL_FRONT);
			glXMakeCurrent(dpy, win0, ctx0);  // No readback should occur
			checkReadbackState(GL_BACK, dpy, win0, win0, ctx0);
			checkFrame(dpy, win1, 1, lastFrame1);
			checkWindowColor(dpy, win1, clr.bits(-1));
			if(stereo) checkWindowColor(dpy, win1, sclr.bits(-1), true);
			printf("SUCCESS\n");
		}
		catch(std::exception &e)
		{
			printf("Failed! (%s)\n", e.what());  retval = 0;
		}
		fflush(stdout);

		try
		{
			printf("glXMakeContextCurrent() [f&b]: ");
			clr.clear(GL_FRONT_AND_BACK);  if(stereo) sclr.clear(GL_RIGHT);
			glXMakeContextCurrent(dpy, win0, win0, ctx1);  // No readback should occur
			glXMakeContextCurrent(dpy, win1, win0, ctx1);  // readback should occur
			glDrawBuffer(GL_FRONT);
			glXMakeContextCurrent(dpy, win1, win0, ctx1);  // No readback should occur
			checkReadbackState(GL_BACK, dpy, win1, win0, ctx1);
			checkFrame(dpy, win0, 1, lastFrame0);
			checkWindowColor(dpy, win0, clr.bits(-1));
			if(stereo) checkWindowColor(dpy, win0, sclr.bits(-1), true);
			printf("SUCCESS\n");
		}
		catch(std::exception &e)
		{
			printf("Failed! (%s)\n", e.what());  retval = 0;
		}
		fflush(stdout);
	}
	catch(std::exception &e)
	{
		printf("Failed! (%s)\n", e.what());  retval = 0;
	}
	if(ctx0 && dpy)
	{
		glXMakeCurrent(dpy, 0, 0);  glXDestroyContext(dpy, ctx0);  ctx0 = 0;
	}
	if(ctx1 && dpy)
	{
		glXMakeCurrent(dpy, 0, 0);  glXDestroyContext(dpy, ctx1);  ctx1 = 0;
	}
	if(win0) { XDestroyWindow(dpy, win0);  win0 = 0; }
	if(win1) { XDestroyWindow(dpy, win1);  win1 = 0; }
	if(vis0) { XFree(vis0);  vis0 = NULL; }
	if(vis1) { XFree(vis1);  vis1 = NULL; }
	if(configs) { XFree(configs);  configs = NULL; }
	if(dpy) { XCloseDisplay(dpy);  dpy = NULL; }
	return retval;
}


// This tests the faker's ability to handle the 2000 Flushes issue
int flushTest(void)
{
	TestColor clr(0);
	Display *dpy = NULL;  Window win = 0;
	int dpyw, dpyh, lastFrame = 0, retval = 1;
	int glxattrib[] = { GLX_DOUBLEBUFFER, GLX_RGBA, GLX_RED_SIZE, 8,
		GLX_GREEN_SIZE, 8, GLX_BLUE_SIZE, 8, None };
	XVisualInfo *vis = NULL;
	GLXContext ctx = 0;
	XSetWindowAttributes swa;

	putenv((char *)"VGL_SPOIL=1");
	printf("10000 flushes test:\n");

	try
	{
		if(!(dpy = XOpenDisplay(0))) THROW("Could not open display");
		dpyw = DisplayWidth(dpy, DefaultScreen(dpy));
		dpyh = DisplayHeight(dpy, DefaultScreen(dpy));

		if((vis = glXChooseVisual(dpy, DefaultScreen(dpy), glxattrib)) == NULL)
			THROW("Could not find a suitable visual");

		Window root = RootWindow(dpy, DefaultScreen(dpy));
		swa.colormap = XCreateColormap(dpy, root, vis->visual, AllocNone);
		swa.border_pixel = 0;
		swa.event_mask = 0;
		if((win = XCreateWindow(dpy, root, 0, 0, dpyw / 2, dpyh / 2, 0, vis->depth,
			InputOutput, vis->visual, CWBorderPixel | CWColormap | CWEventMask,
			&swa)) == 0)
			THROW("Could not create window");

		if((ctx = glXCreateContext(dpy, vis, 0, True)) == NULL)
			THROW("Could not establish GLX context");
		XFree(vis);  vis = NULL;
		if(!glXMakeCurrent(dpy, win, ctx))
			THROW("Could not make context current");
		checkCurrent(dpy, win, win, ctx);
		if(!doubleBufferTest())
			THROW("This test requires double buffering, which appears to be broken.");
		glReadBuffer(GL_FRONT);
		XMapWindow(dpy, win);

		clr.clear(GL_BACK);
		clr.clear(GL_FRONT);
		for(int i = 0; i < 10000; i++)
		{
			printf("%.4d\b\b\b\b", i);  glFlush();
		}
		checkFrame(dpy, win, -1, lastFrame);
		printf("Read back %d of 10000 frames\n", lastFrame);
		checkReadbackState(GL_FRONT, dpy, win, win, ctx);
		checkWindowColor(dpy, win, clr.bits(-1), 0);
		printf("SUCCESS\n");
	}
	catch(std::exception &e)
	{
		printf("Failed! (%s)\n", e.what());  retval = 0;
	}
	fflush(stdout);
	putenv((char *)"VGL_SPOIL=0");

	if(ctx && dpy)
	{
		glXMakeCurrent(dpy, 0, 0);  glXDestroyContext(dpy, ctx);  ctx = 0;
	}
	if(win) { XDestroyWindow(dpy, win);  win = 0; }
	if(vis) { XFree(vis);  vis = NULL; }
	if(dpy) { XCloseDisplay(dpy);  dpy = NULL; }
	return retval;
}


int cfgid(Display *dpy, GLXFBConfig config);


#define GET_CFG_ATTRIB(config, attrib, ctemp) \
{ \
	ctemp = -10; \
	glXGetFBConfigAttrib(dpy, config, attrib, &ctemp); \
	if(ctemp == -10) THROWNL(#attrib " cfg attrib not supported"); \
}

#define GET_VIS_ATTRIB(vis, attrib, vtemp) \
{ \
	vtemp = -20; \
	glXGetConfig(dpy, vis, attrib, &vtemp); \
	if(vtemp == -20) THROWNL(#attrib " vis attrib not supported"); \
}

#define COMPARE_ATTRIB(config, vis, attrib, ctemp) \
{ \
	GET_CFG_ATTRIB(config, attrib, ctemp); \
	GET_VIS_ATTRIB(vis, attrib, vtemp); \
	if(ctemp != vtemp) \
		PRERROR5("%s=%d in C%.2x & %d in V%.2x", #attrib, ctemp, \
			cfgid(dpy, config), vtemp, vis ? (unsigned int)vis->visualid : 0); \
}


void configVsVisual(Display *dpy, GLXFBConfig config, XVisualInfo *vis)
{
	int ctemp, vtemp, r, g, b, bs;
	if(!dpy) THROWNL("Invalid display handle");
	if(!config) THROWNL("Invalid FB config");
	if(!vis) THROWNL("Invalid visual pointer");
	GET_CFG_ATTRIB(config, GLX_VISUAL_ID, ctemp);
	if(ctemp != (int)vis->visualid)
		THROWNL("Visual ID mismatch");
	GET_CFG_ATTRIB(config, GLX_RENDER_TYPE, ctemp);
	GET_VIS_ATTRIB(vis, GLX_RGBA, vtemp);
	if((ctemp & GLX_RGBA_BIT) != 0 && vtemp != 1)
		THROWNL("GLX_RGBA mismatch w/ X visual");
	COMPARE_ATTRIB(config, vis, GLX_BUFFER_SIZE, bs);
	COMPARE_ATTRIB(config, vis, GLX_LEVEL, ctemp);
	COMPARE_ATTRIB(config, vis, GLX_DOUBLEBUFFER, ctemp);
	COMPARE_ATTRIB(config, vis, GLX_STEREO, ctemp);
	COMPARE_ATTRIB(config, vis, GLX_AUX_BUFFERS, ctemp);
	COMPARE_ATTRIB(config, vis, GLX_RED_SIZE, r);
	COMPARE_ATTRIB(config, vis, GLX_GREEN_SIZE, g);
	COMPARE_ATTRIB(config, vis, GLX_BLUE_SIZE, b);
	COMPARE_ATTRIB(config, vis, GLX_ALPHA_SIZE, ctemp);
	COMPARE_ATTRIB(config, vis, GLX_DEPTH_SIZE, ctemp);
	COMPARE_ATTRIB(config, vis, GLX_STENCIL_SIZE, ctemp);
	COMPARE_ATTRIB(config, vis, GLX_ACCUM_RED_SIZE, ctemp);
	COMPARE_ATTRIB(config, vis, GLX_ACCUM_GREEN_SIZE, ctemp);
	COMPARE_ATTRIB(config, vis, GLX_ACCUM_BLUE_SIZE, ctemp);
	COMPARE_ATTRIB(config, vis, GLX_ACCUM_ALPHA_SIZE, ctemp);
	#ifdef GLX_SAMPLE_BUFFERS_ARB
	COMPARE_ATTRIB(config, vis, GLX_SAMPLE_BUFFERS_ARB, ctemp);
	#endif
	#ifdef GLX_SAMPLES_ARB
	COMPARE_ATTRIB(config, vis, GLX_SAMPLES_ARB, ctemp);
	#endif
	#ifdef GLX_X_VISUAL_TYPE_EXT
	COMPARE_ATTRIB(config, vis, GLX_X_VISUAL_TYPE_EXT, ctemp);
	#endif
	#ifdef GLX_TRANSPARENT_TYPE_EXT
	COMPARE_ATTRIB(config, vis, GLX_TRANSPARENT_TYPE_EXT, ctemp);
	#endif
	#ifdef GLX_TRANSPARENT_INDEX_VALUE_EXT
	COMPARE_ATTRIB(config, vis, GLX_TRANSPARENT_INDEX_VALUE_EXT, ctemp);
	#endif
	#ifdef GLX_TRANSPARENT_RED_VALUE_EXT
	COMPARE_ATTRIB(config, vis, GLX_TRANSPARENT_RED_VALUE_EXT, ctemp);
	#endif
	#ifdef GLX_TRANSPARENT_GREEN_VALUE_EXT
	COMPARE_ATTRIB(config, vis, GLX_TRANSPARENT_GREEN_VALUE_EXT, ctemp);
	#endif
	#ifdef GLX_TRANSPARENT_BLUE_VALUE_EXT
	COMPARE_ATTRIB(config, vis, GLX_TRANSPARENT_BLUE_VALUE_EXT, ctemp);
	#endif
	#ifdef GLX_TRANSPARENT_ALPHA_VALUE_EXT
	COMPARE_ATTRIB(config, vis, GLX_TRANSPARENT_ALPHA_VALUE_EXT, ctemp);
	#endif
	#ifdef GLX_VIDEO_RESIZE_SUN
	COMPARE_ATTRIB(config, vis, GLX_VIDEO_RESIZE_SUN, ctemp);
	#endif
	#ifdef GLX_VIDEO_REFRESH_TIME_SUN
	COMPARE_ATTRIB(config, vis, GLX_VIDEO_REFRESH_TIME_SUN, ctemp);
	#endif
	#ifdef GLX_GAMMA_VALUE_SUN
	COMPARE_ATTRIB(config, vis, GLX_GAMMA_VALUE_SUN, ctemp);
	#endif
}


int cfgid(Display *dpy, GLXFBConfig config)
{
	int temp = 0;
	if(!config) THROWNL("config==NULL in cfgid()");
	if(!dpy) THROWNL("display==NULL in cfgid()");
	GET_CFG_ATTRIB(config, GLX_FBCONFIG_ID, temp);
	return temp;
}


void queryContextTest(Display *dpy, XVisualInfo *vis, GLXFBConfig config)
{
	GLXContext ctx = 0;  int fbcid, temp;
	try
	{
		int visual_caveat;
		GET_CFG_ATTRIB(config, GLX_CONFIG_CAVEAT, visual_caveat);
		if(visual_caveat == GLX_NON_CONFORMANT_CONFIG) return;
		fbcid = cfgid(dpy, config);

		if(!(ctx = glXCreateNewContext(dpy, config, GLX_RGBA_TYPE, NULL, True)))
			THROWNL("glXCreateNewContext");
		temp = -20;
		glXQueryContext(dpy, ctx, GLX_FBCONFIG_ID, &temp);
		if(temp != fbcid) THROWNL("glXQueryContext FB cfg ID");
		glXDestroyContext(dpy, ctx);  ctx = 0;

		if(!(ctx = glXCreateContext(dpy, vis, NULL, True)))
			THROWNL("glXCreateNewContext");
		temp = -20;
		glXQueryContext(dpy, ctx, GLX_FBCONFIG_ID, &temp);
		if(temp != fbcid) THROWNL("glXQueryContext FB cfg ID");
		temp = -20;
		glXQueryContext(dpy, ctx, GLX_RENDER_TYPE, &temp);
		if(temp != GLX_RGBA_TYPE) THROWNL("glXQueryContext render type");
		glXDestroyContext(dpy, ctx);  ctx = 0;
	}
	catch(...)
	{
		if(ctx) { glXDestroyContext(dpy, ctx);  ctx = 0; }
		throw;
	}
}


GLXFBConfig getFBConfigFromVisual(Display *dpy, XVisualInfo *vis)
{
	GLXContext ctx = 0;  int temp, fbcid = 0, n = 0;
	GLXFBConfig *configs = NULL, config = 0;
	try
	{
		if(!(ctx = glXCreateContext(dpy, vis, NULL, True)))
			THROWNL("glXCreateNewContext");
		glXQueryContext(dpy, ctx, GLX_FBCONFIG_ID, &fbcid);
		glXDestroyContext(dpy, ctx);  ctx = 0;
		if(!(configs = glXGetFBConfigs(dpy, DefaultScreen(dpy), &n)) || n == 0)
			THROWNL("Cannot map visual to FB config");
		for(int i = 0; i < n; i++)
		{
			temp = cfgid(dpy, configs[i]);
			if(temp == fbcid) { config = configs[i];  break; }
		}
		XFree(configs);  configs = NULL;
		if(!config) THROWNL("Cannot map visual to FB config");
		return config;
	}
	catch(...)
	{
		if(ctx) { glXDestroyContext(dpy, ctx);  ctx = 0; }
		if(configs) { XFree(configs);  configs = NULL; }
		throw;
	}
}


// This tests the faker's client/server visual matching heuristics
int visTest(void)
{
	Display *dpy = NULL;
	XVisualInfo **visuals = NULL, *vis0 = NULL, vtemp;
	GLXFBConfig config = 0, *configs = NULL;  int n = 0, i, retval = 1;

	printf("Visual matching heuristics test\n\n");

	try
	{
		if(!(dpy = XOpenDisplay(0))) THROW("Could not open display");

		// This will fail with VGL 2.2.x and earlier
		if(!(configs = glXChooseFBConfig(dpy, DefaultScreen(dpy), NULL, &n))
			|| n == 0)
			THROW("No FB configs found");
		XFree(configs);  configs = NULL;

		try
		{
			printf("RGBA:   ");

			// Iterate through RGBA attributes
			int rgbattrib[] = { GLX_RED_SIZE, 8, GLX_GREEN_SIZE, 8, GLX_BLUE_SIZE, 8,
				GLX_ALPHA_SIZE, 0, GLX_DEPTH_SIZE, 0, GLX_AUX_BUFFERS, 0,
				GLX_STENCIL_SIZE, 0, GLX_ACCUM_RED_SIZE, 0, GLX_ACCUM_GREEN_SIZE, 0,
				GLX_ACCUM_BLUE_SIZE, 0, GLX_ACCUM_ALPHA_SIZE, 0, GLX_SAMPLE_BUFFERS, 0,
				GLX_SAMPLES, 1, GLX_RGBA, None, None, None };
			int rgbattrib13[] = { GLX_DOUBLEBUFFER, 1, GLX_STEREO, 1,
				GLX_RED_SIZE, 8, GLX_GREEN_SIZE, 8, GLX_BLUE_SIZE, 8,
				GLX_ALPHA_SIZE, 0, GLX_DEPTH_SIZE, 0, GLX_AUX_BUFFERS, 0,
				GLX_STENCIL_SIZE, 0, GLX_ACCUM_RED_SIZE, 0, GLX_ACCUM_GREEN_SIZE, 0,
				GLX_ACCUM_BLUE_SIZE, 0, GLX_ACCUM_ALPHA_SIZE, 0, GLX_SAMPLE_BUFFERS, 0,
				GLX_SAMPLES, 1, None };

			for(int db = 0; db <= 1; db++)
			{
				rgbattrib13[1] = db;
				rgbattrib[27] = db ? GLX_DOUBLEBUFFER : 0;
				for(int stereo = 0; stereo <= 1; stereo++)
				{
					rgbattrib13[3] = stereo;
					rgbattrib[db ? 28 : 27] = stereo ? GLX_STEREO : 0;
					for(int alpha = 0; alpha <= 1; alpha++)
					{
						rgbattrib13[11] = rgbattrib[7] = alpha;
						for(int depth = 0; depth <= 1; depth++)
						{
							rgbattrib13[13] = rgbattrib[9] = depth;
							for(int aux = 0; aux <= 1; aux++)
							{
								rgbattrib13[15] = rgbattrib[11] = aux;
								for(int stencil = 0; stencil <= 1; stencil++)
								{
									rgbattrib13[17] = rgbattrib[13] = stencil;
									for(int accum = 0; accum <= 1; accum++)
									{
										rgbattrib13[19] = rgbattrib13[21] =
											rgbattrib13[23] = accum;
										rgbattrib[15] = rgbattrib[17] = rgbattrib[19] = accum;
										if(alpha) { rgbattrib13[25] = rgbattrib[21] = accum; }
										for(int samples = 0; samples <= 16;
											samples == 0 ? samples = 1 : samples *= 2)
										{
											rgbattrib13[29] = rgbattrib[25] = samples;
											rgbattrib13[27] = rgbattrib[23] = samples ? 1 : 0;

											if((!(configs = glXChooseFBConfig(dpy,
												DefaultScreen(dpy), rgbattrib13, &n)) || n == 0)
												&& !stereo && !samples && !aux && !accum)
												THROW("No FB configs found");
											if(!(vis0 = glXChooseVisual(dpy, DefaultScreen(dpy),
												rgbattrib)) && !stereo && !samples && !aux && !accum)
												THROW("Could not find visual");
											if(vis0 && configs)
											{
												configVsVisual(dpy, configs[0], vis0);
												XFree(vis0);  XFree(configs);
											}
										}
									}
								}
							}
						}
					}
				}
			}
			printf("SUCCESS!\n");
		}
		catch(std::exception &e)
		{
			printf("Failed! (%s)\n", e.what());  retval = 0;
		}
		fflush(stdout);

		printf("\n");
		if(!(configs = glXGetFBConfigs(dpy, DefaultScreen(dpy), &n)) || n == 0)
			THROW("No FB configs found");

		int fbcid = 0;
		if(!(visuals = (XVisualInfo **)malloc(sizeof(XVisualInfo *) * n)))
			THROW("Memory allocation error");
		memset(visuals, 0, sizeof(XVisualInfo *) * n);

		for(i = 0; i < n; i++)
		{
			if(!configs[i]) continue;
			try
			{
				int drawableType, renderType, transparentType, visualID, visualType,
					xRenderable;
				fbcid = cfgid(dpy, configs[i]);
				// The old fglrx driver unfortunately assigns the same FB config ID to
				// multiple FB configs with different attributes, some of which support
				// X rendering and some of which don't.  Thus, we skip the validation
				// of visual matching for duplicate FB config IDs, since VirtualGL is
				// likely to hash those incorrectly.
				if(i > 0 && cfgid(dpy, configs[i]) == cfgid(dpy, configs[i - 1]))
					continue;
				GET_CFG_ATTRIB(configs[i], GLX_DRAWABLE_TYPE, drawableType);
				GET_CFG_ATTRIB(configs[i], GLX_RENDER_TYPE, renderType);
				GET_CFG_ATTRIB(configs[i], GLX_TRANSPARENT_TYPE, transparentType);
				GET_CFG_ATTRIB(configs[i], GLX_VISUAL_ID, visualID);
				GET_CFG_ATTRIB(configs[i], GLX_X_VISUAL_TYPE, visualType);
				GET_CFG_ATTRIB(configs[i], GLX_X_RENDERABLE, xRenderable);
				visuals[i] = glXGetVisualFromFBConfig(dpy, configs[i]);
				// VirtualGL should return a visual only for opaque GLXFBConfigs that
				// support X rendering.
				bool hasVis = (visuals[i] != NULL);
				bool shouldHaveVis = (drawableType & GLX_WINDOW_BIT) != 0
					&& (renderType & GLX_RGBA_BIT) != 0 && transparentType == GLX_NONE
					&& visualID != 0 && visualType != GLX_NONE && xRenderable != 0;
				if(hasVis != shouldHaveVis)
				{
					printf("CFG 0x%.2x:  ", fbcid);
<<<<<<< HEAD
					THROWNL(hasVis ? "CFG shouldn't have matching X visual but does"
						: "No matching X visual for CFG");
=======
					_error(hasVis ? "CFG shouldn't have matching X visual but does" :
						"No matching X visual for CFG");
>>>>>>> 7f69b500
				}
			}
			catch(std::exception &e)
			{
				printf("Failed! (%s)\n", e.what());  retval = 0;
			}
		}

		for(i = 0; i < n; i++)
		{
			XVisualInfo *vis1 = NULL;
			if(!configs[i]) continue;
			try
			{
				int renderType, visualType;
				fbcid = cfgid(dpy, configs[i]);
				GET_CFG_ATTRIB(configs[i], GLX_RENDER_TYPE, renderType);
				GET_CFG_ATTRIB(configs[i], GLX_X_VISUAL_TYPE, visualType);
				if(!visuals[i]) continue;
				printf("CFG 0x%.2x:  ", fbcid);
				if(!(vis1 = glXGetVisualFromFBConfig(dpy, configs[i])))
					THROWNL("No matching X visual for CFG");

				configVsVisual(dpy, configs[i], visuals[i]);
				configVsVisual(dpy, configs[i], vis1);
				queryContextTest(dpy, visuals[i], configs[i]);
				queryContextTest(dpy, vis1, configs[i]);

				config = getFBConfigFromVisual(dpy, visuals[i]);
				if(!config || cfgid(dpy, config) != fbcid)
					THROWNL("getFBConfigFromVisual");
				config = getFBConfigFromVisual(dpy, vis1);
				if(!config || cfgid(dpy, config) != fbcid)
					THROWNL("getFBConfigFromVisual");

				printf("SUCCESS!\n");
			}
			catch(std::exception &e)
			{
				printf("Failed! (%s)\n", e.what());  retval = 0;
			}
			if(vis1) { XFree(vis1);  vis1 = NULL; }
		}

		XFree(configs);  configs = NULL;
		for(i = 0; i < n; i++) { if(visuals[i]) XFree(visuals[i]); }
		free(visuals);  visuals = NULL;  n = 0;
		fflush(stdout);

<<<<<<< HEAD
		if(!(vis0 = XGetVisualInfo(dpy, VisualNoMask, &vtemp, &n)) || n == 0)
			THROW("No X Visuals found");
=======
		vtemp.screen = DefaultScreen(dpy);
		if(!(vis0 = XGetVisualInfo(dpy, VisualScreenMask, &vtemp, &n)) || n == 0)
			_throw("No X Visuals found");
>>>>>>> 7f69b500
		printf("\n");

		for(i = 0; i < n; i++)
		{
			XVisualInfo *vis2 = NULL;
			try
			{
				int level = 0;
				glXGetConfig(dpy, &vis0[i], GLX_LEVEL, &level);
				if(level) continue;
				printf("Vis 0x%.2x:  ", (int)vis0[i].visualid);
				if(!(config = getFBConfigFromVisual(dpy, &vis0[i])))
					THROWNL("No matching CFG for X Visual");
				configVsVisual(dpy, config, &vis0[i]);
				vis2 = glXGetVisualFromFBConfig(dpy, config);
				configVsVisual(dpy, config, vis2);

				printf("SUCCESS!\n");
			}
			catch(std::exception &e)
			{
				printf("Failed! (%s)\n", e.what());  retval = 0;
			}
			if(vis2) { XFree(vis2);  vis2 = NULL; }
		}
	}
	catch(std::exception &e)
	{
		printf("Failed! (%s)\n", e.what());  retval = 0;
	}
	fflush(stdout);

	if(visuals && n)
	{
		for(i = 0; i < n; i++) { if(visuals[i]) XFree(visuals[i]); }
		free(visuals);  visuals = NULL;
	}
	if(vis0) { XFree(vis0);  vis0 = NULL; }
	if(configs) { XFree(configs);  configs = NULL; }
	if(dpy) { XCloseDisplay(dpy);  dpy = NULL; }
	return retval;
}


#define DEFTHREADS  30
#define MAXTHREADS  100
bool deadYet = false;

class TestThread : public Runnable
{
	public:

		TestThread(int myRank_, Display *dpy_, Window win_, GLXContext ctx_) :
			myRank(myRank_), dpy(dpy_), win(win_), ctx(ctx_), doResize(false)
		{
		}

		void run(void)
		{
			int clr = myRank % NC, lastFrame = 0;
			if(!(glXMakeCurrent(dpy, win, ctx)))
				THROWNL("Could not make context current");
			while(!deadYet)
			{
				if(doResize)
				{
					glViewport(0, 0, width, height);
					doResize = false;
				}
				glClearColor(colors[clr].r, colors[clr].g, colors[clr].b, 0.);
				glClear(GL_COLOR_BUFFER_BIT);
				glReadBuffer(GL_FRONT);
				glXSwapBuffers(dpy, win);
				checkReadbackState(GL_FRONT, dpy, win, win, ctx);
				checkFrame(dpy, win, 1, lastFrame);
				checkWindowColor(dpy, win, colors[clr].bits, false);
				clr = (clr + 1) % NC;
			}
		}

		void resize(int width_, int height_)
		{
			width = width_;  height = height_;
			doResize = true;
		}

	private:

		int myRank;
		Display *dpy;
		Window win;
		GLXContext ctx;
		bool doResize;
		int width, height;
};


int multiThreadTest(int nThreads)
{
	int glxattrib[] = { GLX_DOUBLEBUFFER, GLX_RGBA, GLX_RED_SIZE, 8,
		GLX_GREEN_SIZE, 8, GLX_BLUE_SIZE, 8, None };
	XVisualInfo *vis = NULL;
	Display *dpy = NULL;  Window windows[MAXTHREADS];
	GLXContext contexts[MAXTHREADS];
	TestThread *testThreads[MAXTHREADS];  Thread *threads[MAXTHREADS];
	XSetWindowAttributes swa;
	int i, retval = 1;

	if(nThreads == 0) return 1;
	for(i = 0; i < nThreads; i++)
	{
		windows[i] = 0;  contexts[i] = 0;  testThreads[i] = NULL;
		threads[i] = NULL;
	}

	printf("Multithreaded rendering test (%d threads)\n\n", nThreads);

	try
	{
		if(!(dpy = XOpenDisplay(0))) THROW("Could not open display");

		if((vis = glXChooseVisual(dpy, DefaultScreen(dpy), glxattrib)) == NULL)
			THROW("Could not find a suitable visual");
		Window root = RootWindow(dpy, DefaultScreen(dpy));
		swa.colormap = XCreateColormap(dpy, root, vis->visual, AllocNone);
		swa.border_pixel = 0;
		swa.event_mask = StructureNotifyMask | ExposureMask;
		for(i = 0; i < nThreads; i++)
		{
			int winX = (i % 10) * 100, winY = (i / 10) * 120;
			if((windows[i] = XCreateWindow(dpy, root, winX, winY, 100, 100, 0,
				vis->depth, InputOutput, vis->visual,
				CWBorderPixel | CWColormap | CWEventMask, &swa)) == 0)
				THROW("Could not create window");
			XMapWindow(dpy, windows[i]);
			if(!(contexts[i] = glXCreateContext(dpy, vis, NULL, True)))
				THROW("Could not establish GLX context");
			XMoveResizeWindow(dpy, windows[i], winX, winY, 100, 100);
		}
		XSync(dpy, False);
		XFree(vis);  vis = NULL;

		for(i = 0; i < nThreads; i++)
		{
			testThreads[i] = new TestThread(i, dpy, windows[i], contexts[i]);
			threads[i] = new Thread(testThreads[i]);
			if(!testThreads[i] || !threads[i])
				PRERROR1("Could not create thread %d", i);
			threads[i]->start();
		}
		printf("Phase 1\n");
		for(i = 0; i < nThreads; i++)
		{
			int winX = (i % 10) * 100, winY = i / 10 * 120;
			XMoveResizeWindow(dpy, windows[i], winX, winY, 200, 200);
			testThreads[i]->resize(200, 200);
			if(i < 5) usleep(0);
			XResizeWindow(dpy, windows[i], 100, 100);
			testThreads[i]->resize(100, 100);
		}
		XSync(dpy, False);
		fflush(stdout);

		printf("Phase 2\n");
		for(i = 0; i < nThreads; i++)
		{
			XWindowChanges xwc;
			xwc.width = xwc.height = 200;
			XConfigureWindow(dpy, windows[i], CWWidth | CWHeight, &xwc);
			testThreads[i]->resize(200, 200);
		}
		XSync(dpy, False);
		fflush(stdout);

		printf("Phase 3\n");
		for(i = 0; i < nThreads; i++)
		{
			XResizeWindow(dpy, windows[i], 100, 100);
			testThreads[i]->resize(100, 100);
		}
		XSync(dpy, False);
		deadYet = true;
		for(i = 0; i < nThreads; i++) threads[i]->stop();
		for(i = 0; i < nThreads; i++)
		{
			try
			{
				threads[i]->checkError();
			}
			catch(std::exception &e)
			{
				printf("Thread %d failed! (%s)\n", i, e.what());  retval = 0;
			}
		}
		if(retval == 1) printf("SUCCESS!\n");
	}
	catch(std::exception &e)
	{
		printf("Failed! (%s)\n", e.what());  retval = 0;
	}
	fflush(stdout);

	for(i = 0; i < nThreads; i++)
	{
		if(threads[i]) { delete threads[i];  threads[i] = NULL; }
	}
	for(i = 0; i < nThreads; i++)
	{
		if(testThreads[i]) { delete testThreads[i];  testThreads[i] = NULL; }
	}
	if(vis) { XFree(vis);  vis = NULL; }
	for(i = 0; i < nThreads; i++)
	{
		if(dpy && contexts[i])
		{
			glXMakeCurrent(dpy, 0, 0);  glXDestroyContext(dpy, contexts[i]);
			contexts[i] = 0;
		}
	}
	for(i = 0; i < nThreads; i++)
	{
		if(dpy && windows[i]) { XDestroyWindow(dpy, windows[i]);  windows[i] = 0; }
	}
	if(dpy) { XCloseDisplay(dpy);  dpy = NULL; }
	return retval;
}


#define COMPARE_DRAW_ATTRIB(dpy, draw, value, attrib) \
{ \
	if(value >= 0) \
	{ \
		unsigned int temp = 0xffffffff; \
		glXQueryDrawable(dpy, draw, attrib, &temp); \
		if(temp == 0xffffffff) \
			THROW(#attrib " attribute not supported"); \
		if(temp != (unsigned int)value) \
			PRERROR3("%s=%d (should be %d)", #attrib, temp, value); \
	} \
}

void checkDrawable(Display *dpy, GLXDrawable draw, int width, int height,
	int preservedContents, int largestPbuffer, int fbcid)
{
	if(!dpy || !draw) THROW("Invalid argument to checkdrawable()");
	COMPARE_DRAW_ATTRIB(dpy, draw, width, GLX_WIDTH);
	COMPARE_DRAW_ATTRIB(dpy, draw, height, GLX_HEIGHT);
	COMPARE_DRAW_ATTRIB(dpy, draw, preservedContents, GLX_PRESERVED_CONTENTS);
	COMPARE_DRAW_ATTRIB(dpy, draw, largestPbuffer, GLX_LARGEST_PBUFFER);
	COMPARE_DRAW_ATTRIB(dpy, draw, fbcid, GLX_FBCONFIG_ID);
}

#define VERIFY_BUF_COLOR(buf, colorShouldBe, tag) \
{ \
	if(buf > 0) glReadBuffer(buf); \
	unsigned int color = checkBufferColor(); \
	if(color != (colorShouldBe)) \
		PRERROR2(tag " is 0x%.6x, should be 0x%.6x", color, (colorShouldBe)); \
}

// Test off-screen rendering
int offScreenTest(bool dbPixmap)
{
	Display *dpy = NULL;  Window win = 0;  Pixmap pm0 = 0, pm1 = 0, pm2 = 0;
	GLXPixmap glxpm0 = 0, glxpm1 = 0;  GLXPbuffer pb = 0;  GLXWindow glxwin = 0;
	int dpyw, dpyh, lastFrame = 0, retval = 1;
	int glxattrib[] = { GLX_DOUBLEBUFFER, 1, GLX_RENDER_TYPE, GLX_RGBA_BIT,
		GLX_DRAWABLE_TYPE, GLX_PIXMAP_BIT | GLX_PBUFFER_BIT | GLX_WINDOW_BIT,
		GLX_RED_SIZE, 8, GLX_GREEN_SIZE, 8, GLX_BLUE_SIZE, 8, None };
	XVisualInfo *vis = NULL;  GLXFBConfig config = 0, *configs = NULL;
	int n = 0;
	GLXContext ctx = 0;
	XSetWindowAttributes swa;
	XFontStruct *fontInfo = NULL;  int minChar, maxChar;
	int fontListBase = 0;
	GLuint fbo = 0, rbo = 0;
	TestColor clr(0);

	printf("Off-screen rendering test\n\n");

	try
	{
		if(!(dpy = XOpenDisplay(0))) THROW("Could not open display");
		dpyw = DisplayWidth(dpy, DefaultScreen(dpy));
		dpyh = DisplayHeight(dpy, DefaultScreen(dpy));

		if(!(fontInfo = XLoadQueryFont(dpy, "fixed")))
			THROW("Could not load X font");
		minChar = fontInfo->min_char_or_byte2;
		maxChar = fontInfo->max_char_or_byte2;

		if((configs = glXChooseFBConfigSGIX(dpy, DefaultScreen(dpy), glxattrib,
			&n)) == NULL || n == 0)
			THROW("Could not find a suitable FB config");
		config = configs[0];
		int fbcid = cfgid(dpy, config);
		XFree(configs);  configs = NULL;
		if((vis = glXGetVisualFromFBConfigSGIX(dpy, config)) == NULL)
			THROW("Could not find matching visual for FB config");

		Window root = RootWindow(dpy, DefaultScreen(dpy));
		swa.colormap = XCreateColormap(dpy, root, vis->visual, AllocNone);
		swa.border_pixel = 0;
		swa.background_pixel = 0;
		swa.event_mask = 0;
		if((win = XCreateWindow(dpy, root, 0, 0, dpyw / 2, dpyh / 2, 0, vis->depth,
			InputOutput, vis->visual, CWBorderPixel | CWColormap | CWEventMask,
			&swa)) == 0)
			THROW("Could not create window");
		XMapWindow(dpy, win);
		if((glxwin = glXCreateWindow(dpy, config, win, NULL)) == 0)
			THROW("Could not create GLX window");
		checkDrawable(dpy, glxwin, dpyw / 2, dpyh / 2, -1, -1, fbcid);

		if((pm0 = XCreatePixmap(dpy, win, dpyw / 2, dpyh / 2, vis->depth)) == 0
			|| (pm1 = XCreatePixmap(dpy, win, dpyw / 2, dpyh / 2, vis->depth)) == 0
			|| (pm2 = XCreatePixmap(dpy, win, dpyw / 2, dpyh / 2, vis->depth)) == 0)
			THROW("Could not create pixmap");
		if((glxpm0 = glXCreateGLXPixmap(dpy, vis, pm0)) == 0
			|| (glxpm1 = glXCreatePixmap(dpy, config, pm1, NULL)) == 0)
			THROW("Could not create GLX pixmap");
		checkDrawable(dpy, glxpm0, dpyw / 2, dpyh / 2, -1, -1, fbcid);
		checkDrawable(dpy, glxpm1, dpyw / 2, dpyh / 2, -1, -1, fbcid);

		int pbattribs[] = { GLX_PBUFFER_WIDTH, dpyw / 2,
			GLX_PBUFFER_HEIGHT, dpyh / 2, GLX_PRESERVED_CONTENTS, True,
			GLX_LARGEST_PBUFFER, False, None };
		if((pb = glXCreatePbuffer(dpy, config, pbattribs)) == 0)
			THROW("Could not create Pbuffer");
		checkDrawable(dpy, pb, dpyw / 2, dpyh / 2, 1, 0, fbcid);
		unsigned int tempw = 0, temph = 0;
		typedef int (*_glXQueryGLXPbufferSGIXType)(Display *, GLXPbufferSGIX, int,
			unsigned int *);
		_glXQueryGLXPbufferSGIXType __glXQueryGLXPbufferSGIX =
			(_glXQueryGLXPbufferSGIXType)glXGetProcAddress(
				(const GLubyte *)"glXQueryGLXPbufferSGIX");
		if(__glXQueryGLXPbufferSGIX)
		{
			printf("GLX_SGIX_pbuffer appears to work.\n");
			__glXQueryGLXPbufferSGIX(dpy, pb, GLX_WIDTH_SGIX, &tempw);
			__glXQueryGLXPbufferSGIX(dpy, pb, GLX_HEIGHT_SGIX, &temph);
		}
		else
		{
			printf("GLX_SGIX_pbuffer doesn't appear to work.\n");
			glXQueryDrawable(dpy, pb, GLX_WIDTH, &tempw);
			glXQueryDrawable(dpy, pb, GLX_HEIGHT, &temph);
		}

		if(tempw != (unsigned int)dpyw / 2 || temph != (unsigned int)dpyh / 2)
			THROW("Could not query context");

		if(!(ctx = glXCreateContextWithConfigSGIX(dpy, config, GLX_RGBA_TYPE, NULL,
			True)))
			THROW("Could not create context");

		if(!glXMakeContextCurrent(dpy, glxwin, glxwin, ctx))
			THROW("Could not make context current");
		checkCurrent(dpy, glxwin, glxwin, ctx);
		if(!doubleBufferTest())
			THROW("Double buffering appears to be broken");

		if(!glXMakeContextCurrent(dpy, pb, pb, ctx))
			THROW("Could not make context current");
		checkCurrent(dpy, pb, pb, ctx);
		if(!doubleBufferTest())
			THROW("Double-buffered off-screen rendering not available");
		checkFrame(dpy, win, -1, lastFrame);

		try
		{
			printf("Pbuffer->Window:                ");
			if(!(glXMakeContextCurrent(dpy, pb, pb, ctx)))
				THROWNL("Could not make context current");
			checkCurrent(dpy, pb, pb, ctx);
			clr.clear(GL_BACK);
			clr.clear(GL_FRONT);
			VERIFY_BUF_COLOR(GL_BACK, clr.bits(-2), "PB");
			if(!(glXMakeContextCurrent(dpy, glxwin, pb, ctx)))
				THROWNL("Could not make context current");
			checkCurrent(dpy, glxwin, pb, ctx);
			glReadBuffer(GL_BACK);  glDrawBuffer(GL_BACK);
			glCopyPixels(0, 0, dpyw / 2, dpyh / 2, GL_COLOR);
			glReadBuffer(GL_FRONT);
			glXSwapBuffers(dpy, glxwin);
			checkFrame(dpy, win, 1, lastFrame);
			checkReadbackState(GL_FRONT, dpy, glxwin, pb, ctx);
			checkWindowColor(dpy, win, clr.bits(-2), false);
			printf("SUCCESS\n");
		}
		catch(std::exception &e)
		{
			printf("Failed! (%s)\n", e.what());  retval = 0;
		}
		fflush(stdout);

		try
		{
			printf("Window->Pbuffer:                ");
			if(!(glXMakeContextCurrent(dpy, glxwin, glxwin, ctx)))
				THROWNL("Could not make context current");
			fontListBase = glGenLists(maxChar + 1);
			glXUseXFont(fontInfo->fid, minChar, maxChar - minChar + 1,
				fontListBase + minChar);
			checkCurrent(dpy, glxwin, glxwin, ctx);
			clr.clear(GL_BACK);
			clr.clear(GL_FRONT);
			VERIFY_BUF_COLOR(GL_BACK, clr.bits(-2), "Win");
			if(!(glXMakeContextCurrent(dpy, pb, glxwin, ctx)))
				THROWNL("Could not make context current");
			fontListBase = glGenLists(maxChar + 1);
			glXUseXFont(fontInfo->fid, minChar, maxChar - minChar + 1,
				fontListBase + minChar);
			checkCurrent(dpy, pb, glxwin, ctx);
			checkFrame(dpy, win, 1, lastFrame);
			glReadBuffer(GL_BACK);  glDrawBuffer(GL_BACK);
			glCopyPixels(0, 0, dpyw / 2, dpyh / 2, GL_COLOR);
			glXSwapBuffers(dpy, pb);
			VERIFY_BUF_COLOR(GL_BACK, clr.bits(-2), "PB");
			printf("SUCCESS\n");
		}
		catch(std::exception &e)
		{
			printf("Failed! (%s)\n", e.what());  retval = 0;
		}
		fflush(stdout);

		try
		{
			printf("FBO->Window:                    ");
			if(!(glXMakeContextCurrent(dpy, glxwin, glxwin, ctx)))
				THROWNL("Could not make context current");
			checkCurrent(dpy, glxwin, glxwin, ctx);
			clr.clear(GL_BACK);
			clr.clear(GL_FRONT);
			VERIFY_BUF_COLOR(GL_BACK, clr.bits(-2), "Win");
			if(!(glXMakeContextCurrent(dpy, glxwin, glxwin, ctx)))
				THROWNL("Could not make context current");
			checkCurrent(dpy, glxwin, glxwin, ctx);
			glDrawBuffer(GL_BACK);
			glGenFramebuffersEXT(1, &fbo);
			glGenRenderbuffersEXT(1, &rbo);
			glBindRenderbufferEXT(GL_RENDERBUFFER_EXT, rbo);
			glRenderbufferStorageEXT(GL_RENDERBUFFER_EXT, GL_RGBA, dpyw / 2,
				dpyh / 2);
			glBindFramebufferEXT(GL_FRAMEBUFFER_EXT, fbo);
			glFramebufferRenderbufferEXT(GL_FRAMEBUFFER_EXT,
				GL_COLOR_ATTACHMENT0_EXT, GL_RENDERBUFFER_EXT, rbo);
			clr.clear(0);
			VERIFY_BUF_COLOR(0, clr.bits(-1), "FBO");
			glBindFramebufferEXT(GL_DRAW_FRAMEBUFFER_EXT, 0);
			glFramebufferRenderbufferEXT(GL_DRAW_FRAMEBUFFER_EXT,
				GL_COLOR_ATTACHMENT0_EXT, GL_RENDERBUFFER_EXT, 0);
			glDrawBuffer(GL_BACK);
			glXSwapBuffers(dpy, glxwin);
			checkFrame(dpy, win, 1, lastFrame);
			checkReadbackState(GL_COLOR_ATTACHMENT0_EXT, dpy, glxwin, glxwin, ctx);
			checkWindowColor(dpy, win, clr.bits(-3), false);
			printf("SUCCESS\n");
		}
		catch(std::exception &e)
		{
			printf("Failed! (%s)\n", e.what());  retval = 0;
		}
		fflush(stdout);
		glFramebufferRenderbufferEXT(GL_FRAMEBUFFER_EXT, GL_COLOR_ATTACHMENT0_EXT,
			GL_RENDERBUFFER_EXT, 0);
		glBindRenderbufferEXT(GL_RENDERBUFFER_EXT, 0);
		if(rbo) { glDeleteRenderbuffersEXT(1, &rbo);  rbo = 0; }
		glBindFramebufferEXT(GL_FRAMEBUFFER_EXT, 0);
		if(fbo) { glDeleteFramebuffersEXT(1, &fbo);  fbo = 0; }

		try
		{
			GLenum expectedBuf = dbPixmap ? GL_BACK : GL_FRONT;

			printf("GLX Pixmap->Window:             ");
			if(!(glXMakeContextCurrent(dpy, glxpm0, glxpm0, ctx)))
				THROWNL("Could not make context current");
			fontListBase = glGenLists(maxChar + 1);
			glXUseXFont(fontInfo->fid, minChar, maxChar - minChar + 1,
				fontListBase + minChar);
			checkCurrent(dpy, glxpm0, glxpm0, ctx);
			clr.clear(GL_FRONT);
			VERIFY_BUF_COLOR(GL_FRONT, clr.bits(-1), "PM0");
			glDrawBuffer(GL_BACK);  glReadBuffer(GL_BACK);
			XCopyArea(dpy, pm0, win, DefaultGC(dpy, DefaultScreen(dpy)), 0, 0,
				dpyw / 2, dpyh / 2, 0, 0);
			checkReadbackState(expectedBuf, dpy, glxpm0, glxpm0, ctx);
			int temp = -1;  glGetIntegerv(GL_DRAW_BUFFER, &temp);
			if(temp != (int)expectedBuf) THROWNL("Draw buffer changed");
			checkFrame(dpy, win, 1, lastFrame);
			checkWindowColor(dpy, win, clr.bits(-1), false);
			printf("SUCCESS\n");
		}
		catch(std::exception &e)
		{
			printf("Failed! (%s)\n", e.what());  retval = 0;
		}
		fflush(stdout);

		try
		{
			GLenum expectedBuf = dbPixmap ? GL_BACK : GL_FRONT;

			printf("Window->GLX Pixmap:             ");
			if(!(glXMakeContextCurrent(dpy, glxwin, glxwin, ctx)))
				THROWNL("Could not make context current");
			fontListBase = glGenLists(maxChar + 1);
			glXUseXFont(fontInfo->fid, minChar, maxChar - minChar + 1,
				fontListBase + minChar);
			checkCurrent(dpy, glxwin, glxwin, ctx);
			clr.clear(GL_FRONT);
			if(dbPixmap) clr.clear(GL_BACK);
			VERIFY_BUF_COLOR(GL_FRONT, clr.bits(dbPixmap ? -2 : -1), "Win");
			if(!(glXMakeContextCurrent(dpy, glxpm1, glxpm1, ctx)))
				THROWNL("Could not make context current");
			checkCurrent(dpy, glxpm1, glxpm1, ctx);
			checkFrame(dpy, win, 1, lastFrame);
			glDrawBuffer(GL_BACK);  glReadBuffer(GL_BACK);
			XCopyArea(dpy, win, pm1, DefaultGC(dpy, DefaultScreen(dpy)), 0, 0,
				dpyw / 2, dpyh / 2, 0, 0);
			checkReadbackState(expectedBuf, dpy, glxpm1, glxpm1, ctx);
			int temp = -1;  glGetIntegerv(GL_DRAW_BUFFER, &temp);
			if(temp != (int)expectedBuf) THROWNL("Draw buffer changed");
			checkFrame(dpy, win, 0, lastFrame);
			VERIFY_BUF_COLOR(GL_BACK, clr.bits(dbPixmap ? -2 : -1), "PM1");
			VERIFY_BUF_COLOR(GL_FRONT, clr.bits(dbPixmap ? -2 : -1), "PM1");
			printf("SUCCESS\n");
		}
		catch(std::exception &e)
		{
			printf("Failed! (%s)\n", e.what());  retval = 0;
		}
		fflush(stdout);

		try
		{
			GLenum expectedBuf = dbPixmap ? GL_BACK : GL_FRONT;

			printf("GLX Pixmap->GLX Pixmap:         ");
			if(!(glXMakeContextCurrent(dpy, glxpm0, glxpm0, ctx)))
				THROWNL("Could not make context current");
			fontListBase = glGenLists(maxChar + 1);
			glXUseXFont(fontInfo->fid, minChar, maxChar - minChar + 1,
				fontListBase + minChar);
			XFreeFont(dpy, fontInfo);  fontInfo = NULL;
			checkCurrent(dpy, glxpm0, glxpm0, ctx);
			clr.clear(GL_FRONT);
			VERIFY_BUF_COLOR(GL_FRONT, clr.bits(-1), "PM0");
			if(!(glXMakeContextCurrent(dpy, glxpm1, glxpm1, ctx)))
				THROWNL("Could not make context current");
			checkCurrent(dpy, glxpm1, glxpm1, ctx);
			glDrawBuffer(GL_BACK);  glReadBuffer(GL_BACK);
			XCopyArea(dpy, pm0, pm1, DefaultGC(dpy, DefaultScreen(dpy)), 0, 0,
				dpyw / 2, dpyh / 2, 0, 0);
			checkReadbackState(expectedBuf, dpy, glxpm1, glxpm1, ctx);
			int temp = -1;  glGetIntegerv(GL_DRAW_BUFFER, &temp);
			if(temp != (int)expectedBuf) THROWNL("Draw buffer changed");
			VERIFY_BUF_COLOR(GL_BACK, clr.bits(-1), "PM1");
			VERIFY_BUF_COLOR(GL_FRONT, clr.bits(-1), "PM1");
			printf("SUCCESS\n");
		}
		catch(std::exception &e)
		{
			printf("Failed! (%s)\n", e.what());  retval = 0;
		}
		fflush(stdout);

		try
		{
			GLenum expectedBuf = dbPixmap ? GL_BACK : GL_FRONT;

			printf("GLX Pixmap->2D Pixmap:          ");
			lastFrame = 0;
			if(!(glXMakeContextCurrent(dpy, glxpm0, glxpm0, ctx)))
				THROWNL("Could not make context current");
			checkCurrent(dpy, glxpm0, glxpm0, ctx);

			clr.clear(GL_FRONT);
			VERIFY_BUF_COLOR(GL_FRONT, clr.bits(-1), "PM0");
			glDrawBuffer(GL_BACK);  glReadBuffer(GL_BACK);
			XCopyArea(dpy, pm0, pm2, DefaultGC(dpy, DefaultScreen(dpy)), 0, 0,
				dpyw / 2, dpyh / 2, 0, 0);
			checkReadbackState(expectedBuf, dpy, glxpm0, glxpm0, ctx);
			int temp = -1;  glGetIntegerv(GL_DRAW_BUFFER, &temp);
			if(temp != (int)expectedBuf) THROWNL("Draw buffer changed");
			checkFrame(dpy, pm0, 1, lastFrame);
			checkWindowColor(dpy, pm0, clr.bits(-1), false);

			clr.clear(GL_FRONT);
			if(dbPixmap) clr.clear(GL_BACK);
			VERIFY_BUF_COLOR(GL_FRONT, clr.bits(dbPixmap ? -2 : -1), "PM0");
			glDrawBuffer(GL_BACK);  glReadBuffer(GL_BACK);
			XImage *xi = XGetImage(dpy, pm0, 0, 0, dpyw / 2, dpyh / 2, AllPlanes,
				ZPixmap);
			if(xi) XDestroyImage(xi);
			checkReadbackState(expectedBuf, dpy, glxpm0, glxpm0, ctx);
			temp = -1;  glGetIntegerv(GL_DRAW_BUFFER, &temp);
			if(temp != (int)expectedBuf) THROWNL("Draw buffer changed");
			checkFrame(dpy, pm0, 1, lastFrame);
			checkWindowColor(dpy, pm0, clr.bits(dbPixmap ? -2 : -1), false);

			printf("SUCCESS\n");
		}
		catch(std::exception &e)
		{
			printf("Failed! (%s)\n", e.what());  retval = 0;
		}
		fflush(stdout);

		try
		{
			// Same as above, but with a deleted GLX pixmap
			printf("Deleted GLX Pixmap->2D Pixmap:  ");
			if(!(glXMakeContextCurrent(dpy, glxpm0, glxpm0, ctx)))
				THROWNL("Could not make context current");
			checkCurrent(dpy, glxpm0, glxpm0, ctx);
			clr.clear(GL_FRONT);
			VERIFY_BUF_COLOR(GL_FRONT, clr.bits(-1), "PM0");
			glDrawBuffer(GL_BACK);  glReadBuffer(GL_BACK);
			if(!glXMakeContextCurrent(dpy, 0, 0, 0))
				THROWNL("Could not make context current");
			glXDestroyPixmap(dpy, glxpm0);  glxpm0 = 0;
			XCopyArea(dpy, pm0, pm2, DefaultGC(dpy, DefaultScreen(dpy)), 0, 0,
				dpyw / 2, dpyh / 2, 0, 0);
			checkFrame(dpy, pm0, 1, lastFrame);
			checkWindowColor(dpy, pm0, clr.bits(-1), false);
			printf("SUCCESS\n");
		}
		catch(std::exception &e)
		{
			printf("Failed! (%s)\n", e.what());  retval = 0;
		}
		fflush(stdout);

	}
	catch(std::exception &e)
	{
		printf("Failed! (%s)\n", e.what());  retval = 0;
	}
	glFramebufferRenderbufferEXT(GL_FRAMEBUFFER_EXT, GL_COLOR_ATTACHMENT0_EXT,
		GL_RENDERBUFFER_EXT, 0);
	glBindRenderbufferEXT(GL_RENDERBUFFER_EXT, 0);
	if(rbo) { glDeleteRenderbuffersEXT(1, &rbo);  rbo = 0; }
	glBindFramebufferEXT(GL_FRAMEBUFFER_EXT, 0);
	if(fbo) { glDeleteFramebuffersEXT(1, &fbo);  fbo = 0; }
	if(ctx && dpy)
	{
		glXMakeContextCurrent(dpy, 0, 0, 0);
		glXDestroyContext(dpy, ctx);  ctx = 0;
	}
	if(fontInfo && dpy) { XFreeFont(dpy, fontInfo);  fontInfo = NULL; }
	if(pb && dpy) { glXDestroyPbuffer(dpy, pb);  pb = 0; }
	if(glxpm1 && dpy) { glXDestroyGLXPixmap(dpy, glxpm1);  glxpm1 = 0; }
	if(glxpm0 && dpy) { glXDestroyGLXPixmap(dpy, glxpm0);  glxpm0 = 0; }
	if(pm2 && dpy) { XFreePixmap(dpy, pm2);  pm2 = 0; }
	if(pm1 && dpy) { XFreePixmap(dpy, pm1);  pm1 = 0; }
	if(pm0 && dpy) { XFreePixmap(dpy, pm0);  pm0 = 0; }
	if(glxwin && dpy) { glXDestroyWindow(dpy, glxwin);  glxwin = 0; }
	if(win && dpy) { XDestroyWindow(dpy, win);  win = 0; }
	if(vis) { XFree(vis);  vis = NULL; }
	if(configs) { XFree(configs);  configs = NULL; }
	if(dpy) { XCloseDisplay(dpy);  dpy = NULL; }
	return retval;
}


// Test whether glXMakeCurrent() can handle mismatches between the FB config
// of the context and the off-screen drawable

int contextMismatchTest(void)
{
	Display *dpy = NULL;  Window win = 0;
	int dpyw, dpyh, retval = 1;
	int glxattrib1[] = { GLX_DOUBLEBUFFER, 1, GLX_RENDER_TYPE, GLX_RGBA_BIT,
		GLX_DRAWABLE_TYPE, GLX_PIXMAP_BIT | GLX_PBUFFER_BIT | GLX_WINDOW_BIT,
		GLX_RED_SIZE, 8, GLX_GREEN_SIZE, 8, GLX_BLUE_SIZE, 8, None };
	int glxattrib2[] = { GLX_DOUBLEBUFFER, 0, GLX_RENDER_TYPE, GLX_RGBA_BIT,
		GLX_DRAWABLE_TYPE, GLX_PIXMAP_BIT | GLX_PBUFFER_BIT | GLX_WINDOW_BIT,
		GLX_RED_SIZE, 8, GLX_GREEN_SIZE, 8, GLX_BLUE_SIZE, 8, GLX_ALPHA_SIZE, 8,
		None };
	XVisualInfo *vis = NULL;
	GLXFBConfig config1 = 0, config2 = 0, *configs = NULL;  int n = 0;
	GLXContext ctx1 = 0, ctx2 = 0;
	XSetWindowAttributes swa;

	printf("Context FB config mismatch test:\n\n");

	try
	{
		if(!(dpy = XOpenDisplay(0))) THROW("Could not open display");
		dpyw = DisplayWidth(dpy, DefaultScreen(dpy));
		dpyh = DisplayHeight(dpy, DefaultScreen(dpy));
		if(DefaultDepth(dpy, DefaultScreen(dpy)) == 30)
		{
			glxattrib1[7] = glxattrib1[9] = glxattrib1[11] = 10;
			glxattrib2[7] = glxattrib2[9] = glxattrib2[11] = 10;
			glxattrib2[13] = 2;
		}

		if((configs = glXChooseFBConfig(dpy, DefaultScreen(dpy), glxattrib1,
			&n)) == NULL || n == 0)
			THROW("Could not find a suitable FB config");
		config1 = configs[0];
		if(!(vis = glXGetVisualFromFBConfig(dpy, config1)))
			THROW("glXGetVisualFromFBConfig()");
		XFree(configs);  configs = NULL;

		if((configs = glXChooseFBConfig(dpy, DefaultScreen(dpy), glxattrib2,
			&n)) == NULL || n == 0)
			THROW("Could not find a suitable FB config");
		config2 = configs[0];
		XFree(configs);  configs = NULL;

		Window root = RootWindow(dpy, DefaultScreen(dpy));
		swa.colormap = XCreateColormap(dpy, root, vis->visual, AllocNone);
		swa.border_pixel = 0;
		swa.background_pixel = 0;
		swa.event_mask = 0;
		if((win = XCreateWindow(dpy, root, 0, 0, dpyw / 2, dpyh / 2, 0, vis->depth,
			InputOutput, vis->visual, CWBorderPixel | CWColormap | CWEventMask,
			&swa)) == 0)
			THROW("Could not create window");
		XMapWindow(dpy, win);

		try
		{
			if(!(ctx1 =
				glXCreateNewContext(dpy, config1, GLX_RGBA_TYPE, NULL, True)))
				THROW("Could not create context");
			if(!(ctx2 =
				glXCreateNewContext(dpy, config2, GLX_RGBA_TYPE, NULL, True)))
				THROW("Could not create context");

			if(!(glXMakeCurrent(dpy, win, ctx1)))
				THROWNL("Could not make context current");
			if(!(glXMakeCurrent(dpy, win, ctx2)))
				THROWNL("Could not make context current");

			if(!(glXMakeContextCurrent(dpy, win, win, ctx1)))
				THROWNL("Could not make context current");
			if(!(glXMakeContextCurrent(dpy, win, win, ctx2)))
				THROWNL("Could not make context current");

			printf("SUCCESS\n");
		}
		catch(std::exception &e)
		{
			printf("Failed! (%s)\n", e.what());  retval = 0;
		}
		fflush(stdout);
	}
	catch(std::exception &e)
	{
		printf("Failed! (%s)\n", e.what());  retval = 0;
	}
	if(ctx1 && dpy)
	{
		glXMakeContextCurrent(dpy, 0, 0, 0);  glXDestroyContext(dpy, ctx1);
		ctx1 = 0;
	}
	if(ctx2 && dpy)
	{
		glXMakeContextCurrent(dpy, 0, 0, 0);  glXDestroyContext(dpy, ctx2);
		ctx2 = 0;
	}
	if(win && dpy) { XDestroyWindow(dpy, win);  win = 0; }
	if(vis) { XFree(vis);  vis = NULL; }
	if(configs) { XFree(configs);  configs = NULL; }
	if(dpy) { XCloseDisplay(dpy);  dpy = NULL; }
	return retval;
}


// Test whether VirtualGL properly handles explicit and implicit destruction of
// subwindows

int subWinTest(void)
{
	Display *dpy = NULL;  Window win = 0, win1 = 0, win2 = 0;
	TestColor clr(0);
	int dpyw, dpyh, retval = 1, lastFrame = 0;
	int glxattrib[] = { GLX_DOUBLEBUFFER, GLX_RGBA, GLX_RED_SIZE, 8,
		GLX_GREEN_SIZE, 8, GLX_BLUE_SIZE, 8, None };
	XVisualInfo *vis = NULL;
	GLXContext ctx = 0;
	XSetWindowAttributes swa;

	printf("Subwindow destruction test:\n\n");

	try
	{
		try
		{
			for(int i = 0; i < 20; i++)
			{
				if(!dpy && !(dpy = XOpenDisplay(0)))
					THROW("Could not open display");
				dpyw = DisplayWidth(dpy, DefaultScreen(dpy));
				dpyh = DisplayHeight(dpy, DefaultScreen(dpy));

				if((vis = glXChooseVisual(dpy, DefaultScreen(dpy), glxattrib)) == NULL)
					THROW("Could not find a suitable visual");

				Window root = RootWindow(dpy, DefaultScreen(dpy));
				swa.colormap = XCreateColormap(dpy, root, vis->visual, AllocNone);
				swa.border_pixel = 0;
				swa.background_pixel = 0;
				swa.event_mask = 0;
				if(!win && (win = XCreateWindow(dpy, root, 0, 0, dpyw / 2, dpyh / 2, 0,
					vis->depth, InputOutput, vis->visual,
					CWBorderPixel | CWColormap | CWEventMask, &swa)) == 0)
					THROW("Could not create window");
				if((win1 = XCreateWindow(dpy, win, 0, 0, dpyw / 2, dpyh / 2, 0,
					vis->depth, InputOutput, vis->visual,
					CWBorderPixel | CWColormap | CWEventMask, &swa)) == 0)
					THROW("Could not create subwindow");
				if((win2 = XCreateWindow(dpy, win1, 0, 0, dpyw / 2, dpyh / 2, 0,
					vis->depth, InputOutput, vis->visual,
					CWBorderPixel | CWColormap | CWEventMask, &swa)) == 0)
					THROW("Could not create subwindow");
				XMapSubwindows(dpy, win);
				XMapWindow(dpy, win);

				lastFrame = 0;
				if(!(ctx = glXCreateContext(dpy, vis, NULL, True)))
					THROW("Could not create context");
				XFree(vis);  vis = NULL;
				if(!(glXMakeCurrent(dpy, win2, ctx)))
					THROWNL("Could not make context current");
				clr.clear(GL_BACK);
				glXSwapBuffers(dpy, win2);
				checkFrame(dpy, win2, 1, lastFrame);
				checkWindowColor(dpy, win2, clr.bits(-1), false);
				glXMakeCurrent(dpy, 0, 0);
				glXDestroyContext(dpy, ctx);  ctx = 0;

				if(i % 3 == 0) { XCloseDisplay(dpy);  dpy = NULL;  win = 0; }
				else if(i % 3 == 1) { XDestroyWindow(dpy, win);  win = 0; }
				else XDestroySubwindows(dpy, win);
			}
			printf("SUCCESS\n");
		}
		catch(std::exception &e)
		{
			printf("Failed! (%s)\n", e.what());  retval = 0;
		}
		fflush(stdout);
	}
	catch(std::exception &e)
	{
		printf("Failed! (%s)\n", e.what());  retval = 0;
	}
	if(ctx && dpy)
	{
		glXMakeCurrent(dpy, 0, 0);  glXDestroyContext(dpy, ctx);  ctx = 0;
	}
	if(win && dpy) { XDestroyWindow(dpy, win);  win = 0; }
	if(vis) { XFree(vis);  vis = NULL; }
	if(dpy) { XCloseDisplay(dpy);  dpy = NULL; }
	return retval;
}


int extensionQueryTest(void)
{
	Display *dpy = NULL;  int retval = 1;
	int dummy1 = -1, dummy2 = -1, dummy3 = -1;

	printf("Extension query test:\n\n");

	try
	{
		int major = -1, minor = -1;
		if((dpy = XOpenDisplay(0)) == NULL)
			THROW("Could not open display");
		if(!XQueryExtension(dpy, "GLX", &dummy1, &dummy2, &dummy3)
			|| dummy1 < 0 || dummy2 < 0 || dummy3 < 0)
			THROW("GLX Extension not reported as present");
		char *vendor = XServerVendor(dpy);
		if(!vendor || strcmp(vendor, "Spacely Sprockets, Inc."))
			THROW("XServerVendor()");
		glXQueryVersion(dpy, &major, &minor);
		printf("glXQueryVersion():  %d.%d\n", major, minor);
		printf("glXGetClientString():\n");
		printf("  Version=%s\n", glXGetClientString(dpy, GLX_VERSION));
		printf("  Vendor=%s\n", glXGetClientString(dpy, GLX_VENDOR));
		printf("  Extensions=%s\n", glXGetClientString(dpy, GLX_EXTENSIONS));
		printf("glXQueryServerString():\n");
		printf("  Version=%s\n",
			glXQueryServerString(dpy, DefaultScreen(dpy), GLX_VERSION));
		printf("  Vendor=%s\n",
			glXQueryServerString(dpy, DefaultScreen(dpy), GLX_VENDOR));
		printf("  Extensions=%s\n",
			glXQueryServerString(dpy, DefaultScreen(dpy), GLX_EXTENSIONS));
		if(major < 1 || minor < 3)
			THROW("glXQueryVersion() reports version < 1.3");
		printf("glXQueryExtensionsString():\n%s\n",
			glXQueryExtensionsString(dpy, DefaultScreen(dpy)));
		printf("SUCCESS!\n");
	}
	catch(std::exception &e)
	{
		printf("Failed! (%s)\n", e.what());  retval = 0;
	}
	fflush(stdout);
	if(dpy) { XCloseDisplay(dpy);  dpy = NULL; }
	return retval;
}


#define TEST_PROC_SYM(f) \
	if((sym = (void *)glXGetProcAddressARB((const GLubyte *)#f)) == NULL) \
		THROW("glXGetProcAddressARB(\"" #f "\") returned NULL"); \
	else if(sym != (void *)f) \
		THROW("glXGetProcAddressARB(\"" #f "\")!=" #f);

int procAddrTest(void)
{
	int retval = 1;  void *sym = NULL;

	printf("glXGetProcAddress test:\n\n");

	try
	{
		TEST_PROC_SYM(glXChooseVisual)
		TEST_PROC_SYM(glXCreateContext)
		TEST_PROC_SYM(glXMakeCurrent)
		TEST_PROC_SYM(glXChooseFBConfig)
		TEST_PROC_SYM(glXCreateNewContext)
		TEST_PROC_SYM(glXMakeContextCurrent)
		printf("SUCCESS!\n");
	}
	catch(std::exception &e)
	{
		printf("Failed! (%s)\n", e.what());  retval = 0;
	}
	fflush(stdout);
	return retval;
}


void usage(char **argv)
{
	fprintf(stderr, "\nUSAGE: %s [options]\n\n", argv[0]);
	fprintf(stderr, "Options:\n");
	fprintf(stderr, "-n <n> = Use <n> threads (0 <= <n> <= %d) in the multithreaded rendering test\n",
		MAXTHREADS);
	fprintf(stderr, "         (default: %d).  <n>=0 disables the multithreaded rendering test.\n",
		DEFTHREADS);
	fprintf(stderr, "-nostereo = Disable stereo tests\n");
	fprintf(stderr, "\n");
	exit(1);
}


int main(int argc, char **argv)
{
	int ret = 0, nThreads = DEFTHREADS;
	bool doStereo = true, doDBPixmap = true;

	if(putenv((char *)"VGL_AUTOTEST=1") == -1
		|| putenv((char *)"VGL_SPOIL=0") == -1
		|| putenv((char *)"VGL_XVENDOR=Spacely Sprockets, Inc.") == -1)
	{
		printf("putenv() failed!\n");  return -1;
	}

	if(argc > 1) for(int i = 1; i < argc; i++)
	{
		if(!strcasecmp(argv[i], "-h") || !strcmp(argv[i], "-?")) usage(argv);
		else if(!strcasecmp(argv[i], "-n") && i < argc - 1)
		{
			nThreads = atoi(argv[++i]);
			if(nThreads < 0 || nThreads > MAXTHREADS) usage(argv);
		}
		else if(!strcasecmp(argv[i], "-nostereo")) doStereo = false;
		else if(!strcasecmp(argv[i], "-nodbpixmap")) doDBPixmap = false;
		else usage(argv);
	}

	// Intentionally leave a pending dlerror()
	dlsym(RTLD_NEXT, "ifThisSymbolExistsI'llEatMyHat");
	dlsym(RTLD_NEXT, "ifThisSymbolExistsI'llEatMyHat2");

	if(!XInitThreads())
		THROW("XInitThreads() failed");
	if(!extensionQueryTest()) ret = -1;
	printf("\n");
	if(!procAddrTest()) ret = -1;
	printf("\n");
	if(!readbackTest(false)) ret = -1;
	printf("\n");
	if(doStereo)
	{
		if(!readbackTest(true)) ret = -1;
		printf("\n");
	}
	if(!contextMismatchTest()) ret = -1;
	printf("\n");
	if(!flushTest()) ret = -1;
	printf("\n");
	if(!visTest()) ret = -1;
	printf("\n");
	if(!multiThreadTest(nThreads)) ret = -1;
	printf("\n");
	if(!offScreenTest(doDBPixmap)) ret = -1;
	printf("\n");
	if(!subWinTest()) ret = -1;
	printf("\n");

	return ret;
}<|MERGE_RESOLUTION|>--- conflicted
+++ resolved
@@ -1093,13 +1093,8 @@
 				if(hasVis != shouldHaveVis)
 				{
 					printf("CFG 0x%.2x:  ", fbcid);
-<<<<<<< HEAD
-					THROWNL(hasVis ? "CFG shouldn't have matching X visual but does"
-						: "No matching X visual for CFG");
-=======
-					_error(hasVis ? "CFG shouldn't have matching X visual but does" :
+					THROWNL(hasVis ? "CFG shouldn't have matching X visual but does" :
 						"No matching X visual for CFG");
->>>>>>> 7f69b500
 				}
 			}
 			catch(std::exception &e)
@@ -1149,14 +1144,9 @@
 		free(visuals);  visuals = NULL;  n = 0;
 		fflush(stdout);
 
-<<<<<<< HEAD
-		if(!(vis0 = XGetVisualInfo(dpy, VisualNoMask, &vtemp, &n)) || n == 0)
-			THROW("No X Visuals found");
-=======
 		vtemp.screen = DefaultScreen(dpy);
 		if(!(vis0 = XGetVisualInfo(dpy, VisualScreenMask, &vtemp, &n)) || n == 0)
-			_throw("No X Visuals found");
->>>>>>> 7f69b500
+			THROW("No X Visuals found");
 		printf("\n");
 
 		for(i = 0; i < n; i++)
