--- conflicted
+++ resolved
@@ -81,13 +81,8 @@
 	dpyw = DisplayWidth(dpy, DefaultScreen(dpy));
 	dpyh = DisplayHeight(dpy, DefaultScreen(dpy));
 
-<<<<<<< HEAD
-	if((v = _glXChooseVisual(dpy, DefaultScreen(dpy), glxattrib)) == NULL)
+	if((v = _glXChooseVisual(dpy, DefaultScreen(dpy), glxattribs)) == NULL)
 		THROW("Could not find a suitable visual");
-=======
-	if((v = _glXChooseVisual(dpy, DefaultScreen(dpy), glxattribs)) == NULL)
-		_throw("Could not find a suitable visual");
->>>>>>> b4fdd72e
 
 	root = RootWindow(dpy, DefaultScreen(dpy));
 	swa.colormap = XCreateColormap(dpy, root, v->visual, AllocNone);
