--- conflicted
+++ resolved
@@ -264,17 +264,10 @@
 
 	rrframeheader hdr;
 	memset(&hdr, 0, sizeof(rrframeheader));
-<<<<<<< HEAD
-	hdr.x=hdr.y=0;
-	hdr.width=hdr.framew=width;
-	hdr.height=hdr.frameh=height;
-	f->init(hdr, pixelFormat, flags, stereo);
-=======
 	hdr.x = hdr.y = 0;
 	hdr.width = hdr.framew = width;
 	hdr.height = hdr.frameh = height;
-	f->init(hdr, ps, flags, stereo);
->>>>>>> 4a7cbfac
+	f->init(hdr, pixelFormat, flags, stereo);
 	return f;
 }
 
