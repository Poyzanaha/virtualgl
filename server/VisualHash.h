--- conflicted
+++ resolved
@@ -62,25 +62,6 @@
 				HASH::remove(dpy ? DisplayString(dpy) : NULL, vis);
 			}
 
-<<<<<<< HEAD
-			VGLFBConfig mostRecentConfig(Display *dpy, XVisualInfo *vis)
-			{
-				if(!dpy || !vis) THROW("Invalid argument");
-				HashEntry *ptr = NULL;
-				vglutil::CriticalSection::SafeLock l(mutex);
-				ptr = end;
-				while(ptr != NULL)
-				{
-					if(ptr->key1 && !strcasecmp(DisplayString(dpy), ptr->key1)
-						&& ptr->key2 && vis->visualid == ptr->key2->visualid)
-						return ptr->value;
-					ptr = ptr->prev;
-				}
-				return 0;
-			}
-
-=======
->>>>>>> 09e31f4b
 		private:
 
 			~VisualHash(void)
