/*
 * Mesa 3-D graphics library
 *
 * Copyright (C) 1999-2000  Brian Paul   All Rights Reserved.
 * Copyright (C) 2011-2012, 2014-2015, 2017-2019  D. R. Commander
 *                                                All Rights Reserved.
 *
 * Permission is hereby granted, free of charge, to any person obtaining a
 * copy of this software and associated documentation files (the "Software"),
 * to deal in the Software without restriction, including without limitation
 * the rights to use, copy, modify, merge, publish, distribute, sublicense,
 * and/or sell copies of the Software, and to permit persons to whom the
 * Software is furnished to do so, subject to the following conditions:
 *
 * The above copyright notice and this permission notice shall be included
 * in all copies or substantial portions of the Software.
 *
 * THE SOFTWARE IS PROVIDED "AS IS", WITHOUT WARRANTY OF ANY KIND, EXPRESS
 * OR IMPLIED, INCLUDING BUT NOT LIMITED TO THE WARRANTIES OF MERCHANTABILITY,
 * FITNESS FOR A PARTICULAR PURPOSE AND NONINFRINGEMENT.  IN NO EVENT SHALL
 * THE AUTHORS OR COPYRIGHT HOLDERS BE LIABLE FOR ANY CLAIM, DAMAGES OR
 * OTHER LIABILITY, WHETHER IN AN ACTION OF CONTRACT, TORT OR OTHERWISE,
 * ARISING FROM, OUT OF OR IN CONNECTION WITH THE SOFTWARE OR THE USE OR
 * OTHER DEALINGS IN THE SOFTWARE.
 */


/* xfonts.c -- glXUseXFont() for Mesa written by
 * Copyright (C) 1995 Thorsten.Ohl @ Physik.TH-Darmstadt.de
 */

#include <X11/Xatom.h>
#include "vglutil.h"


/* Implementation.  */

/* Fill a BITMAP with a character C from thew current font
   in the graphics context GC.  WIDTH is the width in bytes
   and HEIGHT is the height in bits.

   Note that the generated bitmaps must be used with

        glPixelStorei (GL_UNPACK_SWAP_BYTES, GL_FALSE);
        glPixelStorei (GL_UNPACK_LSB_FIRST, GL_FALSE);
        glPixelStorei (GL_UNPACK_ROW_LENGTH, 0);
        glPixelStorei (GL_UNPACK_SKIP_ROWS, 0);
        glPixelStorei (GL_UNPACK_SKIP_PIXELS, 0);
        glPixelStorei (GL_UNPACK_ALIGNMENT, 1);

   Possible optimizations:

     * use only one reusable pixmap with the maximum dimensions.
     * draw the entire font into a single pixmap (careful with
       proportional fonts!).
*/


/*
 * determine if a given glyph is valid and return the
 * corresponding XCharStruct.
 */
static XCharStruct *
isvalid(XFontStruct * fs, unsigned int which)
{
   unsigned int rows, pages;
   unsigned int byte1 = 0, byte2 = 0;
   int i, valid = 1;

   rows = fs->max_byte1 - fs->min_byte1 + 1;
   pages = fs->max_char_or_byte2 - fs->min_char_or_byte2 + 1;

   if (rows == 1) {
      /* "linear" fonts */
      if ((fs->min_char_or_byte2 > which) || (fs->max_char_or_byte2 < which))
         valid = 0;
   }
   else {
      /* "matrix" fonts */
      byte2 = which & 0xff;
      byte1 = which >> 8;
      if ((fs->min_char_or_byte2 > byte2) ||
          (fs->max_char_or_byte2 < byte2) ||
          (fs->min_byte1 > byte1) || (fs->max_byte1 < byte1))
         valid = 0;
   }

   if (valid) {
      if (fs->per_char) {
         if (rows == 1) {
            /* "linear" fonts */
            return (fs->per_char + (which - fs->min_char_or_byte2));
         }
         else {
            /* "matrix" fonts */
            i = ((byte1 - fs->min_byte1) * pages) +
               (byte2 - fs->min_char_or_byte2);
            return (fs->per_char + i);
         }
      }
      else {
         return (&fs->min_bounds);
      }
   }
   return (NULL);
}


void
Fake_glXUseXFont(Font font, int first, int count, int listbase)
{
   Display *dpy = NULL;
   Window win = 0;  bool newwin = false;
   Pixmap pixmap = 0;  XImage *image = NULL;
   GC gc = 0;
   XGCValues values;
   unsigned long valuemask;
   XFontStruct *fs = NULL;
   GLint swapbytes, lsbfirst, rowlength;
   GLint skiprows, skippixels, alignment;
   unsigned int max_width, max_height, max_bm_width, max_bm_height;
   GLubyte *bm = NULL;
   int i, j, ngroups, groupsize, n;
   VirtualWin *pbw;
   typedef struct {
      int bm_width, bm_height, width, height, valid;
      GLfloat x0, y0, dx, dy;
   } charinfo;
   charinfo *ci = NULL;

   try {

   GLXDrawable draw = _glXGetCurrentDrawable();
   if (!draw) return;
   if (winhash.find(draw, pbw)) {
      /* Current drawable is a virtualized Window */
      ERRIFNOT(dpy = pbw->getX11Display());
      ERRIFNOT(win = pbw->getX11Drawable());
   }
   else if ((win = pmhash.reverseFind(draw)) != 0) {
      /* Current drawable is a virtualized Pixmap */
      ERRIFNOT(dpy = glxdhash.getCurrentDisplay(draw));
   }
   else {
      /* Current drawable must be a Pbuffer that the application created.
         Blerg.  There is no window attached, so we have to create one
         temporarily. */
      XVisualInfo *v = NULL, vtemp;
      XSetWindowAttributes swa;
      int nv = 0;

      ERRIFNOT(dpy = glxdhash.getCurrentDisplay(draw));
      vtemp.c_class = TrueColor;
      vtemp.depth = DefaultDepth(dpy, DefaultScreen(dpy));
      vtemp.screen = DefaultScreen(dpy);
      Window root = DefaultRootWindow(dpy);
<<<<<<< HEAD
      if((v = XGetVisualInfo(dpy, VisualDepthMask | VisualClassMask, &vtemp,
                             &nv)) == NULL || nv < 1)
         THROW("Could not create temporary window for font rendering");
=======
      if((v = XGetVisualInfo(dpy, VisualDepthMask | VisualClassMask |
                                  VisualScreenMask, &vtemp, &nv)) == NULL ||
         nv < 1)
         _throw("Could not create temporary window for font rendering");
>>>>>>> 7f69b500
      swa.colormap = XCreateColormap(dpy, root, v->visual, AllocNone);
      swa.border_pixel = 0;
      swa.event_mask = 0;
      if ((win = _XCreateWindow(dpy, root, 0, 0, 1, 1, 0, v->depth,
                                InputOutput, v->visual,
                                CWBorderPixel | CWColormap | CWEventMask,
<<<<<<< HEAD
                                &swa)) == 0)
         THROW("Could not create temporary window for font rendering");
=======
                                &swa)) == 0) {
         XFree(v);
         _throw("Could not create temporary window for font rendering");
      }
      XFree(v);
>>>>>>> 7f69b500
      newwin = true;
   }

   fs = XQueryFont(dpy, font);
   if (!fs)
      THROW("Couldn't get font structure information");

   if (fconfig.trace) {
      unsigned long name_value;

      if (XGetFontProperty(fs, XA_FONT, &name_value)) {
         char *name = XGetAtomName(dpy, name_value);

         if (name) {
            PRARGS(name);  XFree(name);
         }
      }
   }

   /* Allocate a bitmap that can fit all characters.  */
   max_width = fs->max_bounds.rbearing - fs->min_bounds.lbearing;
   max_height = fs->max_bounds.ascent + fs->max_bounds.descent;
   max_bm_width = (max_width + 7) / 8;
   max_bm_height = max_height;

   bm = (GLubyte *) malloc((max_bm_width * max_bm_height) * sizeof(GLubyte));
   if (!bm)
      THROW("Couldn't allocate bitmap in glXUseXFont()");

   /* Save the current packing mode for bitmaps.  */
   _glGetIntegerv(GL_UNPACK_SWAP_BYTES, &swapbytes);
   _glGetIntegerv(GL_UNPACK_LSB_FIRST, &lsbfirst);
   _glGetIntegerv(GL_UNPACK_ROW_LENGTH, &rowlength);
   _glGetIntegerv(GL_UNPACK_SKIP_ROWS, &skiprows);
   _glGetIntegerv(GL_UNPACK_SKIP_PIXELS, &skippixels);
   _glGetIntegerv(GL_UNPACK_ALIGNMENT, &alignment);

   /* Enforce a standard packing mode which is compatible with
      fill_bitmap() from above.  This is actually the default mode,
      except for the (non)alignment.  */
   _glPixelStorei(GL_UNPACK_SWAP_BYTES, GL_FALSE);
   _glPixelStorei(GL_UNPACK_LSB_FIRST, GL_FALSE);
   _glPixelStorei(GL_UNPACK_ROW_LENGTH, 0);
   _glPixelStorei(GL_UNPACK_SKIP_ROWS, 0);
   _glPixelStorei(GL_UNPACK_SKIP_PIXELS, 0);
   _glPixelStorei(GL_UNPACK_ALIGNMENT, 1);

   /* X.org can't handle pixmaps more than 32767 pixels in width or height,
      so we have to split the font into multiple groups if it would cause the
      temporary pixmap to exceed those limits */
   ngroups = (8 * max_bm_width * count + 32766) / 32767;
   groupsize = (count + ngroups - 1) / ngroups;

   ci = (charinfo *) malloc(groupsize * sizeof(charinfo));
   if (!ci)
      THROW("Couldn't allocate character info structure in glXUseXFont()");

   for (j = 0; j < count; j += groupsize) {
      n = min(groupsize, count - j);
      pixmap = XCreatePixmap(dpy, win, 8 * max_bm_width * n, max_bm_height, 1);
      if (!pixmap)
         THROW("Couldn't allocate pixmap in glXUseXFont()");
      values.foreground = BlackPixel(dpy, DefaultScreen(dpy));
      values.background = WhitePixel(dpy, DefaultScreen(dpy));
      values.font = fs->fid;
      valuemask = GCForeground | GCBackground | GCFont;
      gc = XCreateGC(dpy, pixmap, valuemask, &values);

      XSetForeground(dpy, gc, 0);
      XFillRectangle(dpy, pixmap, gc, 0, 0, 8 * max_bm_width * n,
                     max_bm_height);
      XSetForeground(dpy, gc, 1);

      for (i = 0; i < n; i++) {
         XCharStruct *ch;
         int x, y;
         unsigned int c = first + i;

         /* check on index validity and get the bounds */
         ch = isvalid(fs, c);
         if (!ch) {
            ch = &fs->max_bounds;
            ci[i].valid = 0;
         }
         else {
            ci[i].valid = 1;
         }

         /* glBitmap()' parameters:
            straight from the glXUseXFont(3) manpage.  */
         ci[i].width = ch->rbearing - ch->lbearing;
         ci[i].height = ch->ascent + ch->descent;
         ci[i].x0 = -ch->lbearing;
         ci[i].y0 = ch->descent - 0;    /* XXX used to subtract 1 here */
         /* but that caused a conformace failure */
         ci[i].dx = ch->width;
         ci[i].dy = 0;

         /* X11's starting point.  */
         x = -ch->lbearing;
         y = ch->ascent;

         /* Round the width to a multiple of eight.  We will use this also
            for the pixmap for capturing the X11 font.  This is slightly
            inefficient, but it makes the OpenGL part real easy.  */
         ci[i].bm_width = (ci[i].width + 7) / 8;
         ci[i].bm_height = ci[i].height;

         if (ci[i].valid && (ci[i].bm_width > 0) && (ci[i].bm_height > 0)) {
            XChar2b char2b;

            char2b.byte1 = (c >> 8) & 0xff;
            char2b.byte2 = (c & 0xff);
            XDrawString16(dpy, pixmap, gc, x + i * max_bm_width * 8, y,
                          &char2b, 1);
         }
      }

      XFreeGC(dpy, gc);  gc = 0;
      ERRIFNOT(image = XGetImage(dpy, pixmap, 0, 0, 8 * max_bm_width * n,
                                  max_bm_height, 1, XYPixmap));
      XFreePixmap(dpy, pixmap);  pixmap = 0;

      for (i = 0; i < n; i++) {
         int list = listbase + j + i;

         _glNewList(list, GL_COMPILE);
         if (ci[i].valid && (ci[i].bm_width > 0) && (ci[i].bm_height > 0)) {
            int x, y;

            memset(bm, '\0', ci[i].bm_width * ci[i].bm_height);
            /* Fill the bitmap (X11 and OpenGL are upside down wrt each
               other).  */
            for (y = 0; y < ci[i].bm_height; y++)
               for (x = 0; x < 8 * ci[i].bm_width; x++)
                  if (XGetPixel(image, x + i * max_bm_width * 8, y))
                     bm[ci[i].bm_width * (ci[i].bm_height - y - 1) + x / 8] |=
                        (1 << (7 - (x % 8)));
            _glBitmap(ci[i].width, ci[i].height, ci[i].x0, ci[i].y0, ci[i].dx,
                      ci[i].dy, bm);
         }
         else {
            _glBitmap(0, 0, 0.0, 0.0, ci[i].dx, ci[i].dy, NULL);
         }
         _glEndList();
      }

      XDestroyImage(image);  image = NULL;
   }

   XFreeFontInfo(NULL, fs, 1);  fs = NULL;
   free(bm);  bm = NULL;
   free(ci);  ci = NULL;

   /* Restore saved packing modes.  */
   _glPixelStorei(GL_UNPACK_SWAP_BYTES, swapbytes);
   _glPixelStorei(GL_UNPACK_LSB_FIRST, lsbfirst);
   _glPixelStorei(GL_UNPACK_ROW_LENGTH, rowlength);
   _glPixelStorei(GL_UNPACK_SKIP_ROWS, skiprows);
   _glPixelStorei(GL_UNPACK_SKIP_PIXELS, skippixels);
   _glPixelStorei(GL_UNPACK_ALIGNMENT, alignment);

   } catch(...) {
      if (fs) XFreeFontInfo(NULL, fs, 1);
      if (gc && dpy) XFreeGC(dpy, gc);
      if (pixmap && dpy) XFreePixmap(dpy, pixmap);
      if (image) XDestroyImage(image);
      if (win && dpy && newwin) _XDestroyWindow(dpy, win);
      if (bm) free(bm);
      if (ci) free(ci);
      throw;
   }
}<|MERGE_RESOLUTION|>--- conflicted
+++ resolved
@@ -154,32 +154,21 @@
       vtemp.depth = DefaultDepth(dpy, DefaultScreen(dpy));
       vtemp.screen = DefaultScreen(dpy);
       Window root = DefaultRootWindow(dpy);
-<<<<<<< HEAD
-      if((v = XGetVisualInfo(dpy, VisualDepthMask | VisualClassMask, &vtemp,
-                             &nv)) == NULL || nv < 1)
-         THROW("Could not create temporary window for font rendering");
-=======
       if((v = XGetVisualInfo(dpy, VisualDepthMask | VisualClassMask |
                                   VisualScreenMask, &vtemp, &nv)) == NULL ||
          nv < 1)
-         _throw("Could not create temporary window for font rendering");
->>>>>>> 7f69b500
+         THROW("Could not create temporary window for font rendering");
       swa.colormap = XCreateColormap(dpy, root, v->visual, AllocNone);
       swa.border_pixel = 0;
       swa.event_mask = 0;
       if ((win = _XCreateWindow(dpy, root, 0, 0, 1, 1, 0, v->depth,
                                 InputOutput, v->visual,
                                 CWBorderPixel | CWColormap | CWEventMask,
-<<<<<<< HEAD
-                                &swa)) == 0)
-         THROW("Could not create temporary window for font rendering");
-=======
                                 &swa)) == 0) {
          XFree(v);
-         _throw("Could not create temporary window for font rendering");
+         THROW("Could not create temporary window for font rendering");
       }
       XFree(v);
->>>>>>> 7f69b500
       newwin = true;
    }
 
