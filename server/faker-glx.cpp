--- conflicted
+++ resolved
@@ -77,17 +77,12 @@
 			GLX_TRUE_COLOR, GLX_DEPTH_SIZE, 1, GLX_STENCIL_SIZE, 8, None };
 		int attribs[256];
 
-<<<<<<< HEAD
-		if(pixmap || fconfig.drawable==RRDRAWABLE_PIXMAP)
-			defaultAttribs[13]=GLX_PIXMAP_BIT|GLX_WINDOW_BIT;
-		if(vis->depth==30)
-		{
-			defaultAttribs[3]=defaultAttribs[5]=defaultAttribs[7]=10;
-		}
-=======
 		if(pixmap || fconfig.drawable == RRDRAWABLE_PIXMAP)
 			defaultAttribs[13] = GLX_PIXMAP_BIT | GLX_WINDOW_BIT;
->>>>>>> 4a7cbfac
+		if(vis->depth == 30)
+		{
+			defaultAttribs[3] = defaultAttribs[5] = defaultAttribs[7] = 10;
+		}
 		memset(attribs, 0, sizeof(attribs));
 		memcpy(attribs, defaultAttribs, sizeof(defaultAttribs));
 		if(glxvisual::visAttrib2D(dpy, DefaultScreen(dpy), vis->visualid,
@@ -188,27 +183,16 @@
 					0, glxvisual::visAttrib3D(config, GLX_STEREO), 0);
 			XFree(vis);
 
-			// Failing that, we try to find a 24-bit TrueColor visual with the same
-			// stereo properties.
+			// Failing that, we try to find a TrueColor visual with the same stereo
+			// properties, using the default depth of the 2D X server.
 			if(!vid)
-				vid = glxvisual::matchVisual2D(dpy, screen, 24, TrueColor, 0,
-					glxvisual::visAttrib3D(config, GLX_STEREO), 0);
-			// Failing that, we try to find a 24-bit TrueColor mono visual.
+				vid = glxvisual::matchVisual2D(dpy, screen, DefaultDepth(dpy, screen),
+					TrueColor, 0, glxvisual::visAttrib3D(config, GLX_STEREO), 0);
+			// Failing that, we try to find a TrueColor mono visual.
 			if(!vid)
-				vid = glxvisual::matchVisual2D(dpy, screen, 24, TrueColor, 0, 0, 0);
-		}
-<<<<<<< HEAD
-		// Failing that, we try to find a TrueColor visual with the same stereo
-		// properties, using the default depth of the 2D X server.
-		if(!vid)
-			vid=glxvisual::matchVisual2D(dpy, screen, DefaultDepth(dpy, screen),
-				TrueColor, 0, glxvisual::visAttrib3D(config, GLX_STEREO), 0);
-		// Failing that, we try to find a TrueColor mono visual.
-		if(!vid)
-			vid=glxvisual::matchVisual2D(dpy, screen, DefaultDepth(dpy, screen),
-				TrueColor, 0, 0, 0);
-=======
->>>>>>> 4a7cbfac
+				vid = glxvisual::matchVisual2D(dpy, screen, DefaultDepth(dpy, screen),
+					TrueColor, 0, 0, 0);
+		}
 	}
 	if(vid) cfghash.add(dpy, config, vid);
 	return vid;
@@ -346,11 +330,7 @@
 			XVisualInfo *vis = _glXGetVisualFromFBConfig(_dpy3D, configs[i]);
 			if(vis)
 			{
-<<<<<<< HEAD
-				if(vis->depth>24) d=vis->depth;
-=======
-				if(vis->depth == 32) d = 32;
->>>>>>> 4a7cbfac
+				if(vis->depth > 24) d = vis->depth;
 				XFree(vis);
 			}
 
@@ -462,11 +442,7 @@
 	vtemp = _glXGetVisualFromFBConfig(_dpy3D, config);
 	if(vtemp)
 	{
-<<<<<<< HEAD
-		if(vtemp->depth>24) depth=vtemp->depth;
-=======
-		if(vtemp->depth == 32) depth = 32;
->>>>>>> 4a7cbfac
+		if(vtemp->depth > 24) depth = vtemp->depth;
 		XFree(vtemp);
 	}
 
