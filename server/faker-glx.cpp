// Copyright (C)2004 Landmark Graphics Corporation
// Copyright (C)2005, 2006 Sun Microsystems, Inc.
// Copyright (C)2009, 2011-2019 D. R. Commander
//
// This library is free software and may be redistributed and/or modified under
// the terms of the wxWindows Library License, Version 3.1 or (at your option)
// any later version.  The full license is in the LICENSE.txt file included
// with this distribution.
//
// This library is distributed in the hope that it will be useful,
// but WITHOUT ANY WARRANTY; without even the implied warranty of
// MERCHANTABILITY or FITNESS FOR A PARTICULAR PURPOSE.  See the
// wxWindows Library License for more details.

#include <string.h>
#include <limits.h>
#include "Error.h"
#include "vglutil.h"
#define GLX_GLXEXT_PROTOTYPES
#include "ContextHash.h"
#include "GLXDrawableHash.h"
#include "PixmapHash.h"
#include "VisualHash.h"
#include "WindowHash.h"
#include "rr.h"
#include "faker.h"
#include "glxvisual.h"

using namespace vglutil;
using namespace vglserver;


// This emulates the behavior of the nVidia drivers
#define VGL_MAX_SWAP_INTERVAL  8


// Applications will sometimes use X11 functions to obtain a list of 2D X
// server visuals, then pass one of those visuals to glXCreateContext(),
// glXGetConfig(), etc.  Since the visual didn't come from glXChooseVisual(),
// VGL has no idea which OpenGL rendering attributes the application is looking
// for, so if no 3D X server FB config is already hashed to the visual, we have
// to create one using default attributes.

#define TEST_ATTRIB(attrib, index, min, max) \
{ \
	if(!strcmp(argv[i], #attrib) && i < argc - 1) \
	{ \
		int temp = atoi(argv[++i]); \
		if(temp >= min && temp <= max) \
			attribs[index] = temp; \
	} \
}

static VGLFBConfig matchConfig(Display *dpy, XVisualInfo *vis,
	bool preferSingleBuffer = false, bool pixmap = false)
{
	VGLFBConfig config = 0, *configs = NULL;  int n = 0;

	if(!dpy || !vis) return 0;

	// If the visual was obtained from glXChooseVisual() or
	// glXGetVisualFromFBConfig(), then it should have a corresponding FB config
	// in the visual hash.
	if(!(config = vishash.getConfig(dpy, vis)))
	{
		// Punt.  We can't figure out where the visual came from, so fall back to
		// using a default FB config.
		int attribs[] = { GLX_DOUBLEBUFFER, 1, GLX_RED_SIZE, 8, GLX_GREEN_SIZE, 8,
			GLX_BLUE_SIZE, 8, GLX_RENDER_TYPE, GLX_RGBA_BIT, GLX_STEREO, 0,
			GLX_DRAWABLE_TYPE, GLX_PBUFFER_BIT | GLX_WINDOW_BIT,
			GLX_X_VISUAL_TYPE, GLX_TRUE_COLOR, GLX_DEPTH_SIZE, 1,
			GLX_STENCIL_SIZE, 8, GLX_ALPHA_SIZE, GLX_DONT_CARE, GLX_SAMPLES, 0,
			GLX_AUX_BUFFERS, 0, GLX_ACCUM_RED_SIZE, 0, GLX_ACCUM_GREEN_SIZE, 0,
			GLX_ACCUM_BLUE_SIZE, 0, GLX_ACCUM_ALPHA_SIZE, 0, None };

		if(pixmap || fconfig.drawable == RRDRAWABLE_PIXMAP)
			attribs[13] = GLX_PIXMAP_BIT | GLX_WINDOW_BIT;
		if(vis->depth == 30)
		{
			attribs[3] = attribs[5] = attribs[7] = 10;
		}
		if(glxvisual::visAttrib2D(dpy, vis->screen, vis->visualid, GLX_STEREO))
			attribs[11] = 1;

		if(vis->c_class == DirectColor) attribs[15] = GLX_DIRECT_COLOR;

		// If we're creating a GLX pixmap and we can't determine an exact FB config
		// to map to the visual, then we will make the pixmap single-buffered.
		if(preferSingleBuffer) attribs[1] = 0;

		// Allow the default FB config attribs to be manually specified.  This is
		// necessary to support apps that implement their own visual selection
		// mechanisms.  Since those apps don't use glXChooseVisual(), VirtualGL has
		// no idea what 3D visual attributes they need, and thus it is necessary
		// to give it a hint using this environment variable.
		if(strlen(fconfig.defaultfbconfig) > 0)
		{
			char *str = strdup(fconfig.defaultfbconfig);
			if(!str) THROW_UNIX();
			char *argv[512];  int argc = 0;
			char *arg = strtok(str, ", \t");
			while(arg && argc < 512)
			{
				argv[argc] = arg;  argc++;
				arg = strtok(NULL, ", \t");
			}
			for(int i = 0; i < argc; i++)
			{
				TEST_ATTRIB(GLX_DOUBLEBUFFER, 1, 0, 1);
				TEST_ATTRIB(GLX_RED_SIZE, 3, 0, INT_MAX);
				TEST_ATTRIB(GLX_GREEN_SIZE, 5, 0, INT_MAX);
				TEST_ATTRIB(GLX_BLUE_SIZE, 7, 0, INT_MAX);
				TEST_ATTRIB(GLX_DEPTH_SIZE, 17, 0, INT_MAX);
				TEST_ATTRIB(GLX_STENCIL_SIZE, 19, 0, INT_MAX);
				TEST_ATTRIB(GLX_ALPHA_SIZE, 21, 0, INT_MAX);
				TEST_ATTRIB(GLX_SAMPLES, 23, 0, INT_MAX);
				TEST_ATTRIB(GLX_AUX_BUFFERS, 25, 0, INT_MAX);
				TEST_ATTRIB(GLX_ACCUM_RED_SIZE, 27, 0, INT_MAX);
				TEST_ATTRIB(GLX_ACCUM_GREEN_SIZE, 29, 0, INT_MAX);
				TEST_ATTRIB(GLX_ACCUM_BLUE_SIZE, 31, 0, INT_MAX);
				TEST_ATTRIB(GLX_ACCUM_ALPHA_SIZE, 33, 0, INT_MAX);
			}
			free(str);
		}
		if(fconfig.forcealpha) attribs[21] = vis->depth == 30 ? 2 : 8;
		if(fconfig.samples >= 0) attribs[23] = fconfig.samples;

			OPENTRACE(Choosing FB config for visual with unknown OpenGL attributes);
			if(fconfig.trace) vglout.print("VGL_DEFAULTFBCONFIG ");
			PRARGAL13(attribs);  STARTTRACE();

		configs = glxvisual::chooseFBConfig(dpy, vis->screen, attribs, n);
		if((!configs || n < 1) && attribs[11])
		{
			attribs[11] = 0;
			if(fconfig.trace) vglout.print("[failed, trying mono] ");
			configs = glxvisual::chooseFBConfig(dpy, vis->screen, attribs, n);
		}
		if((!configs || n < 1) && attribs[1])
		{
			attribs[1] = 0;
			if(fconfig.trace) vglout.print("[failed, trying single-buffered] ");
			configs = glxvisual::chooseFBConfig(dpy, vis->screen, attribs, n);
		}

			STOPTRACE();  if(configs) PRARGC(configs[0]);  CLOSETRACE();

		if(!configs || n < 1) return 0;
		config = configs[0];
		XFree(configs);
		if(config)
		{
			vishash.add(dpy, vis, config);
			config->visualID = vis->visualid;
		}
	}
	return config;
}


<<<<<<< HEAD
=======
// Return the 2D X server visual that was previously hashed to 'config', or
// find and return an appropriate 2D X server visual otherwise.

static VisualID matchVisual(Display *dpy, GLXFBConfig config, int &screen)
{
	VisualID vid = 0;

	if(!dpy || !config) return 0;

	screen = DefaultScreen(dpy);

	if(!(vid = cfghash.getVisual(dpy, config, screen)))
	{
		// If we get here, then the application is using an FB config that was not
		// obtained through glXChooseFBConfig(), so we have no idea what attributes
		// it is looking for.  We first try to match the FB config with a 2D X
		// Server visual that has the same class, depth, and stereo properties.
		XVisualInfo *vis = _glXGetVisualFromFBConfig(DPY3D, config);
		if(vis)
		{
			if(vis->depth >= 24
				&& (vis->c_class == TrueColor || vis->c_class == DirectColor))
			{
				vid = glxvisual::matchVisual2D(dpy, screen, vis->depth, vis->c_class,
					0, glxvisual::visAttrib3D(config, GLX_STEREO), 0);
				if(!vid && vis->depth == 32)
					vid = glxvisual::matchVisual2D(dpy, screen, 24, vis->c_class,
						0, glxvisual::visAttrib3D(config, GLX_STEREO), 0);
				if(!vid && vis->depth == 24)
					vid = glxvisual::matchVisual2D(dpy, screen, 32, vis->c_class,
						0, glxvisual::visAttrib3D(config, GLX_STEREO), 0);
				// Failing that, we try to find a mono visual.
				if(!vid)
					vid = glxvisual::matchVisual2D(dpy, screen, vis->depth, vis->c_class,
						0, 0, 0);
				if(!vid && vis->depth == 32)
					vid = glxvisual::matchVisual2D(dpy, screen, 24, vis->c_class,
						0, 0, 0);
				if(!vid && vis->depth == 24)
					vid = glxvisual::matchVisual2D(dpy, screen, 32, vis->c_class,
						0, 0, 0);
			}
			XFree(vis);
		}
		if(vid) cfghash.add(dpy, screen, config, vid);
	}
	return vid;
}


>>>>>>> 09e31f4b
// If GLXDrawable is a window ID, then return the ID for its corresponding
// off-screen drawable (if applicable.)

GLXDrawable ServerDrawable(Display *dpy, GLXDrawable draw)
{
	VirtualWin *vw = NULL;
	if(winhash.find(dpy, draw, vw)) return vw->getGLXDrawable();
	else return draw;
}


void setWMAtom(Display *dpy, Window win, VirtualWin *vw)
{
	Atom *protocols = NULL, *newProtocols = NULL;  int count = 0;

	Atom deleteAtom = XInternAtom(dpy, "WM_DELETE_WINDOW", True);
	if(!deleteAtom) goto bailout;

	if(XGetWMProtocols(dpy, win, &protocols, &count) && protocols && count > 0)
	{
		for(int i = 0; i < count; i++)
			if(protocols[i] == deleteAtom)
			{
				XFree(protocols);  return;
			}
		newProtocols = (Atom *)malloc(sizeof(Atom) * (count + 1));
		if(!newProtocols) goto bailout;
		for(int i = 0; i < count; i++)
			newProtocols[i] = protocols[i];
		newProtocols[count] = deleteAtom;
		if(!XSetWMProtocols(dpy, win, newProtocols, count + 1)) goto bailout;
		XFree(protocols);
		free(newProtocols);
	}
	else if(!XSetWMProtocols(dpy, win, &deleteAtom, 1)) goto bailout;
	vw->vglWMDelete();
	return;

	bailout:
	if(protocols) XFree(protocols);
	if(newProtocols) free(newProtocols);
	static bool alreadyWarned = false;
	if(!alreadyWarned)
	{
		if(fconfig.verbose)
			vglout.print("[VGL] WARNING: Could not set WM_DELETE_WINDOW on window 0x%.8x\n",
				win);
		alreadyWarned = true;
	}
}



// Interposed GLX functions

extern "C" {

// Return a set of FB configs from the 3D X server that support off-screen
// rendering and contain the desired GLX attributes.

GLXFBConfig *glXChooseFBConfig(Display *dpy, int screen,
	const int *attrib_list, int *nelements)
{
	VGLFBConfig *configs = NULL;
	bool fbcidreq = false;
	int drawableType = GLX_WINDOW_BIT;

	TRY();

	// If this is called internally from within another GLX function, then use
	// the real function.
	if(IS_EXCLUDED(dpy))
		return _glXChooseFBConfig(dpy, screen, attrib_list, nelements);

	if(attrib_list)
	{
		for(int i = 0; attrib_list[i] != None && i <= 254; i += 2)
		{
			if(attrib_list[i] == GLX_FBCONFIG_ID) fbcidreq = true;
			if(attrib_list[i] == GLX_DRAWABLE_TYPE)
				drawableType = attrib_list[i + 1];
		}
	}

		OPENTRACE(glXChooseFBConfig);  PRARGD(dpy);  PRARGI(screen);
		PRARGAL13(attrib_list);  STARTTRACE();

	int temp;
	if(!nelements) nelements = &temp;
	*nelements = 0;

	// If no attributes are specified, return all FB configs.  If GLX_FBCONFIG_ID
	// is specified, ignore all other attributes.
	if(!attrib_list || fbcidreq)
	{
		configs = glxvisual::chooseFBConfig(dpy, screen, attrib_list, *nelements);
		goto done;
	}

	// Modify the attributes so that only FB configs appropriate for off-screen
	// rendering are considered.
	else configs = glxvisual::configsFromVisAttribs(dpy, screen, attrib_list,
		*nelements, true);

	done:
		STOPTRACE();
		if(configs && nelements)
		{
			if(*nelements)
				for(int i = 0; i < *nelements; i++)
					vglout.print("configs[%d]=0x%.8lx(0x%.2x) ", i,
						(unsigned long)configs[i], FBCID(configs[i]));
			PRARGI(*nelements);
		}
		CLOSETRACE();

	CATCH();
	return (GLXFBConfig *)configs;
}

GLXFBConfigSGIX *glXChooseFBConfigSGIX(Display *dpy, int screen,
	int *attrib_list, int *nelements)
{
	return glXChooseFBConfig(dpy, screen, attrib_list, nelements);
}


// Obtain a 3D X server FB config that supports off-screen rendering and has
// the desired set of attributes, match it to an appropriate 2D X server
// visual, hash the two, and return the visual.

XVisualInfo *glXChooseVisual(Display *dpy, int screen, int *attrib_list)
{
	XVisualInfo *vis = NULL;  VGLFBConfig config = 0;
	static bool alreadyWarned = false;

	TRY();

	if(IS_EXCLUDED(dpy))
		return _glXChooseVisual(dpy, screen, attrib_list);

		OPENTRACE(glXChooseVisual);  PRARGD(dpy);  PRARGI(screen);
		PRARGAL11(attrib_list);  STARTTRACE();

	// Use the specified set of GLX attributes to obtain an FB config on the 3D X
	// server suitable for off-screen rendering
	VGLFBConfig *configs = NULL, prevConfig;  int n = 0;
	if(!dpy || !attrib_list) goto done;
	if(!(configs = glxvisual::configsFromVisAttribs(dpy, screen, attrib_list, n))
		|| n < 1)
	{
		if(!alreadyWarned && fconfig.verbose)
		{
			alreadyWarned = true;
			vglout.println("[VGL] WARNING: VirtualGL attempted and failed to obtain a true color visual on");
			vglout.println("[VGL]    the 3D X server %s suitable for off-screen rendering.",
				fconfig.localdpystring);
			vglout.println("[VGL]    This is normal if the 3D application is probing for visuals with");
			vglout.println("[VGL]    certain capabilities, but if the application fails to start, then make");
			vglout.println("[VGL]    sure that the 3D X server is configured for true color and has");
			vglout.println("[VGL]    appropriate GPU drivers installed.");
		}
		goto done;
	}
	config = configs[0];
	XFree(configs);

	// Find an appropriate matching visual on the 2D X server.
	if(!config->visualID) goto done;
	vis = glxvisual::visualFromID(dpy, screen, config->visualID);
	if(!vis) goto done;

	if((prevConfig = vishash.getConfig(dpy, vis))
		&& FBCID(config) != FBCID(prevConfig) && fconfig.trace)
		vglout.println("[VGL] WARNING: Visual 0x%.2x was previously mapped to FB config 0x%.2x and is now mapped to 0x%.2x\n",
			vis->visualid, FBCID(prevConfig), FBCID(config));

	// Hash the FB config and the visual so that we can look up the FB config
	// whenever the appplication subsequently passes the visual to
	// glXCreateContext() or other functions.
	vishash.add(dpy, vis, config);

	done:
		STOPTRACE();  PRARGV(vis);  PRARGC(config);  CLOSETRACE();

	CATCH();
	return vis;
}


// Hand off to the 3D X server without modification.

void glXCopyContext(Display *dpy, GLXContext src, GLXContext dst,
	unsigned long mask)
{
	TRY();

	if(IS_EXCLUDED(dpy))
		return _glXCopyContext(dpy, src, dst, mask);

	_glXCopyContext(DPY3D, src, dst, mask);

	CATCH();
}


// Create a GLX context on the 3D X server suitable for off-screen rendering.

GLXContext glXCreateContext(Display *dpy, XVisualInfo *vis,
	GLXContext share_list, Bool direct)
{
	GLXContext ctx = 0;  VGLFBConfig config = 0;

	TRY();

	if(IS_EXCLUDED(dpy))
		return _glXCreateContext(dpy, vis, share_list, direct);

	if(!fconfig.allowindirect) direct = True;

		OPENTRACE(glXCreateContext);  PRARGD(dpy);  PRARGV(vis);
		PRARGX(share_list);  PRARGI(direct);  STARTTRACE();

	if(!(config = matchConfig(dpy, vis)))
		THROW("Could not obtain RGB visual on the server suitable for off-screen rendering.");
	ctx = _glXCreateNewContext(DPY3D, GLXFBC(config), GLX_RGBA_TYPE, share_list,
		direct);
	if(ctx)
	{
		int newctxIsDirect = _glXIsDirect(DPY3D, ctx);
		if(!newctxIsDirect && direct)
		{
			vglout.println("[VGL] WARNING: The OpenGL rendering context obtained on X display");
			vglout.println("[VGL]    %s is indirect, which may cause performance to suffer.",
				DisplayString(DPY3D));
			vglout.println("[VGL]    If %s is a local X display, then the framebuffer device",
				DisplayString(DPY3D));
			vglout.println("[VGL]    permissions may be set incorrectly.");
		}
		// Hash the FB config to the context so we can use it in subsequent calls
		// to glXMake[Context]Current().
		ctxhash.add(ctx, config, newctxIsDirect);
	}

		STOPTRACE();  PRARGC(config);  PRARGX(ctx);  CLOSETRACE();

	CATCH();
	return ctx;
}


GLXContext glXCreateContextAttribsARB(Display *dpy, GLXFBConfig config_,
	GLXContext share_context, Bool direct, const int *attribs)
{
	GLXContext ctx = 0;
	VGLFBConfig config = (VGLFBConfig)config_;

	TRY();

	if(IS_EXCLUDED(dpy))
		return _glXCreateContextAttribsARB(dpy, config_, share_context, direct,
			attribs);

	if(!fconfig.allowindirect) direct = True;

		OPENTRACE(glXCreateContextAttribsARB);  PRARGD(dpy);  PRARGC(config);
		PRARGX(share_context);  PRARGI(direct);  PRARGAL13(attribs);
		STARTTRACE();

	CHECKSYM_NONFATAL(glXCreateContextAttribsARB)
	if((!attribs || attribs[0] == None) && !__glXCreateContextAttribsARB)
		ctx = _glXCreateNewContext(DPY3D, GLXFBC(config), GLX_RGBA_TYPE,
			share_context, direct);
	else
		ctx = _glXCreateContextAttribsARB(DPY3D, GLXFBC(config), share_context,
			direct, attribs);
	if(ctx)
	{
		int newctxIsDirect = _glXIsDirect(DPY3D, ctx);
		if(!newctxIsDirect && direct)
		{
			vglout.println("[VGL] WARNING: The OpenGL rendering context obtained on X display");
			vglout.println("[VGL]    %s is indirect, which may cause performance to suffer.",
				DisplayString(DPY3D));
			vglout.println("[VGL]    If %s is a local X display, then the framebuffer device",
				DisplayString(DPY3D));
			vglout.println("[VGL]    permissions may be set incorrectly.");
		}
		ctxhash.add(ctx, config, newctxIsDirect);
	}

		STOPTRACE();  PRARGX(ctx);  CLOSETRACE();

	CATCH();
	return ctx;
}


GLXContext glXCreateNewContext(Display *dpy, GLXFBConfig config_,
	int render_type, GLXContext share_list, Bool direct)
{
	GLXContext ctx = 0;
	VGLFBConfig config = (VGLFBConfig)config_;

	TRY();

	if(IS_EXCLUDED(dpy))
		return _glXCreateNewContext(dpy, config_, render_type, share_list, direct);

	if(!fconfig.allowindirect) direct = True;

		OPENTRACE(glXCreateNewContext);  PRARGD(dpy);  PRARGC(config);
		PRARGI(render_type);  PRARGX(share_list);  PRARGI(direct);  STARTTRACE();

	ctx = _glXCreateNewContext(DPY3D, GLXFBC(config), GLX_RGBA_TYPE, share_list,
		direct);
	if(ctx)
	{
		int newctxIsDirect = _glXIsDirect(DPY3D, ctx);
		if(!newctxIsDirect && direct)
		{
			vglout.println("[VGL] WARNING: The OpenGL rendering context obtained on X display");
			vglout.println("[VGL]    %s is indirect, which may cause performance to suffer.",
				DisplayString(DPY3D));
			vglout.println("[VGL]    If %s is a local X display, then the framebuffer device",
				DisplayString(DPY3D));
			vglout.println("[VGL]    permissions may be set incorrectly.");
		}
		ctxhash.add(ctx, config, newctxIsDirect);
	}

		STOPTRACE();  PRARGX(ctx);  CLOSETRACE();

	CATCH();
	return ctx;
}

// On Linux, GLXFBConfigSGIX is typedef'd to GLXFBConfig

GLXContext glXCreateContextWithConfigSGIX(Display *dpy, GLXFBConfigSGIX config,
	int render_type, GLXContext share_list, Bool direct)
{
	return glXCreateNewContext(dpy, config, render_type, share_list, direct);
}


// We maintain a hash of GLX drawables to 2D X display handles for two reasons:
// (1) so we can determine in glXMake[Context]Current() whether or not a
// drawable ID is a window, a GLX drawable, or a window created in another
// application, and (2) so, if the application is rendering to a Pbuffer or
// a pixmap, we can return the correct 2D X display handle if it calls
// glXGetCurrentDisplay().

GLXPbuffer glXCreatePbuffer(Display *dpy, GLXFBConfig config_,
	const int *attrib_list)
{
	GLXPbuffer pb = 0;
	VGLFBConfig config = (VGLFBConfig)config_;

	TRY();

	if(IS_EXCLUDED(dpy))
		return _glXCreatePbuffer(dpy, config_, attrib_list);

		OPENTRACE(glXCreatePbuffer);  PRARGD(dpy);  PRARGC(config);
		PRARGAL13(attrib_list);  STARTTRACE();

	pb = _glXCreatePbuffer(DPY3D, GLXFBC(config), attrib_list);
	if(dpy && pb) glxdhash.add(pb, dpy);

		STOPTRACE();  PRARGX(pb);  CLOSETRACE();

	CATCH();
	return pb;
}

GLXPbuffer glXCreateGLXPbufferSGIX(Display *dpy, GLXFBConfigSGIX config,
	unsigned int width, unsigned int height, int *attrib_list)
{
	int attribs[257], j = 0;
	if(attrib_list)
	{
		for(int i = 0; attrib_list[i] != None && i <= 254; i += 2)
		{
			attribs[j++] = attrib_list[i];  attribs[j++] = attrib_list[i + 1];
		}
	}
	attribs[j++] = GLX_PBUFFER_WIDTH;  attribs[j++] = width;
	attribs[j++] = GLX_PBUFFER_HEIGHT;  attribs[j++] = height;
	attribs[j] = None;
	return glXCreatePbuffer(dpy, config, attribs);
}


// Pixmap rendering in VirtualGL is implemented by redirecting rendering into
// a "3D pixmap" stored on the 3D X server.  Thus, we create a 3D pixmap, hash
// it to the "2D pixmap", and return the 3D pixmap handle.

GLXPixmap glXCreateGLXPixmap(Display *dpy, XVisualInfo *vis, Pixmap pm)
{
	GLXPixmap drawable = 0;  VGLFBConfig config = 0;
	int x = 0, y = 0;  unsigned int width = 0, height = 0, depth = 0;

	TRY();

	if(IS_EXCLUDED(dpy))
		return _glXCreateGLXPixmap(dpy, vis, pm);

		OPENTRACE(glXCreateGLXPixmap);  PRARGD(dpy);  PRARGV(vis);  PRARGX(pm);
		STARTTRACE();

	Window root;  unsigned int bw;
	_XGetGeometry(dpy, pm, &root, &x, &y, &width, &height, &bw, &depth);
	if(!(config = matchConfig(dpy, vis, true, true)))
		THROW("Could not obtain pixmap-capable RGB visual on the server");
	VirtualPixmap *vpm = new VirtualPixmap(dpy, vis->visual, pm);
	if(vpm)
	{
		// Hash the VirtualPixmap instance to the 2D pixmap and also hash the 2D X
		// display handle to the 3D pixmap.
		vpm->init(width, height, depth, config, NULL);
		pmhash.add(dpy, pm, vpm);
		glxdhash.add(vpm->getGLXDrawable(), dpy);
		drawable = vpm->getGLXDrawable();
	}

		STOPTRACE();  PRARGI(x);  PRARGI(y);  PRARGI(width);  PRARGI(height);
		PRARGI(depth);  PRARGC(config);  PRARGX(drawable);  CLOSETRACE();

	CATCH();
	return drawable;
}


GLXPixmap glXCreatePixmap(Display *dpy, GLXFBConfig config_, Pixmap pm,
	const int *attribs)
{
	GLXPixmap drawable = 0;
	VGLFBConfig config = (VGLFBConfig)config_;

	TRY();

	if(IS_EXCLUDED(dpy))
		return _glXCreatePixmap(dpy, config_, pm, attribs);

		OPENTRACE(glXCreatePixmap);  PRARGD(dpy);  PRARGC(config);  PRARGX(pm);
		STARTTRACE();

	Window root;  int x, y;  unsigned int w, h, bw, d;
	_XGetGeometry(dpy, pm, &root, &x, &y, &w, &h, &bw, &d);

	VirtualPixmap *vpm = NULL;
	if(config && config->visualID)
	{
		XVisualInfo *vis = glxvisual::visualFromID(dpy, config->screen,
			config->visualID);
		if(vis)
		{
			vpm = new VirtualPixmap(dpy, vis->visual, pm);
			XFree(vis);
		}
	}
	if(vpm)
	{
		vpm->init(w, h, d, config, attribs);
		pmhash.add(dpy, pm, vpm);
		glxdhash.add(vpm->getGLXDrawable(), dpy);
		drawable = vpm->getGLXDrawable();
	}

		STOPTRACE();  PRARGI(x);  PRARGI(y);  PRARGI(w);  PRARGI(h);
		PRARGI(d);  PRARGX(drawable);  CLOSETRACE();

	CATCH();
	return drawable;
}

GLXPixmap glXCreateGLXPixmapWithConfigSGIX(Display *dpy,
	GLXFBConfigSGIX config, Pixmap pixmap)
{
	return glXCreatePixmap(dpy, config, pixmap, NULL);
}


// Fake out the application into thinking it's getting a window drawable, but
// really it's getting an off-screen drawable.

GLXWindow glXCreateWindow(Display *dpy, GLXFBConfig config_, Window win,
	const int *attrib_list)
{
	VirtualWin *vw = NULL;
	VGLFBConfig config = (VGLFBConfig)config_;

	TRY();

	if(IS_EXCLUDED(dpy))
		return _glXCreateWindow(dpy, config_, win, attrib_list);

		OPENTRACE(glXCreateWindow);  PRARGD(dpy);  PRARGC(config);  PRARGX(win);
		STARTTRACE();

	XSync(dpy, False);
	vw = winhash.initVW(dpy, win, config);
	if(!vw && !glxdhash.getCurrentDisplay(win))
	{
		// Apparently win was created in another process or using XCB.
		winhash.add(dpy, win);
		vw = winhash.initVW(dpy, win, config);
	}
	if(!vw)
		THROW("Cannot create virtual window for specified X window");

		STOPTRACE();  if(vw) { PRARGX(vw->getGLXDrawable()); }
		CLOSETRACE();

	CATCH();
	return win;  // Make the client store the original window handle, which we
	             // use to find the off-screen drawable in the hash
}


// When the context is destroyed, remove it from the context-to-FB config hash.

void glXDestroyContext(Display *dpy, GLXContext ctx)
{
	TRY();

	if(IS_EXCLUDED(dpy))
	{
		_glXDestroyContext(dpy, ctx);  return;
	}

		OPENTRACE(glXDestroyContext);  PRARGD(dpy);  PRARGX(ctx);  STARTTRACE();

	ctxhash.remove(ctx);
	_glXDestroyContext(DPY3D, ctx);

		STOPTRACE();  CLOSETRACE();

	CATCH();
}


// When the Pbuffer is destroyed, remove it from the GLX drawable-to-2D display
// handle hash.

void glXDestroyPbuffer(Display *dpy, GLXPbuffer pbuf)
{
	TRY();

	if(IS_EXCLUDED(dpy)) { _glXDestroyPbuffer(dpy, pbuf);  return; }

		OPENTRACE(glXDestroyPbuffer);  PRARGD(dpy);  PRARGX(pbuf);  STARTTRACE();

	_glXDestroyPbuffer(DPY3D, pbuf);
	if(pbuf) glxdhash.remove(pbuf);

		STOPTRACE();  CLOSETRACE();

	CATCH();
}

void glXDestroyGLXPbufferSGIX(Display *dpy, GLXPbuffer pbuf)
{
	glXDestroyPbuffer(dpy, pbuf);
}


// Some applications will destroy the GLX pixmap handle but then try to use X11
// functions on the X11 pixmap handle, so we sync the contents of the 3D pixmap
// with the 2D pixmap before we delete the 3D pixmap.

void glXDestroyGLXPixmap(Display *dpy, GLXPixmap pix)
{
	TRY();

	if(IS_EXCLUDED(dpy))
	{
		_glXDestroyGLXPixmap(dpy, pix);  return;
	}

		OPENTRACE(glXDestroyGLXPixmap);  PRARGD(dpy);  PRARGX(pix);  STARTTRACE();

	VirtualPixmap *vpm = pmhash.find(dpy, pix);
	if(vpm && vpm->isInit()) vpm->readback();

	if(pix) glxdhash.remove(pix);
	if(dpy && pix) pmhash.remove(dpy, pix);

		STOPTRACE();  CLOSETRACE();

	CATCH();
}


void glXDestroyPixmap(Display *dpy, GLXPixmap pix)
{
	TRY();

	if(IS_EXCLUDED(dpy))
	{
		_glXDestroyPixmap(dpy, pix);  return;
	}

		OPENTRACE(glXDestroyPixmap);  PRARGD(dpy);  PRARGX(pix);  STARTTRACE();

	VirtualPixmap *vpm = pmhash.find(dpy, pix);
	if(vpm && vpm->isInit()) vpm->readback();

	if(pix) glxdhash.remove(pix);
	if(dpy && pix) pmhash.remove(dpy, pix);

		STOPTRACE();  CLOSETRACE();

	CATCH();
}


// 'win' is really an off-screen drawable ID, so the window hash matches it to
// the corresponding VirtualWin instance and shuts down that instance.

void glXDestroyWindow(Display *dpy, GLXWindow win)
{
	TRY();

	if(IS_EXCLUDED(dpy))
	{
		_glXDestroyWindow(dpy, win);  return;
	}

		OPENTRACE(glXDestroyWindow);  PRARGD(dpy);  PRARGX(win);  STARTTRACE();

	winhash.remove(dpy, win);

		STOPTRACE();  CLOSETRACE();

	CATCH();
}


// Hand off to the 3D X server without modification.

void glXFreeContextEXT(Display *dpy, GLXContext ctx)
{
	TRY();

	if(IS_EXCLUDED(dpy))
	{
		_glXFreeContextEXT(dpy, ctx);  return;
	}
	_glXFreeContextEXT(DPY3D, ctx);

	CATCH();
}


// Since VirtualGL is effectively its own implementation of GLX, it needs to
// properly report the extensions and GLX version it supports.

#define VGL_GLX_EXTENSIONS \
	"GLX_ARB_get_proc_address GLX_ARB_multisample GLX_EXT_visual_info GLX_EXT_visual_rating GLX_SGI_make_current_read GLX_SGIX_fbconfig GLX_SGIX_pbuffer"
// Allow enough space here for all of the extensions
static char glxextensions[1024] = VGL_GLX_EXTENSIONS;

static const char *getGLXExtensions(void)
{
	const char *realGLXExtensions =
		_glXQueryExtensionsString(DPY3D, DefaultScreen(DPY3D));

	CHECKSYM_NONFATAL(glXCreateContextAttribsARB)
	if(__glXCreateContextAttribsARB
		&& !strstr(glxextensions, "GLX_ARB_create_context"))
		strncat(glxextensions,
			" GLX_ARB_create_context GLX_ARB_create_context_profile",
			1023 - strlen(glxextensions));

	if(strstr(realGLXExtensions, "GLX_ARB_fbconfig_float")
		&& !strstr(glxextensions, "GLX_ARB_fbconfig_float"))
		strncat(glxextensions, " GLX_ARB_fbconfig_float",
			1023 - strlen(glxextensions));

	if(strstr(realGLXExtensions, "GLX_EXT_fbconfig_packed_float")
		&& !strstr(glxextensions, "GLX_EXT_fbconfig_packed_float"))
		strncat(glxextensions, " GLX_EXT_fbconfig_packed_float",
			1023 - strlen(glxextensions));

	if(strstr(realGLXExtensions, "GLX_EXT_framebuffer_sRGB")
		&& !strstr(glxextensions, "GLX_EXT_framebuffer_sRGB"))
		strncat(glxextensions, " GLX_EXT_framebuffer_sRGB",
			1023 - strlen(glxextensions));

	CHECKSYM_NONFATAL(glXFreeContextEXT)
	CHECKSYM_NONFATAL(glXImportContextEXT)
	CHECKSYM_NONFATAL(glXQueryContextInfoEXT)
	if(__glXFreeContextEXT && __glXImportContextEXT && __glXQueryContextInfoEXT
		&& !strstr(glxextensions, "GLX_EXT_import_context"))
		strncat(glxextensions, " GLX_EXT_import_context",
			1023 - strlen(glxextensions));

	CHECKSYM_NONFATAL(glXSwapIntervalEXT)
	if(__glXSwapIntervalEXT && !strstr(glxextensions, "GLX_EXT_swap_control"))
		strncat(glxextensions, " GLX_EXT_swap_control",
			1023 - strlen(glxextensions));

	CHECKSYM_NONFATAL(glXBindTexImageEXT)
	CHECKSYM_NONFATAL(glXReleaseTexImageEXT)
	if(__glXBindTexImageEXT && __glXReleaseTexImageEXT
		&& !strstr(glxextensions, "GLX_EXT_texture_from_pixmap"))
		strncat(glxextensions, " GLX_EXT_texture_from_pixmap",
			1023 - strlen(glxextensions));

	if(strstr(realGLXExtensions, "GLX_NV_float_buffer")
		&& !strstr(glxextensions, "GLX_NV_float_buffer"))
		strncat(glxextensions, " GLX_NV_float_buffer",
			1023 - strlen(glxextensions));

	CHECKSYM_NONFATAL(glXBindSwapBarrierNV)
	CHECKSYM_NONFATAL(glXJoinSwapGroupNV)
	CHECKSYM_NONFATAL(glXQueryFrameCountNV)
	CHECKSYM_NONFATAL(glXQueryMaxSwapGroupsNV)
	CHECKSYM_NONFATAL(glXQuerySwapGroupNV)
	CHECKSYM_NONFATAL(glXResetFrameCountNV)
	if(__glXBindSwapBarrierNV && __glXJoinSwapGroupNV && __glXQueryFrameCountNV
		&& __glXQueryMaxSwapGroupsNV && __glXQuerySwapGroupNV
		&& __glXResetFrameCountNV && !strstr(glxextensions, "GLX_NV_swap_group"))
		strncat(glxextensions, " GLX_NV_swap_group", 1023 - strlen(glxextensions));

	CHECKSYM_NONFATAL(glXSwapIntervalSGI)
	if(__glXSwapIntervalSGI && !strstr(glxextensions, "GLX_SGI_swap_control"))
		strncat(glxextensions, " GLX_SGI_swap_control",
			1023 - strlen(glxextensions));

	return glxextensions;
}


const char *glXGetClientString(Display *dpy, int name)
{
	TRY();

	if(IS_EXCLUDED(dpy))
		return _glXGetClientString(dpy, name);

	if(name == GLX_EXTENSIONS) return getGLXExtensions();
	else if(name == GLX_VERSION) return "1.4";
	else if(name == GLX_VENDOR)
	{
		if(strlen(fconfig.glxvendor) > 0) return fconfig.glxvendor;
		else return __APPNAME;
	}

	CATCH();
	return NULL;
}


// For the specified 2D X server visual, return a property from the
// corresponding 3D X server FB config.

int glXGetConfig(Display *dpy, XVisualInfo *vis, int attrib, int *value)
{
	VGLFBConfig config;  int retval = 0;

	TRY();

	if(IS_EXCLUDED(dpy))
		return _glXGetConfig(dpy, vis, attrib, value);

	if(!dpy || !vis || !value)
		return GLX_BAD_VALUE;

		OPENTRACE(glXGetConfig);  PRARGD(dpy);  PRARGV(vis);  PRARGIX(attrib);
		STARTTRACE();

	if((config = matchConfig(dpy, vis)) != 0)
	{
		if(attrib == GLX_USE_GL)
		{
			if(vis->c_class == TrueColor || vis->c_class == DirectColor) *value = 1;
			else *value = 0;
		}
		else if(attrib == GLX_RGBA)
		{
			if((glxvisual::visAttrib3D(config, GLX_RENDER_TYPE) & GLX_RGBA_BIT) != 0)
				*value = 1;
			else *value = 0;
		}
		else retval = _glXGetFBConfigAttrib(DPY3D, GLXFBC(config), attrib, value);
	}
	else
	{
		*value = 0;
		if(attrib != GLX_USE_GL) retval = GLX_BAD_VISUAL;
	}

		STOPTRACE();  if(value) { PRARGIX(*value); }  else { PRARGX(value); }
		CLOSETRACE();

	CATCH();
	return retval;
}


// This returns the 2D X display handle associated with the current drawable,
// that is, the 2D X display handle passed to whatever function (such as
// XCreateWindow(), glXCreatePbuffer(), etc.) that was used to create the
// drawable.

Display *glXGetCurrentDisplay(void)
{
	Display *dpy = NULL;  VirtualWin *vw = NULL;

	if(vglfaker::getExcludeCurrent()) return _glXGetCurrentDisplay();

	TRY();

		OPENTRACE(glXGetCurrentDisplay);  STARTTRACE();

	GLXDrawable curdraw = _glXGetCurrentDrawable();
	if(winhash.find(curdraw, vw)) dpy = vw->getX11Display();
	else
	{
		if(curdraw) dpy = glxdhash.getCurrentDisplay(curdraw);
	}

		STOPTRACE();  PRARGD(dpy);  CLOSETRACE();

	CATCH();
	return dpy;
}


// As far as the application is concerned, it is rendering to a window and not
// an off-screen drawable, so we must maintain that illusion and pass it back
// the window ID instead of the GLX drawable ID.

GLXDrawable glXGetCurrentDrawable(void)
{
	VirtualWin *vw = NULL;  GLXDrawable draw = _glXGetCurrentDrawable();

	if(vglfaker::getExcludeCurrent()) return draw;

	TRY();

		OPENTRACE(glXGetCurrentDrawable);  STARTTRACE();

	if(winhash.find(draw, vw)) draw = vw->getX11Drawable();

		STOPTRACE();  PRARGX(draw);  CLOSETRACE();

	CATCH();
	return draw;
}

GLXDrawable glXGetCurrentReadDrawable(void)
{
	VirtualWin *vw = NULL;  GLXDrawable read = _glXGetCurrentReadDrawable();

	if(vglfaker::getExcludeCurrent()) return read;

	TRY();

		OPENTRACE(glXGetCurrentReadDrawable);  STARTTRACE();

	if(winhash.find(read, vw)) read = vw->getX11Drawable();

		STOPTRACE();  PRARGX(read);  CLOSETRACE();

	CATCH();
	return read;
}

GLXDrawable glXGetCurrentReadDrawableSGI(void)
{
	return glXGetCurrentReadDrawable();
}


// Return a property from the specified FB config.

int glXGetFBConfigAttrib(Display *dpy, GLXFBConfig config_, int attribute,
	int *value)
{
	int retval = 0;
	VGLFBConfig config = (VGLFBConfig)config_;

	TRY();

	if(IS_EXCLUDED(dpy))
		return _glXGetFBConfigAttrib(dpy, config_, attribute, value);

		OPENTRACE(glXGetFBConfigAttrib);  PRARGD(dpy);  PRARGC(config);
		PRARGIX(attribute);  STARTTRACE();

	if(!dpy || !config || !value)
	{
		retval = GLX_BAD_VALUE;
		goto done;
	}

	retval = _glXGetFBConfigAttrib(DPY3D, GLXFBC(config), attribute, value);

<<<<<<< HEAD
	if(attribute == GLX_DRAWABLE_TYPE && retval == Success)
	{
		int temp = *value;
		*value = 0;
		if((fconfig.drawable == RRDRAWABLE_PBUFFER
			&& glxvisual::visAttrib3D(config, GLX_VISUAL_ID) != 0
			&& temp & GLX_PBUFFER_BIT)
			|| (fconfig.drawable == RRDRAWABLE_PIXMAP && temp & GLX_WINDOW_BIT
				&& temp & GLX_PIXMAP_BIT))
			*value |= GLX_WINDOW_BIT;
		if(temp & GLX_PIXMAP_BIT && temp & GLX_WINDOW_BIT)
			*value |= GLX_PIXMAP_BIT;
		if(temp & GLX_PBUFFER_BIT) *value |= GLX_PBUFFER_BIT;
	}

	// If there is a corresponding 2D X server visual attached to this FB config,
	// then that means it was obtained via glXChooseFBConfig(), and we can
	// return attributes that take into account the interaction between visuals
	// on the 2D X Server and FB Configs on the 3D X Server.
	if(config->visualID != 0 && attribute == GLX_VISUAL_ID)
		*value = config->visualID;
=======
	// If there is a corresponding 2D X server visual hashed to this FB config,
	// then that means it was obtained via glXChooseFBConfig(), and we can
	// return attributes that take into account the interaction between visuals
	// on the 2D X Server and FB Configs on the 3D X Server.

	int screen;
	if((vid = matchVisual(dpy, config, screen)) != 0)
	{
		// Transparent overlay FB configs are located on the 2D X server, not the
		// 3D X server.
		if(attribute == GLX_LEVEL || attribute == GLX_TRANSPARENT_TYPE
			|| attribute == GLX_TRANSPARENT_INDEX_VALUE
			|| attribute == GLX_TRANSPARENT_RED_VALUE
			|| attribute == GLX_TRANSPARENT_GREEN_VALUE
			|| attribute == GLX_TRANSPARENT_BLUE_VALUE
			|| attribute == GLX_TRANSPARENT_ALPHA_VALUE)
			*value = glxvisual::visAttrib2D(dpy, screen, vid, attribute);
		else if(attribute == GLX_VISUAL_ID)
			*value = vid;
	}
>>>>>>> 09e31f4b

	if(attribute == GLX_DRAWABLE_TYPE && retval == Success)
	{
		int temp = *value;
		*value = 0;
		if(glxvisual::visAttrib3D(config, GLX_VISUAL_ID) != 0 && vid)
		{
			if((fconfig.drawable == RRDRAWABLE_PBUFFER && temp & GLX_PBUFFER_BIT)
				|| (fconfig.drawable == RRDRAWABLE_PIXMAP && temp & GLX_WINDOW_BIT
					&& temp & GLX_PIXMAP_BIT))
				*value |= GLX_WINDOW_BIT;
			if(temp & GLX_PIXMAP_BIT && temp & GLX_WINDOW_BIT)
				*value |= GLX_PIXMAP_BIT;
		}
		if(temp & GLX_PBUFFER_BIT) *value |= GLX_PBUFFER_BIT;
	}

	done:
		STOPTRACE();  if(value) { PRARGIX(*value); }  else { PRARGX(value); }
		CLOSETRACE();

	CATCH();
	return retval;
}

int glXGetFBConfigAttribSGIX(Display *dpy, GLXFBConfigSGIX config,
	int attribute, int *value_return)
{
	return glXGetFBConfigAttrib(dpy, config, attribute, value_return);
}


// See notes for matchConfig()

GLXFBConfigSGIX glXGetFBConfigFromVisualSGIX(Display *dpy, XVisualInfo *vis)
{
	TRY();

	if(IS_EXCLUDED(dpy))
		return _glXGetFBConfigFromVisualSGIX(dpy, vis);
	else return GLXFBC(matchConfig(dpy, vis));

	CATCH();
	return 0;
}


// Hand off to the 3D X server without modification.

GLXFBConfig *glXGetFBConfigs(Display *dpy, int screen, int *nelements)
{
	GLXFBConfig *configs = NULL;

	TRY();

	if(IS_EXCLUDED(dpy))
		return _glXGetFBConfigs(dpy, screen, nelements);

		OPENTRACE(glXGetFBConfigs);  PRARGD(dpy);  PRARGI(screen);
		STARTTRACE();

	configs = (GLXFBConfig *)glxvisual::getFBConfigs(dpy, screen, *nelements);

		STOPTRACE();  if(configs && nelements) PRARGI(*nelements);
		CLOSETRACE();

	CATCH();
	return configs;
}


// GLX_EXT_texture_from_pixmap support.  drawable is a GLX pixmap that was
// previously created on the 3D X server, so passing it to glXBindTexImageEXT()
// or glXReleaseTexImageEXT() should "just work."  However, we first have to
// copy the pixels from the corresponding 2D pixmap, which is on the 2D X
// server.  Thus, this extension will probably not perform well except with an
// X proxy.

void glXBindTexImageEXT(Display *dpy, GLXDrawable drawable, int buffer,
	const int *attrib_list)
{
	TRY();

	if(IS_EXCLUDED(dpy))
		return _glXBindTexImageEXT(dpy, drawable, buffer, attrib_list);

		OPENTRACE(glXBindTexImageEXT);  PRARGD(dpy);  PRARGX(drawable);
		PRARGI(buffer);  PRARGAL13(attrib_list);  STARTTRACE();

	VirtualPixmap *vpm = NULL;
	if((vpm = pmhash.find(dpy, drawable)) == NULL)
		// If we get here, then the drawable wasn't created with
		// glXCreate[GLX]Pixmap().  Thus, we set it to 0 so _glXBindTexImageEXT()
		// will throw a GLXBadPixmap error for us.
		drawable = 0;
	else
	{
		// Transfer pixels from the 2D Pixmap (stored on the 2D X server) to the
		// 3D Pixmap (stored on the 3D X server.)
		XImage *image = _XGetImage(dpy, vpm->getX11Drawable(), 0, 0,
			vpm->getWidth(), vpm->getHeight(), AllPlanes, ZPixmap);
		GC gc = XCreateGC(DPY3D, vpm->get3DX11Pixmap(), 0, NULL);
		if(gc && image)
			XPutImage(DPY3D, vpm->get3DX11Pixmap(), gc, image, 0, 0, 0, 0,
				vpm->getWidth(), vpm->getHeight());
		else
			// Also trigger GLXBadPixmap error
			drawable = 0;
		if(gc) XFreeGC(DPY3D, gc);
		if(image) XDestroyImage(image);
	}

	_glXBindTexImageEXT(DPY3D, drawable, buffer, attrib_list);

		STOPTRACE();  CLOSETRACE();

	CATCH();
}


void glXReleaseTexImageEXT(Display *dpy, GLXDrawable drawable, int buffer)
{
	TRY();

	if(IS_EXCLUDED(dpy))
		return _glXReleaseTexImageEXT(dpy, drawable, buffer);

		OPENTRACE(glXReleaseTexImageEXT);  PRARGD(dpy);  PRARGX(drawable);
		PRARGI(buffer);  STARTTRACE();

	_glXReleaseTexImageEXT(DPY3D, drawable, buffer);

		STOPTRACE();  CLOSETRACE();

	CATCH();
}


// If an application uses glXGetProcAddressARB() to obtain the address of a
// function that we're interposing, we need to return the address of the
// interposed function.

#define CHECK_FAKED(f) \
	if(!strcmp((char *)procName, #f)) \
	{ \
		retval = (void (*)(void))f; \
		if(fconfig.trace) vglout.print("[INTERPOSED]"); \
	}

// For optional libGL symbols, check that the underlying function
// actually exists in libGL before returning the interposed version of it.

#define CHECK_OPT_FAKED(f) \
	if(!strcmp((char *)procName, #f)) \
	{ \
		CHECKSYM_NONFATAL(f) \
		if(__##f) \
		{ \
			retval = (void (*)(void))f; \
			if(fconfig.trace) vglout.print("[INTERPOSED]"); \
		} \
	}

void (*glXGetProcAddressARB(const GLubyte *procName))(void)
{
	void (*retval)(void) = NULL;

	vglfaker::init();

		OPENTRACE(glXGetProcAddressARB);  PRARGS((char *)procName);  STARTTRACE();

	if(procName)
	{
		// GLX 1.0
		CHECK_FAKED(glXChooseVisual)
		CHECK_FAKED(glXCopyContext)
		CHECK_FAKED(glXCreateContext)
		CHECK_FAKED(glXCreateGLXPixmap)
		CHECK_FAKED(glXDestroyContext)
		CHECK_FAKED(glXDestroyGLXPixmap)
		CHECK_FAKED(glXGetConfig)
		CHECK_FAKED(glXGetCurrentDrawable)
		CHECK_FAKED(glXIsDirect)
		CHECK_FAKED(glXMakeCurrent)
		CHECK_FAKED(glXQueryExtension)
		CHECK_FAKED(glXQueryVersion)
		CHECK_FAKED(glXSwapBuffers)
		CHECK_FAKED(glXUseXFont)
		CHECK_FAKED(glXWaitGL)

		// GLX 1.1
		CHECK_FAKED(glXGetClientString)
		CHECK_FAKED(glXQueryServerString)
		CHECK_FAKED(glXQueryExtensionsString)

		// GLX 1.2
		CHECK_FAKED(glXGetCurrentDisplay)

		// GLX 1.3
		CHECK_FAKED(glXChooseFBConfig)
		CHECK_FAKED(glXCreateNewContext)
		CHECK_FAKED(glXCreatePbuffer)
		CHECK_FAKED(glXCreatePixmap)
		CHECK_FAKED(glXCreateWindow)
		CHECK_FAKED(glXDestroyPbuffer)
		CHECK_FAKED(glXDestroyPixmap)
		CHECK_FAKED(glXDestroyWindow)
		CHECK_FAKED(glXGetCurrentReadDrawable)
		CHECK_FAKED(glXGetFBConfigAttrib)
		CHECK_FAKED(glXGetFBConfigs)
		CHECK_FAKED(glXGetSelectedEvent)
		CHECK_FAKED(glXGetVisualFromFBConfig)
		CHECK_FAKED(glXMakeContextCurrent)
		CHECK_FAKED(glXQueryContext)
		CHECK_FAKED(glXQueryDrawable)
		CHECK_FAKED(glXSelectEvent)

		// GLX 1.4
		CHECK_FAKED(glXGetProcAddress)

		// GLX_ARB_create_context
		CHECK_OPT_FAKED(glXCreateContextAttribsARB)

		// GLX_ARB_get_proc_address
		CHECK_FAKED(glXGetProcAddressARB)

		// GLX_EXT_import_context
		CHECK_OPT_FAKED(glXFreeContextEXT)
		CHECK_OPT_FAKED(glXImportContextEXT)
		CHECK_OPT_FAKED(glXQueryContextInfoEXT)

		// GLX_EXT_swap_control
		CHECK_OPT_FAKED(glXSwapIntervalEXT)

		// GLX_EXT_texture_from_pixmap
		CHECK_OPT_FAKED(glXBindTexImageEXT)
		CHECK_OPT_FAKED(glXReleaseTexImageEXT)

		// GLX_NV_swap_group
		CHECK_OPT_FAKED(glXBindSwapBarrierNV)
		CHECK_OPT_FAKED(glXJoinSwapGroupNV)
		CHECK_OPT_FAKED(glXQueryFrameCountNV)
		CHECK_OPT_FAKED(glXQueryMaxSwapGroupsNV)
		CHECK_OPT_FAKED(glXQuerySwapGroupNV)
		CHECK_OPT_FAKED(glXResetFrameCountNV)

		// GLX_SGI_make_current_read
		CHECK_FAKED(glXGetCurrentReadDrawableSGI)
		CHECK_FAKED(glXMakeCurrentReadSGI)

		// GLX_SGI_swap_control
		CHECK_OPT_FAKED(glXSwapIntervalSGI)

		// GLX_SGIX_fbconfig
		CHECK_FAKED(glXChooseFBConfigSGIX)
		CHECK_FAKED(glXCreateContextWithConfigSGIX)
		CHECK_FAKED(glXCreateGLXPixmapWithConfigSGIX)
		CHECK_FAKED(glXGetFBConfigAttribSGIX)
		CHECK_FAKED(glXGetFBConfigFromVisualSGIX)
		CHECK_FAKED(glXGetVisualFromFBConfigSGIX)

		// GLX_SGIX_pbuffer
		CHECK_FAKED(glXCreateGLXPbufferSGIX)
		CHECK_FAKED(glXDestroyGLXPbufferSGIX)
		CHECK_FAKED(glXGetSelectedEventSGIX)
		CHECK_FAKED(glXQueryGLXPbufferSGIX)
		CHECK_FAKED(glXSelectEventSGIX)

		// OpenGL
		CHECK_FAKED(glFinish)
		CHECK_FAKED(glFlush)
		CHECK_FAKED(glViewport)
		CHECK_FAKED(glDrawBuffer)
		CHECK_FAKED(glPopAttrib)
	}
	if(!retval)
	{
		if(fconfig.trace) vglout.print("[passed through]");
		retval = _glXGetProcAddress(procName);
	}

		STOPTRACE();  CLOSETRACE();

	return retval;
}

void (*glXGetProcAddress(const GLubyte *procName))(void)
{
	return glXGetProcAddressARB(procName);
}


// Hand off to the 3D X server without modification, except that 'draw' is
// replaced with its corresponding off-screen drawable ID.

void glXGetSelectedEvent(Display *dpy, GLXDrawable draw,
	unsigned long *event_mask)
{
	TRY();

	if(IS_EXCLUDED(dpy))
		return _glXGetSelectedEvent(dpy, draw, event_mask);

	_glXGetSelectedEvent(DPY3D, ServerDrawable(dpy, draw), event_mask);

	CATCH();
}

void glXGetSelectedEventSGIX(Display *dpy, GLXDrawable drawable,
	unsigned long *mask)
{
	glXGetSelectedEvent(dpy, drawable, mask);
}


// Return the 2D X server visual that is attached to the 3D X server FB config.

XVisualInfo *glXGetVisualFromFBConfig(Display *dpy, GLXFBConfig config_)
{
	XVisualInfo *vis = NULL;
	VGLFBConfig config = (VGLFBConfig)config_;

	TRY();

	if(IS_EXCLUDED(dpy))
		return _glXGetVisualFromFBConfig(dpy, config_);

		OPENTRACE(glXGetVisualFromFBConfig);  PRARGD(dpy);  PRARGC(config);
		STARTTRACE();

	if(!dpy || !config) goto done;
	if(!config->visualID) goto done;
	vis = glxvisual::visualFromID(dpy, config->screen, config->visualID);
	if(!vis) goto done;
	vishash.add(dpy, vis, config);

	done:
		STOPTRACE();  PRARGV(vis);  CLOSETRACE();

	CATCH();
	return vis;
}


XVisualInfo *glXGetVisualFromFBConfigSGIX(Display *dpy, GLXFBConfigSGIX config)
{
	return glXGetVisualFromFBConfig(dpy, config);
}



// Hand off to the 3D X server without modification.

GLXContext glXImportContextEXT(Display *dpy, GLXContextID contextID)
{
	TRY();

	if(IS_EXCLUDED(dpy))
		return _glXImportContextEXT(dpy, contextID);

	return _glXImportContextEXT(DPY3D, contextID);

	CATCH();
	return 0;
}


// Hand off to the 3D X server without modification.

Bool glXIsDirect(Display *dpy, GLXContext ctx)
{
	Bool direct = 0;

	TRY();

	if(IS_EXCLUDED(dpy))
		return _glXIsDirect(dpy, ctx);

		OPENTRACE(glXIsDirect);  PRARGD(dpy);  PRARGX(ctx);
		STARTTRACE();

	direct = _glXIsDirect(DPY3D, ctx);

		STOPTRACE();  PRARGI(direct);  CLOSETRACE();

	CATCH();
	return direct;
}


// See notes

Bool glXMakeCurrent(Display *dpy, GLXDrawable drawable, GLXContext ctx)
{
	Bool retval = False;  const char *renderer = "Unknown";
	VirtualWin *vw;  VGLFBConfig config = 0;

	if(vglfaker::deadYet || vglfaker::getFakerLevel() > 0)
		return _glXMakeCurrent(dpy, drawable, ctx);

	TRY();

	// Find the FB config that was previously hashed to this context when it was
	// created.
	if(ctx) config = ctxhash.findConfig(ctx);
	if(vglfaker::isDisplayExcluded(dpy))
	{
		vglfaker::setExcludeCurrent(true);
		return _glXMakeCurrent(dpy, drawable, ctx);
	}
	vglfaker::setExcludeCurrent(false);

		OPENTRACE(glXMakeCurrent);  PRARGD(dpy);  PRARGX(drawable);  PRARGX(ctx);
		STARTTRACE();

	// glXMakeCurrent() implies a glFinish() on the previous context, which is
	// why we read back the front buffer here if it is dirty.
	GLXDrawable curdraw = _glXGetCurrentDrawable();
	if(_glXGetCurrentContext() && _glXGetCurrentDisplay() == DPY3D
		&& curdraw && winhash.find(curdraw, vw))
	{
		VirtualWin *newvw;
		if(drawable == 0 || !winhash.find(dpy, drawable, newvw)
			|| newvw->getGLXDrawable() != curdraw)
		{
			if(DrawingToFront() || vw->dirty)
				vw->readback(GL_FRONT, false, fconfig.sync);
		}
	}

	// If the drawable isn't a window, we pass it through unmodified, else we
	// map it to an off-screen drawable.
	int direct = ctxhash.isDirect(ctx);
	if(dpy && drawable && ctx)
	{
		if(!config)
		{
			vglout.PRINTLN("[VGL] WARNING: glXMakeCurrent() called with a previously-destroyed context.");
			goto done;
		}
		vw = winhash.initVW(dpy, drawable, config);
		if(vw)
		{
			setWMAtom(dpy, drawable, vw);
			drawable = vw->updateGLXDrawable();
			vw->setDirect(direct);
		}
		else if(!glxdhash.getCurrentDisplay(drawable))
		{
			// Apparently it isn't a Pbuffer or a Pixmap, so it must be a window
			// that was created in another process.
			winhash.add(dpy, drawable);
			vw = winhash.initVW(dpy, drawable, config);
			if(vw)
			{
				drawable = vw->updateGLXDrawable();
				vw->setDirect(direct);
			}
		}
	}

	retval = _glXMakeContextCurrent(DPY3D, drawable, drawable, ctx);
	if(fconfig.trace && retval)
		renderer = (const char *)_glGetString(GL_RENDERER);
	// The pixels in a new off-screen drawable are undefined, so we have to clear
	// it.
	if(winhash.find(drawable, vw)) { vw->clear();  vw->cleanup(); }
	VirtualPixmap *vpm;
	if((vpm = pmhash.find(dpy, drawable)) != NULL)
	{
		vpm->clear();
		vpm->setDirect(direct);
	}

	done:
		STOPTRACE();  PRARGC(config);  PRARGX(drawable);  PRARGS(renderer);
		CLOSETRACE();

	CATCH();
	return retval;
}


Bool glXMakeContextCurrent(Display *dpy, GLXDrawable draw, GLXDrawable read,
	GLXContext ctx)
{
	Bool retval = False;  const char *renderer = "Unknown";
	VirtualWin *vw;  VGLFBConfig config = 0;

	if(vglfaker::deadYet || vglfaker::getFakerLevel() > 0)
		return _glXMakeContextCurrent(dpy, draw, read, ctx);

	TRY();

	if(ctx) config = ctxhash.findConfig(ctx);
	if(vglfaker::isDisplayExcluded(dpy))
	{
		vglfaker::setExcludeCurrent(true);
		return _glXMakeContextCurrent(dpy, draw, read, ctx);
	}
	vglfaker::setExcludeCurrent(false);

		OPENTRACE(glXMakeContextCurrent);  PRARGD(dpy);  PRARGX(draw);
		PRARGX(read);  PRARGX(ctx);  STARTTRACE();

	// glXMakeContextCurrent() implies a glFinish() on the previous context,
	// which is why we read back the front buffer here if it is dirty.
	GLXDrawable curdraw = _glXGetCurrentDrawable();
	if(_glXGetCurrentContext() && _glXGetCurrentDisplay() == DPY3D && curdraw
		&& winhash.find(curdraw, vw))
	{
		VirtualWin *newvw;
		if(draw == 0 || !winhash.find(dpy, draw, newvw)
			|| newvw->getGLXDrawable() != curdraw)
		{
			if(DrawingToFront() || vw->dirty)
				vw->readback(GL_FRONT, false, fconfig.sync);
		}
	}

	// If the drawable isn't a window, we pass it through unmodified, else we
	// map it to an off-screen drawable.
	VirtualWin *drawVW, *readVW;
	int direct = ctxhash.isDirect(ctx);
	if(dpy && (draw || read) && ctx)
	{
		if(!config)
		{
			vglout.PRINTLN("[VGL] WARNING: glXMakeContextCurrent() called with a previously-destroyed context");
			goto done;
		}

		drawVW = winhash.initVW(dpy, draw, config);
		if(drawVW)
		{
			setWMAtom(dpy, draw, drawVW);
			draw = drawVW->updateGLXDrawable();
			drawVW->setDirect(direct);
		}
		else if(!glxdhash.getCurrentDisplay(draw))
		{
			// Apparently it isn't a Pbuffer or a Pixmap, so it must be a window
			// that was created in another process.
			winhash.add(dpy, draw);
			drawVW = winhash.initVW(dpy, draw, config);
			if(drawVW)
			{
				draw = drawVW->updateGLXDrawable();
				drawVW->setDirect(direct);
			}
		}

		readVW = winhash.initVW(dpy, read, config);
		if(readVW)
		{
			setWMAtom(dpy, read, readVW);
			read = readVW->updateGLXDrawable();
			readVW->setDirect(direct);
		}
		else if(!glxdhash.getCurrentDisplay(read))
		{
			// Apparently it isn't a Pbuffer or a Pixmap, so it must be a window
			// that was created in another process.
			winhash.add(dpy, read);
			readVW = winhash.initVW(dpy, read, config);
			if(readVW)
			{
				read = readVW->updateGLXDrawable();
				readVW->setDirect(direct);
			}
		}
	}
	retval = _glXMakeContextCurrent(DPY3D, draw, read, ctx);
	if(fconfig.trace && retval)
		renderer = (const char *)_glGetString(GL_RENDERER);
	if(winhash.find(draw, drawVW)) { drawVW->clear();  drawVW->cleanup(); }
	if(winhash.find(read, readVW)) readVW->cleanup();
	VirtualPixmap *vpm;
	if((vpm = pmhash.find(dpy, draw)) != NULL)
	{
		vpm->clear();
		vpm->setDirect(direct);
	}

	done:
		STOPTRACE();  PRARGC(config);  PRARGX(draw);  PRARGX(read);
		PRARGS(renderer);  CLOSETRACE();

	CATCH();
	return retval;
}


Bool glXMakeCurrentReadSGI(Display *dpy, GLXDrawable draw, GLXDrawable read,
	GLXContext ctx)
{
	return glXMakeContextCurrent(dpy, draw, read, ctx);
}


// Hand off to the 3D X server without modification.

int glXQueryContext(Display *dpy, GLXContext ctx, int attribute, int *value)
{
	int retval = 0;

	TRY();

	if(IS_EXCLUDED(dpy))
		return _glXQueryContext(dpy, ctx, attribute, value);

		OPENTRACE(glXQueryContext);  PRARGD(dpy);  PRARGX(ctx);
		PRARGIX(attribute);  STARTTRACE();

	retval = _glXQueryContext(DPY3D, ctx, attribute, value);

		STOPTRACE();  if(value) PRARGIX(*value);  CLOSETRACE();

	CATCH();
	return retval;
}


int glXQueryContextInfoEXT(Display *dpy, GLXContext ctx, int attribute,
	int *value)
{
	int retval = 0;

	TRY();

	if(IS_EXCLUDED(dpy))
		return _glXQueryContextInfoEXT(dpy, ctx, attribute, value);

		OPENTRACE(glXQueryContextInfoEXT);  PRARGD(dpy);  PRARGX(ctx);
		PRARGIX(attribute);  STARTTRACE();

	retval = _glXQueryContextInfoEXT(DPY3D, ctx, attribute, value);

		STOPTRACE();  if(value) PRARGIX(*value);  CLOSETRACE();

	CATCH();
	return retval;
}


// Hand off to the 3D X server without modification, except that 'draw' is
// replaced with its corresponding off-screen drawable ID and
// GLX_SWAP_INTERVAL_EXT is emulated.

void glXQueryDrawable(Display *dpy, GLXDrawable draw, int attribute,
	unsigned int *value)
{
	TRY();

	if(IS_EXCLUDED(dpy))
	{
		_glXQueryDrawable(dpy, draw, attribute, value);
		return;
	}

		OPENTRACE(glXQueryDrawable);  PRARGD(dpy);  PRARGX(draw);
		PRARGIX(attribute);  STARTTRACE();

	// GLX_EXT_swap_control attributes
	if(attribute == GLX_SWAP_INTERVAL_EXT && value)
	{
		VirtualWin *vw = NULL;
		if(winhash.find(dpy, draw, vw))
			*value = vw->getSwapInterval();
		else
			*value = 0;
		goto done;
	}
	else if(attribute == GLX_MAX_SWAP_INTERVAL_EXT && value)
	{
		*value = VGL_MAX_SWAP_INTERVAL;
		goto done;
	}

	_glXQueryDrawable(DPY3D, ServerDrawable(dpy, draw), attribute, value);

	done:
		STOPTRACE();  PRARGX(ServerDrawable(dpy, draw));
		if(value) { PRARGIX(*value); }  else { PRARGX(value); }
		CLOSETRACE();

	CATCH();
}

int glXQueryGLXPbufferSGIX(Display *dpy, GLXPbuffer pbuf, int attribute,
	unsigned int *value)
{
	glXQueryDrawable(dpy, pbuf, attribute, value);
	return 0;
}


// Hand off to the 3D X server without modification.

Bool glXQueryExtension(Display *dpy, int *error_base, int *event_base)
{
	TRY();

	if(IS_EXCLUDED(dpy))
		return _glXQueryExtension(dpy, error_base, event_base);

	return _glXQueryExtension(DPY3D, error_base, event_base);

	CATCH();
	return False;
}


// Same as glXGetClientString(GLX_EXTENSIONS)

const char *glXQueryExtensionsString(Display *dpy, int screen)
{
	TRY();

	if(IS_EXCLUDED(dpy))
		return _glXQueryExtensionsString(dpy, screen);

	return getGLXExtensions();

	CATCH();
	return NULL;
}


// Same as glXGetClientString() in our case

const char *glXQueryServerString(Display *dpy, int screen, int name)
{
	TRY();

	if(IS_EXCLUDED(dpy))
		return _glXQueryServerString(dpy, screen, name);

	if(name == GLX_EXTENSIONS) return getGLXExtensions();
	else if(name == GLX_VERSION) return "1.4";
	else if(name == GLX_VENDOR)
	{
		if(strlen(fconfig.glxvendor) > 0) return fconfig.glxvendor;
		else return __APPNAME;
	}

	CATCH();
	return NULL;
}


// Hand off to the 3D X server without modification.

Bool glXQueryVersion(Display *dpy, int *major, int *minor)
{
	TRY();

	if(IS_EXCLUDED(dpy))
		return _glXQueryVersion(dpy, major, minor);

	return _glXQueryVersion(DPY3D, major, minor);

	CATCH();
	return False;
}


// Hand off to the 3D X server without modification.

void glXSelectEvent(Display *dpy, GLXDrawable draw, unsigned long event_mask)
{
	TRY();

	if(IS_EXCLUDED(dpy))
		return _glXSelectEvent(dpy, draw, event_mask);

	_glXSelectEvent(DPY3D, ServerDrawable(dpy, draw), event_mask);

	CATCH();
}

void glXSelectEventSGIX(Display *dpy, GLXDrawable drawable, unsigned long mask)
{
	glXSelectEvent(dpy, drawable, mask);
}


// If the application is rendering to the back buffer, VirtualGL will read
// back and transport the contents of the buffer whenever glXSwapBuffers() is
// called.

void glXSwapBuffers(Display *dpy, GLXDrawable drawable)
{
	VirtualWin *vw = NULL;
	static Timer timer;  Timer sleepTimer;
	static double err = 0.;  static bool first = true;

	TRY();

	if(IS_EXCLUDED(dpy))
	{
		_glXSwapBuffers(dpy, drawable);
		return;
	}

		OPENTRACE(glXSwapBuffers);  PRARGD(dpy);  PRARGX(drawable);  STARTTRACE();

	fconfig.flushdelay = 0.;
	if(winhash.find(dpy, drawable, vw))
	{
		vw->readback(GL_BACK, false, fconfig.sync);
		vw->swapBuffers();
		int interval = vw->getSwapInterval();
		if(interval > 0)
		{
			double elapsed = timer.elapsed();
			if(first) first = false;
			else
			{
				double fps = fconfig.refreshrate / (double)interval;
				if(fps > 0.0 && elapsed < 1. / fps)
				{
					sleepTimer.start();
					long usec = (long)((1. / fps - elapsed - err) * 1000000.);
					if(usec > 0) usleep(usec);
					double sleepTime = sleepTimer.elapsed();
					err = sleepTime - (1. / fps - elapsed - err);  if(err < 0.) err = 0.;
				}
			}
			timer.start();
		}
	}
	else _glXSwapBuffers(DPY3D, drawable);

		STOPTRACE();  if(vw) { PRARGX(vw->getGLXDrawable()); }
		CLOSETRACE();

	CATCH();
}


// Hand off to the 3D X server without modification, except that 'drawable' is
// replaced with its corresponding off-screen drawable ID.

Bool glXJoinSwapGroupNV(Display *dpy, GLXDrawable drawable, GLuint group)
{
	TRY();

	if(IS_EXCLUDED(dpy))
		return _glXJoinSwapGroupNV(dpy, drawable, group);

	return _glXJoinSwapGroupNV(DPY3D, ServerDrawable(dpy, drawable), group);

	CATCH();
	return False;
}


// Hand off to the 3D X server without modification.

Bool glXBindSwapBarrierNV(Display *dpy, GLuint group, GLuint barrier)
{
	TRY();

	if(IS_EXCLUDED(dpy))
		return _glXBindSwapBarrierNV(dpy, group, barrier);

	return _glXBindSwapBarrierNV(DPY3D, group, barrier);

	CATCH();
	return False;
}


// Hand off to the 3D X server without modification, except that 'drawable' is
// replaced with its corresponding off-screen drawable ID.

Bool glXQuerySwapGroupNV(Display *dpy, GLXDrawable drawable, GLuint *group,
	GLuint *barrier)
{
	TRY();

	if(IS_EXCLUDED(dpy))
		return _glXQuerySwapGroupNV(dpy, drawable, group, barrier);

	return _glXQuerySwapGroupNV(DPY3D, ServerDrawable(dpy, drawable), group,
		barrier);

	CATCH();
	return False;
}


// Hand off to the 3D X server without modification.

Bool glXQueryMaxSwapGroupsNV(Display *dpy, int screen, GLuint *maxGroups,
	GLuint *maxBarriers)
{
	TRY();

	if(IS_EXCLUDED(dpy))
		return _glXQueryMaxSwapGroupsNV(dpy, screen, maxGroups, maxBarriers);

	return _glXQueryMaxSwapGroupsNV(DPY3D, DefaultScreen(DPY3D), maxGroups,
		maxBarriers);

	CATCH();
	return False;
}


// Hand off to the 3D X server without modification.

Bool glXQueryFrameCountNV(Display *dpy, int screen, GLuint *count)
{
	TRY();

	if(IS_EXCLUDED(dpy))
		return _glXQueryFrameCountNV(dpy, screen, count);

	return _glXQueryFrameCountNV(DPY3D, DefaultScreen(DPY3D), count);

	CATCH();
	return False;
}


// Hand off to the 3D X server without modification.

Bool glXResetFrameCountNV(Display *dpy, int screen)
{
	TRY();

	if(IS_EXCLUDED(dpy))
		return _glXResetFrameCountNV(dpy, screen);

	return _glXResetFrameCountNV(DPY3D, DefaultScreen(DPY3D));

	CATCH();
	return False;
}


// Vertical refresh rate has no meaning with an off-screen drawable, but we
// emulate it using an internal timer so that we can provide a reasonable
// implementation of the swap control extensions, which are used by some
// applications as a way of governing the frame rate.

void glXSwapIntervalEXT(Display *dpy, GLXDrawable drawable, int interval)
{
	TRY();

	if(IS_EXCLUDED(dpy))
	{
		_glXSwapIntervalEXT(dpy, drawable, interval);
		return;
	}

		OPENTRACE(glXSwapIntervalEXT);  PRARGD(dpy);  PRARGX(drawable);
		PRARGI(interval);  STARTTRACE();

	if(interval > VGL_MAX_SWAP_INTERVAL) interval = VGL_MAX_SWAP_INTERVAL;
	if(interval < 0)
		// NOTE:  Technically, this should trigger a BadValue error, but nVidia's
		// implementation doesn't, so we emulate their behavior.
		interval = 1;

	VirtualWin *vw = NULL;
	if(winhash.find(dpy, drawable, vw))
		vw->setSwapInterval(interval);
	// NOTE:  Technically, a BadWindow error should be triggered if drawable
	// isn't a GLX window, but nVidia's implementation doesn't, so we emulate
	// their behavior.

		STOPTRACE();  CLOSETRACE();

	CATCH();
}


// This is basically the same as calling glXSwapIntervalEXT() with the current
// drawable.

int glXSwapIntervalSGI(int interval)
{
	int retval = 0;

	if(vglfaker::getExcludeCurrent()) return _glXSwapIntervalSGI(interval);

		OPENTRACE(glXSwapIntervalSGI);  PRARGI(interval);  STARTTRACE();

	TRY();

	VirtualWin *vw = NULL;  GLXDrawable draw = _glXGetCurrentDrawable();
	if(interval < 0) retval = GLX_BAD_VALUE;
	else if(!draw || !winhash.find(draw, vw))
		retval = GLX_BAD_CONTEXT;
	else vw->setSwapInterval(interval);

	CATCH();

		STOPTRACE();  CLOSETRACE();

	return retval;
}


#include "xfonts.c"

// We use a tweaked out version of the Mesa glXUseXFont() implementation.

void glXUseXFont(Font font, int first, int count, int list_base)
{
	if(vglfaker::getExcludeCurrent())
	{
		_glXUseXFont(font, first, count, list_base);  return;
	}

	TRY();

		OPENTRACE(glXUseXFont);  PRARGX(font);  PRARGI(first);  PRARGI(count);
		PRARGI(list_base);  STARTTRACE();

	Fake_glXUseXFont(font, first, count, list_base);

		STOPTRACE();  CLOSETRACE();

	CATCH();
}


}  // extern "C"<|MERGE_RESOLUTION|>--- conflicted
+++ resolved
@@ -158,59 +158,6 @@
 }
 
 
-<<<<<<< HEAD
-=======
-// Return the 2D X server visual that was previously hashed to 'config', or
-// find and return an appropriate 2D X server visual otherwise.
-
-static VisualID matchVisual(Display *dpy, GLXFBConfig config, int &screen)
-{
-	VisualID vid = 0;
-
-	if(!dpy || !config) return 0;
-
-	screen = DefaultScreen(dpy);
-
-	if(!(vid = cfghash.getVisual(dpy, config, screen)))
-	{
-		// If we get here, then the application is using an FB config that was not
-		// obtained through glXChooseFBConfig(), so we have no idea what attributes
-		// it is looking for.  We first try to match the FB config with a 2D X
-		// Server visual that has the same class, depth, and stereo properties.
-		XVisualInfo *vis = _glXGetVisualFromFBConfig(DPY3D, config);
-		if(vis)
-		{
-			if(vis->depth >= 24
-				&& (vis->c_class == TrueColor || vis->c_class == DirectColor))
-			{
-				vid = glxvisual::matchVisual2D(dpy, screen, vis->depth, vis->c_class,
-					0, glxvisual::visAttrib3D(config, GLX_STEREO), 0);
-				if(!vid && vis->depth == 32)
-					vid = glxvisual::matchVisual2D(dpy, screen, 24, vis->c_class,
-						0, glxvisual::visAttrib3D(config, GLX_STEREO), 0);
-				if(!vid && vis->depth == 24)
-					vid = glxvisual::matchVisual2D(dpy, screen, 32, vis->c_class,
-						0, glxvisual::visAttrib3D(config, GLX_STEREO), 0);
-				// Failing that, we try to find a mono visual.
-				if(!vid)
-					vid = glxvisual::matchVisual2D(dpy, screen, vis->depth, vis->c_class,
-						0, 0, 0);
-				if(!vid && vis->depth == 32)
-					vid = glxvisual::matchVisual2D(dpy, screen, 24, vis->c_class,
-						0, 0, 0);
-				if(!vid && vis->depth == 24)
-					vid = glxvisual::matchVisual2D(dpy, screen, 32, vis->c_class,
-						0, 0, 0);
-			}
-			XFree(vis);
-		}
-		if(vid) cfghash.add(dpy, screen, config, vid);
-	}
-	return vid;
-}
-
-
->>>>>>> 09e31f4b
 // If GLXDrawable is a window ID, then return the ID for its corresponding
 // off-screen drawable (if applicable.)
 
@@ -1113,56 +1060,18 @@
 
 	retval = _glXGetFBConfigAttrib(DPY3D, GLXFBC(config), attribute, value);
 
-<<<<<<< HEAD
-	if(attribute == GLX_DRAWABLE_TYPE && retval == Success)
-	{
-		int temp = *value;
-		*value = 0;
-		if((fconfig.drawable == RRDRAWABLE_PBUFFER
-			&& glxvisual::visAttrib3D(config, GLX_VISUAL_ID) != 0
-			&& temp & GLX_PBUFFER_BIT)
-			|| (fconfig.drawable == RRDRAWABLE_PIXMAP && temp & GLX_WINDOW_BIT
-				&& temp & GLX_PIXMAP_BIT))
-			*value |= GLX_WINDOW_BIT;
-		if(temp & GLX_PIXMAP_BIT && temp & GLX_WINDOW_BIT)
-			*value |= GLX_PIXMAP_BIT;
-		if(temp & GLX_PBUFFER_BIT) *value |= GLX_PBUFFER_BIT;
-	}
-
 	// If there is a corresponding 2D X server visual attached to this FB config,
 	// then that means it was obtained via glXChooseFBConfig(), and we can
 	// return attributes that take into account the interaction between visuals
 	// on the 2D X Server and FB Configs on the 3D X Server.
 	if(config->visualID != 0 && attribute == GLX_VISUAL_ID)
 		*value = config->visualID;
-=======
-	// If there is a corresponding 2D X server visual hashed to this FB config,
-	// then that means it was obtained via glXChooseFBConfig(), and we can
-	// return attributes that take into account the interaction between visuals
-	// on the 2D X Server and FB Configs on the 3D X Server.
-
-	int screen;
-	if((vid = matchVisual(dpy, config, screen)) != 0)
-	{
-		// Transparent overlay FB configs are located on the 2D X server, not the
-		// 3D X server.
-		if(attribute == GLX_LEVEL || attribute == GLX_TRANSPARENT_TYPE
-			|| attribute == GLX_TRANSPARENT_INDEX_VALUE
-			|| attribute == GLX_TRANSPARENT_RED_VALUE
-			|| attribute == GLX_TRANSPARENT_GREEN_VALUE
-			|| attribute == GLX_TRANSPARENT_BLUE_VALUE
-			|| attribute == GLX_TRANSPARENT_ALPHA_VALUE)
-			*value = glxvisual::visAttrib2D(dpy, screen, vid, attribute);
-		else if(attribute == GLX_VISUAL_ID)
-			*value = vid;
-	}
->>>>>>> 09e31f4b
 
 	if(attribute == GLX_DRAWABLE_TYPE && retval == Success)
 	{
 		int temp = *value;
 		*value = 0;
-		if(glxvisual::visAttrib3D(config, GLX_VISUAL_ID) != 0 && vid)
+		if(glxvisual::visAttrib3D(config, GLX_VISUAL_ID) != 0 && config->visualID)
 		{
 			if((fconfig.drawable == RRDRAWABLE_PBUFFER && temp & GLX_PBUFFER_BIT)
 				|| (fconfig.drawable == RRDRAWABLE_PIXMAP && temp & GLX_WINDOW_BIT
