--- conflicted
+++ resolved
@@ -45,157 +45,15 @@
 	// in the visual hash.
 	if(!(config = vishash.getConfig(dpy, vis)))
 	{
-<<<<<<< HEAD
 		// Punt.  We can't figure out where the visual came from, so return the
 		// default FB config from the visual attribute table.
 		config = glxvisual::getDefaultFBConfig(dpy, vis->screen, vis->visualid);
 		if(config) config->visualID = vis->visualid;
-=======
-		// Punt.  We can't figure out where the visual came from, so fall back to
-		// using a default FB config.
-		int attribs[] = { GLX_DOUBLEBUFFER, 1, GLX_RED_SIZE, 8, GLX_GREEN_SIZE, 8,
-			GLX_BLUE_SIZE, 8, GLX_RENDER_TYPE, GLX_RGBA_BIT, GLX_STEREO, 0,
-			GLX_DRAWABLE_TYPE, GLX_PBUFFER_BIT | GLX_WINDOW_BIT,
-			GLX_X_VISUAL_TYPE, GLX_TRUE_COLOR, GLX_DEPTH_SIZE, 1,
-			GLX_STENCIL_SIZE, 8, GLX_ALPHA_SIZE, (int)GLX_DONT_CARE, GLX_SAMPLES, 0,
-			GLX_AUX_BUFFERS, 0, GLX_ACCUM_RED_SIZE, 0, GLX_ACCUM_GREEN_SIZE, 0,
-			GLX_ACCUM_BLUE_SIZE, 0, GLX_ACCUM_ALPHA_SIZE, 0, None };
-
-		if(pixmap || fconfig.drawable == RRDRAWABLE_PIXMAP)
-			attribs[13] = GLX_PIXMAP_BIT | GLX_WINDOW_BIT;
-		if(vis->depth == 30 || (vis->depth == 32 && vis->bits_per_rgb == 10))
-		{
-			attribs[3] = attribs[5] = attribs[7] = 10;
-		}
-		if(glxvisual::visAttrib2D(dpy, vis->screen, vis->visualid, GLX_STEREO))
-			attribs[11] = 1;
-
-		if(vis->c_class == DirectColor) attribs[15] = GLX_DIRECT_COLOR;
-
-		// If we're creating a GLX pixmap and we can't determine an exact FB config
-		// to map to the visual, then we will make the pixmap single-buffered.
-		if(preferSingleBuffer) attribs[1] = 0;
-
-		// Allow the default FB config attribs to be manually specified.  This is
-		// necessary to support apps that implement their own visual selection
-		// mechanisms.  Since those apps don't use glXChooseVisual(), VirtualGL has
-		// no idea what 3D visual attributes they need, and thus it is necessary
-		// to give it a hint using this environment variable.
-		if(strlen(fconfig.defaultfbconfig) > 0)
-		{
-			char *str = strdup(fconfig.defaultfbconfig);
-			if(!str) THROW_UNIX();
-			char *argv[512];  int argc = 0;
-			char *arg = strtok(str, ", \t");
-			while(arg && argc < 512)
-			{
-				argv[argc] = arg;  argc++;
-				arg = strtok(NULL, ", \t");
-			}
-			for(int i = 0; i < argc; i++)
-			{
-				TEST_ATTRIB(GLX_DOUBLEBUFFER, 1, 0, 1);
-				TEST_ATTRIB(GLX_RED_SIZE, 3, 0, INT_MAX);
-				TEST_ATTRIB(GLX_GREEN_SIZE, 5, 0, INT_MAX);
-				TEST_ATTRIB(GLX_BLUE_SIZE, 7, 0, INT_MAX);
-				TEST_ATTRIB(GLX_DEPTH_SIZE, 17, 0, INT_MAX);
-				TEST_ATTRIB(GLX_STENCIL_SIZE, 19, 0, INT_MAX);
-				TEST_ATTRIB(GLX_ALPHA_SIZE, 21, 0, INT_MAX);
-				TEST_ATTRIB(GLX_SAMPLES, 23, 0, INT_MAX);
-				TEST_ATTRIB(GLX_AUX_BUFFERS, 25, 0, INT_MAX);
-				TEST_ATTRIB(GLX_ACCUM_RED_SIZE, 27, 0, INT_MAX);
-				TEST_ATTRIB(GLX_ACCUM_GREEN_SIZE, 29, 0, INT_MAX);
-				TEST_ATTRIB(GLX_ACCUM_BLUE_SIZE, 31, 0, INT_MAX);
-				TEST_ATTRIB(GLX_ACCUM_ALPHA_SIZE, 33, 0, INT_MAX);
-			}
-			free(str);
-		}
-		if(fconfig.forcealpha) attribs[21] = 1;
-		if(fconfig.samples >= 0) attribs[23] = fconfig.samples;
-
-			OPENTRACE(Choosing FB config for visual with unknown OpenGL attributes);
-			if(fconfig.trace) vglout.print("VGL_DEFAULTFBCONFIG ");
-			PRARGAL13(attribs);  STARTTRACE();
-
-		configs = _glXChooseFBConfig(DPY3D, DefaultScreen(DPY3D), attribs, &n);
-		if((!configs || n < 1) && attribs[11])
-		{
-			attribs[11] = 0;
-			if(fconfig.trace) vglout.print("[failed, trying mono] ");
-			configs = _glXChooseFBConfig(DPY3D, DefaultScreen(DPY3D), attribs, &n);
-		}
-		if((!configs || n < 1) && attribs[1])
-		{
-			attribs[1] = 0;
-			if(fconfig.trace) vglout.print("[failed, trying single-buffered] ");
-			configs = _glXChooseFBConfig(DPY3D, DefaultScreen(DPY3D), attribs, &n);
-		}
-
-			STOPTRACE();  if(configs) PRARGC(configs[0]);  CLOSETRACE();
-
-		if(!configs || n < 1) return 0;
-		config = configs[0];
-		XFree(configs);
-		if(config)
-		{
-			vishash.add(dpy, vis, config);
-			cfghash.add(dpy, vis->screen, config, vis->visualid);
-		}
->>>>>>> 94b6e500
 	}
 	return config;
 }
 
 
-<<<<<<< HEAD
-=======
-// Return the 2D X server visual that was previously hashed to 'config', or
-// find and return an appropriate 2D X server visual otherwise.
-
-static VisualID matchVisual(Display *dpy, GLXFBConfig config, int &screen)
-{
-	VisualID vid = 0;
-
-	if(!dpy || !config) return 0;
-
-	screen = DefaultScreen(dpy);
-
-	if(!(vid = cfghash.getVisual(dpy, config, screen)))
-	{
-		// If we get here, then the application is using an FB config that was not
-		// obtained through glXChooseFBConfig(), so we have no idea what attributes
-		// it is looking for.  We first try to match the FB config with a 2D X
-		// Server visual that has the same class, depth, and stereo properties.
-		XVisualInfo *vis = _glXGetVisualFromFBConfig(DPY3D, config);
-		if(vis)
-		{
-			if(vis->depth >= 24
-				&& (vis->c_class == TrueColor || vis->c_class == DirectColor))
-			{
-				vid = glxvisual::matchVisual2D(dpy, screen, vis->depth, vis->c_class,
-					vis->bits_per_rgb, 0, glxvisual::visAttrib3D(config, GLX_STEREO), 0,
-					true);
-				if(!vid)
-					vid = glxvisual::matchVisual2D(dpy, screen, vis->depth, vis->c_class,
-						vis->bits_per_rgb, 0, glxvisual::visAttrib3D(config, GLX_STEREO),
-						0, false);
-				// Failing that, we try to find a mono visual.
-				if(!vid)
-					vid = glxvisual::matchVisual2D(dpy, screen, vis->depth, vis->c_class,
-						vis->bits_per_rgb, 0, 0, 0, true);
-				if(!vid)
-					vid = glxvisual::matchVisual2D(dpy, screen, vis->depth, vis->c_class,
-						vis->bits_per_rgb, 0, 0, 0, false);
-			}
-			XFree(vis);
-		}
-		if(vid) cfghash.add(dpy, screen, config, vid);
-	}
-	return vid;
-}
-
-
->>>>>>> 94b6e500
 // If GLXDrawable is a window ID, then return the ID for its corresponding
 // off-screen drawable (if applicable.)
 
@@ -297,56 +155,30 @@
 
 	// Modify the attributes so that only FB configs appropriate for off-screen
 	// rendering are considered.
-<<<<<<< HEAD
 	else configs = glxvisual::configsFromVisAttribs(dpy, screen, attrib_list,
 		*nelements, true);
-=======
-	else configs = glxvisual::configsFromVisAttribs(attrib_list, level, stereo,
-		trans, *nelements, true);
 
 	if(configs && *nelements && drawableType & (GLX_WINDOW_BIT | GLX_PIXMAP_BIT))
 	{
 		int nv = 0;
-		GLXFBConfig *newConfigs =
-			(GLXFBConfig *)calloc(*nelements, sizeof(GLXFBConfig));
+		VGLFBConfig *newConfigs =
+			(VGLFBConfig *)calloc(*nelements, sizeof(VGLFBConfig));
 		if(!newConfigs)
 		{
 			XFree(configs);  configs = NULL;
 			THROW("Memory allocation error");
 		}
 
-		// Get a matching visual from the 2D X server and hash it to every FB
-		// config we just obtained.
 		for(int i = 0; i < *nelements; i++)
 		{
-			int depth = 24, c_class = TrueColor, bpc = 8;
-			XVisualInfo *vis = _glXGetVisualFromFBConfig(DPY3D, configs[i]);
-			if(vis)
-			{
-				if(vis->depth > 24) depth = vis->depth;
-				c_class = vis->c_class;
-				bpc = vis->bits_per_rgb;
-				XFree(vis);
-			}
-
-			// Find an appropriate matching visual on the 2D X server.
-			VisualID vid = glxvisual::matchVisual2D(dpy, screen, depth, c_class, bpc,
-				level, stereo, trans, true);
-			if(!vid)
-			{
-				vid = glxvisual::matchVisual2D(dpy, screen, depth, c_class, bpc,
-					level, stereo, trans, false);
-				if(!vid) continue;
-			}
+			if(!configs[i]->visualID) continue;
 			newConfigs[nv++] = configs[i];
-			cfghash.add(dpy, screen, configs[i], vid);
 		}
 		*nelements = nv;
 		XFree(configs);
 		configs = newConfigs;
 		if(!nv) { XFree(configs);  configs = NULL; }
 	}
->>>>>>> 94b6e500
 
 	done:
 		STOPTRACE();
@@ -390,15 +222,7 @@
 
 	// Use the specified set of GLX attributes to obtain an FB config on the 3D X
 	// server suitable for off-screen rendering
-<<<<<<< HEAD
 	VGLFBConfig *configs = NULL, prevConfig;  int n = 0;
-=======
-	GLXFBConfig *configs = NULL, prevConfig;  int n = 0;
-	int depth = 24, c_class = TrueColor, bpc = 10, level = 0, stereo = 0,
-		trans = 0;
-	VisualID vid = 0;  XVisualInfo *vtemp = NULL;
-
->>>>>>> 94b6e500
 	if(!dpy || !attrib_list) goto done;
 	if(!(configs = glxvisual::configsFromVisAttribs(dpy, screen, attrib_list, n))
 		|| n < 1)
@@ -418,32 +242,10 @@
 	}
 	config = configs[0];
 	XFree(configs);
-<<<<<<< HEAD
 
 	// Find an appropriate matching visual on the 2D X server.
 	if(!config->visualID) goto done;
 	vis = glxvisual::visualFromID(dpy, screen, config->visualID);
-=======
-	vtemp = _glXGetVisualFromFBConfig(DPY3D, config);
-	if(vtemp)
-	{
-		if(vtemp->depth > 24) depth = vtemp->depth;
-		c_class = vtemp->c_class;
-		bpc = vtemp->bits_per_rgb;
-		XFree(vtemp);
-	}
-
-	// Find an appropriate matching visual on the 2D X server.
-	vid = glxvisual::matchVisual2D(dpy, screen, depth, c_class, bpc, level,
-		stereo, trans, true);
-	if(!vid)
-	{
-		vid = glxvisual::matchVisual2D(dpy, screen, depth, c_class, bpc, level,
-			stereo, trans, false);
-		if(!vid) goto done;
-	}
-	vis = glxvisual::visualFromID(dpy, screen, vid);
->>>>>>> 94b6e500
 	if(!vis) goto done;
 
 	if((prevConfig = vishash.getConfig(dpy, vis))
