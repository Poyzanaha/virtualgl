--- conflicted
+++ resolved
@@ -248,11 +248,7 @@
 		OPENTRACE(glXChooseFBConfig);  PRARGD(dpy);  PRARGI(screen);
 		PRARGAL13(attrib_list);  STARTTRACE();
 
-<<<<<<< HEAD
 	int temp;
-=======
-	int level = 0, stereo = 0, trans = 0, temp;
->>>>>>> 146613cd
 	if(!nelements) nelements = &temp;
 	*nelements = 0;
 
@@ -267,50 +263,14 @@
 
 	// Modify the attributes so that only FB configs appropriate for off-screen
 	// rendering are considered.
-<<<<<<< HEAD
 	else configs = glxvisual::configsFromVisAttribs(attrib_list, *nelements,
 		true);
-=======
-	else configs = glxvisual::configsFromVisAttribs(attrib_list, level, stereo,
-		trans, *nelements, true);
->>>>>>> 146613cd
 
 	if(configs && *nelements && drawableType & (GLX_WINDOW_BIT | GLX_PIXMAP_BIT))
 	{
-<<<<<<< HEAD
 		// Create the FB config table, if it isn't already created.  We do this
 		// here because we may not have access to the screen information later.
 		glxvisual::getAttachedVisualID(dpy, screen, configs[0]);
-=======
-		int nv = 0;
-
-		// Get a matching visual from the 2D X server and hash it to every FB
-		// config we just obtained.
-		for(int i = 0; i < *nelements; i++)
-		{
-			int depth = 24, c_class = TrueColor;
-			XVisualInfo *vis = _glXGetVisualFromFBConfig(_dpy3D, configs[i]);
-			if(vis)
-			{
-				if(vis->depth > 24) depth = vis->depth;
-				c_class = vis->c_class;
-				XFree(vis);
-			}
-
-			// Find an appropriate matching visual on the 2D X server.
-			VisualID vid = glxvisual::matchVisual2D(dpy, screen, depth, c_class,
-				level, stereo, trans);
-			if(!vid)
-			{
-				if(depth == 32) vid = glxvisual::matchVisual2D(dpy, screen, 24,
-					c_class, level, stereo, trans);
-				if(!vid) continue;
-			}
-			nv++;
-			cfghash.add(dpy, configs[i], vid);
-		}
-		if(!nv) { *nelements = 0;  XFree(configs);  configs = NULL; }
->>>>>>> 146613cd
 	}
 
 	done:
@@ -356,18 +316,9 @@
 	// Use the specified set of GLX attributes to obtain an FB config on the 3D X
 	// server suitable for off-screen rendering
 	GLXFBConfig *configs = NULL, prevConfig;  int n = 0;
-<<<<<<< HEAD
 	VisualID vid = 0;
 	if(!dpy || !attrib_list) goto done;
 	if(!(configs = glxvisual::configsFromVisAttribs(attrib_list, n)) || n < 1)
-=======
-	int depth = 24, c_class = TrueColor, level = 0, stereo = 0, trans = 0;
-	VisualID vid = 0;  XVisualInfo *vtemp = NULL;
-
-	if(!dpy || !attrib_list) goto done;
-	if(!(configs = glxvisual::configsFromVisAttribs(attrib_list, level, stereo,
-		trans, n)) || n < 1)
->>>>>>> 146613cd
 	{
 		if(!alreadyWarned && fconfig.verbose)
 		{
@@ -384,16 +335,6 @@
 	}
 	config = configs[0];
 	XFree(configs);
-<<<<<<< HEAD
-=======
-	vtemp = _glXGetVisualFromFBConfig(_dpy3D, config);
-	if(vtemp)
-	{
-		if(vtemp->depth > 24) depth = vtemp->depth;
-		c_class = vtemp->c_class;
-		XFree(vtemp);
-	}
->>>>>>> 146613cd
 
 	// Find an appropriate matching visual on the 2D X server.
 	vid = glxvisual::getAttachedVisualID(dpy, screen, config);
