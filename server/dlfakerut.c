--- conflicted
+++ resolved
@@ -21,22 +21,18 @@
 #include <ctype.h>
 
 
-<<<<<<< HEAD
-#define THROW(m)  { fprintf(stderr, "ERROR: %s\n", m);  goto bailout; }
-=======
-#define _throw(m) \
+#define THROW(m) \
 { \
 	retval = -1;  fprintf(stderr, "ERROR: %s\n", m);  goto bailout; \
 }
 
-#define _try(f) \
+#define TRY(f) \
 { \
 	if((f) < 0) \
 	{ \
 		retval = -1;  goto bailout; \
 	} \
 }
->>>>>>> 5d62145f
 
 
 typedef XVisualInfo *(*_glXChooseVisualType)(Display *, int, int *);
@@ -212,18 +208,18 @@
 	#endif
 
 	fprintf(stderr, "\n");
-	_try(nameMatchTest());
-
-	_try(loadSymbols1(prefix));
-	_try(test("dlopen() test"));
-
-	_try(loadSymbols2());
-	_try(test("glXGetProcAddressARB() test"));
+	TRY(nameMatchTest());
+
+	TRY(loadSymbols1(prefix));
+	TRY(test("dlopen() test"));
+
+	TRY(loadSymbols2());
+	TRY(test("glXGetProcAddressARB() test"));
 
 	unloadSymbols1();
 
 	#ifdef RTLD_DEEPBIND
-	_try(deepBindTest());
+	TRY(deepBindTest());
 	#endif
 
 	bailout:
