--- conflicted
+++ resolved
@@ -1,22 +1,6 @@
-<<<<<<< HEAD
-/* Copyright (C)2004 Landmark Graphics Corporation
- * Copyright (C)2005 Sun Microsystems, Inc.
- * Copyright (C)2014, 2019 D. R. Commander
- *
- * This library is free software and may be redistributed and/or modified under
- * the terms of the wxWindows Library License, Version 3.1 or (at your option)
- * any later version.  The full license is in the LICENSE.txt file included
- * with this distribution.
- *
- * This library is distributed in the hope that it will be useful,
- * but WITHOUT ANY WARRANTY; without even the implied warranty of
- * MERCHANTABILITY or FITNESS FOR A PARTICULAR PURPOSE.  See the
- * wxWindows Library License for more details.
- */
-=======
 // Copyright (C)2004 Landmark Graphics Corporation
 // Copyright (C)2005 Sun Microsystems, Inc.
-// Copyright (C)2014 D. R. Commander
+// Copyright (C)2014, 2019 D. R. Commander
 //
 // This library is free software and may be redistributed and/or modified under
 // the terms of the wxWindows Library License, Version 3.1 or (at your option)
@@ -27,7 +11,6 @@
 // but WITHOUT ANY WARRANTY; without even the implied warranty of
 // MERCHANTABILITY or FITNESS FOR A PARTICULAR PURPOSE.  See the
 // wxWindows Library License for more details.
->>>>>>> 7f69b500
 
 #ifndef __GLXDRAWABLEHASH_H__
 #define __GLXDRAWABLEHASH_H__
