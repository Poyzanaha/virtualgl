/* Copyright (C)2009-2011, 2014, 2017 D. R. Commander
 *
 * This library is free software and may be redistributed and/or modified under
 * the terms of the wxWindows Library License, Version 3.1 or (at your option)
 * any later version.  The full license is in the LICENSE.txt file included
 * with this distribution.
 *
 * This library is distributed in the hope that it will be useful,
 * but WITHOUT ANY WARRANTY; without even the implied warranty of
 * MERCHANTABILITY or FITNESS FOR A PARTICULAR PURPOSE.  See the
 * wxWindows Library License for more details.
 */

#include <stdio.h>
#include <stdlib.h>
#include <X11/Xlib.h>
#include "rrtransport.h"
#include "VGLTrans.h"

using namespace vglutil;
using namespace vglcommon;
using namespace vglserver;


static Error err;
char errStr[MAXSTR];

static FakerConfig *fconfig = NULL;
static Window win = 0;

static const int trans2pf[RRTRANS_FORMATOPT]=
{
	PF_RGB, PF_RGBX, PF_BGR, PF_BGRX, PF_XBGR, PF_XRGB
};

static const int pf2trans[PIXELFORMATS]=
{
	RRTRANS_RGB, RRTRANS_RGBA, RRTRANS_BGR, RRTRANS_BGRA, RRTRANS_ABGR,
	RRTRANS_ARGB, RRTRANS_RGB
};


FakerConfig *fconfig_instance(void) { return fconfig; }


/* This just wraps the VGLTrans class in order to demonstrate how to build a
   custom transport plugin for VGL and also to serve as a sanity check for the
   plugin API */

extern "C" {

void *RRTransInit(Display *dpy, Window win_, FakerConfig *fconfig_)
{
	void *handle = NULL;
	try
	{
		fconfig = fconfig_;
		win = win_;
		_newcheck(handle = (void *)(new VGLTrans()));
	}
	catch(Error &e)
	{
		err = e;  return NULL;
	}
	return handle;
}


int RRTransConnect(void *handle, char *receiverName, int port)
{
	int ret = 0;
	try
	{
		VGLTrans *vglconn = (VGLTrans *)handle;
		if(!vglconn) _throw("Invalid handle");
		vglconn->connect(receiverName, port);
	}
	catch(Error &e)
	{
		err = e;  return -1;
	}
	return ret;
}


RRFrame *RRTransGetFrame(void *handle, int width, int height, int format,
	int stereo)
{
	try
	{
		VGLTrans *vglconn = (VGLTrans *)handle;
		if(!vglconn) _throw("Invalid handle");
		RRFrame *frame;
		_newcheck(frame = new RRFrame);
		memset(frame, 0, sizeof(RRFrame));
<<<<<<< HEAD
		int compress=fconfig->compress;
		if(compress==RRCOMP_PROXY || compress==RRCOMP_RGB) compress=RRCOMP_RGB;
		else compress=RRCOMP_JPEG;
		int pixelFormat=PF_RGB;
		if(compress!=RRCOMP_RGB) pixelFormat=trans2pf[format];
		Frame *f=vglconn->getFrame(width, height, pixelFormat, FRAME_BOTTOMUP,
			(bool)stereo);
		f->hdr.compress=compress;
		frame->opaque=(void *)f;
		frame->w=f->hdr.framew;
		frame->h=f->hdr.frameh;
		frame->pitch=f->pitch;
		frame->bits=f->bits;
		frame->rbits=f->rbits;
		frame->format=pf2trans[f->pf.id];
=======
		int compress = fconfig->compress;
		if(compress == RRCOMP_PROXY || compress == RRCOMP_RGB)
			compress = RRCOMP_RGB;
		else compress = RRCOMP_JPEG;
		int flags = FRAME_BOTTOMUP, pixelsize = 3;
		if(compress != RRCOMP_RGB)
		{
			switch(format)
			{
				case RRTRANS_BGR:
					flags |= FRAME_BGR;  break;
				case RRTRANS_RGBA:
					pixelsize = 4;  break;
				case RRTRANS_BGRA:
					flags |= FRAME_BGR;  pixelsize = 4;  break;
				case RRTRANS_ABGR:
					flags |= (FRAME_BGR | FRAME_ALPHAFIRST);  pixelsize = 4;  break;
				case RRTRANS_ARGB:
					flags |= FRAME_ALPHAFIRST;  pixelsize = 4;  break;
			}
		}
		Frame *f = vglconn->getFrame(width, height, pixelsize, flags,
			(bool)stereo);
		f->hdr.compress = compress;
		frame->opaque = (void *)f;
		frame->w = f->hdr.framew;
		frame->h = f->hdr.frameh;
		frame->pitch = f->pitch;
		frame->bits = f->bits;
		frame->rbits = f->rbits;
		for(int i = 0; i < RRTRANS_FORMATOPT; i++)
		{
			if(rrtrans_bgr[i] == (f->flags & FRAME_BGR ? 1 : 0)
				&& rrtrans_afirst[i] == (f->flags & FRAME_ALPHAFIRST ? 1 : 0)
				&& rrtrans_ps[i] == f->pixelSize)
			{
				frame->format = i;  break;
			}
		}
>>>>>>> 4a7cbfac
		return frame;
	}
	catch(Error &e)
	{
		err = e;  return NULL;
	}
}


int RRTransReady(void *handle)
{
	int ret = -1;
	try
	{
		VGLTrans *vglconn = (VGLTrans *)handle;
		if(!vglconn) _throw("Invalid handle");
		ret = (int)vglconn->isReady();
	}
	catch(Error &e)
	{
		err = e;  return -1;
	}
	return ret;
}


int RRTransSynchronize(void *handle)
{
	int ret = 0;
	try
	{
		VGLTrans *vglconn = (VGLTrans *)handle;
		if(!vglconn) _throw("Invalid handle");
		vglconn->synchronize();
	}
	catch(Error &e)
	{
		err = e;  return -1;
	}
	return ret;
}


int RRTransSendFrame(void *handle, RRFrame *frame, int sync)
{
	int ret = 0;
	try
	{
		VGLTrans *vglconn = (VGLTrans *)handle;
		if(!vglconn) _throw("Invalid handle");
		Frame *f;
		if(!frame || (f = (Frame *)frame->opaque) == NULL)
			_throw("Invalid frame handle");
		f->hdr.qual = fconfig->qual;
		f->hdr.subsamp = fconfig->subsamp;
		f->hdr.winid = win;
		vglconn->sendFrame(f);
		delete frame;
	}
	catch(Error &e)
	{
		err = e;  return -1;
	}
	return ret;
}


int RRTransDestroy(void *handle)
{
	int ret = 0;
	try
	{
		VGLTrans *vglconn = (VGLTrans *)handle;
		if(!vglconn) _throw("Invalid handle");
		delete vglconn;
	}
	catch(Error &e)
	{
		err = e;  return -1;
	}
	return ret;
}


const char *RRTransGetError(void)
{
	snprintf(errStr, MAXSTR - 1, "Error in %s -- %s",
		err.getMethod(), err.getMessage());
	return errStr;
}


}  // extern "C"<|MERGE_RESOLUTION|>--- conflicted
+++ resolved
@@ -28,12 +28,12 @@
 static FakerConfig *fconfig = NULL;
 static Window win = 0;
 
-static const int trans2pf[RRTRANS_FORMATOPT]=
+static const int trans2pf[RRTRANS_FORMATOPT] =
 {
 	PF_RGB, PF_RGBX, PF_BGR, PF_BGRX, PF_XBGR, PF_XRGB
 };
 
-static const int pf2trans[PIXELFORMATS]=
+static const int pf2trans[PIXELFORMATS] =
 {
 	RRTRANS_RGB, RRTRANS_RGBA, RRTRANS_BGR, RRTRANS_BGRA, RRTRANS_ABGR,
 	RRTRANS_ARGB, RRTRANS_RGB
@@ -93,45 +93,13 @@
 		RRFrame *frame;
 		_newcheck(frame = new RRFrame);
 		memset(frame, 0, sizeof(RRFrame));
-<<<<<<< HEAD
-		int compress=fconfig->compress;
-		if(compress==RRCOMP_PROXY || compress==RRCOMP_RGB) compress=RRCOMP_RGB;
-		else compress=RRCOMP_JPEG;
-		int pixelFormat=PF_RGB;
-		if(compress!=RRCOMP_RGB) pixelFormat=trans2pf[format];
-		Frame *f=vglconn->getFrame(width, height, pixelFormat, FRAME_BOTTOMUP,
-			(bool)stereo);
-		f->hdr.compress=compress;
-		frame->opaque=(void *)f;
-		frame->w=f->hdr.framew;
-		frame->h=f->hdr.frameh;
-		frame->pitch=f->pitch;
-		frame->bits=f->bits;
-		frame->rbits=f->rbits;
-		frame->format=pf2trans[f->pf.id];
-=======
 		int compress = fconfig->compress;
 		if(compress == RRCOMP_PROXY || compress == RRCOMP_RGB)
 			compress = RRCOMP_RGB;
 		else compress = RRCOMP_JPEG;
-		int flags = FRAME_BOTTOMUP, pixelsize = 3;
-		if(compress != RRCOMP_RGB)
-		{
-			switch(format)
-			{
-				case RRTRANS_BGR:
-					flags |= FRAME_BGR;  break;
-				case RRTRANS_RGBA:
-					pixelsize = 4;  break;
-				case RRTRANS_BGRA:
-					flags |= FRAME_BGR;  pixelsize = 4;  break;
-				case RRTRANS_ABGR:
-					flags |= (FRAME_BGR | FRAME_ALPHAFIRST);  pixelsize = 4;  break;
-				case RRTRANS_ARGB:
-					flags |= FRAME_ALPHAFIRST;  pixelsize = 4;  break;
-			}
-		}
-		Frame *f = vglconn->getFrame(width, height, pixelsize, flags,
+		int pixelFormat = PF_RGB;
+		if(compress != RRCOMP_RGB) pixelFormat = trans2pf[format];
+		Frame *f = vglconn->getFrame(width, height, pixelFormat, FRAME_BOTTOMUP,
 			(bool)stereo);
 		f->hdr.compress = compress;
 		frame->opaque = (void *)f;
@@ -140,16 +108,7 @@
 		frame->pitch = f->pitch;
 		frame->bits = f->bits;
 		frame->rbits = f->rbits;
-		for(int i = 0; i < RRTRANS_FORMATOPT; i++)
-		{
-			if(rrtrans_bgr[i] == (f->flags & FRAME_BGR ? 1 : 0)
-				&& rrtrans_afirst[i] == (f->flags & FRAME_ALPHAFIRST ? 1 : 0)
-				&& rrtrans_ps[i] == f->pixelSize)
-			{
-				frame->format = i;  break;
-			}
-		}
->>>>>>> 4a7cbfac
+		frame->format = pf2trans[f->pf.id];
 		return frame;
 	}
 	catch(Error &e)
