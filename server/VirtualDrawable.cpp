--- conflicted
+++ resolved
@@ -120,45 +120,21 @@
 void VirtualDrawable::OGLDrawable::setVisAttribs(void)
 {
 	if(glxvisual::visAttrib3D(config, GLX_STEREO))
-<<<<<<< HEAD
-		stereo=true;
-	rgbSize=glxvisual::visAttrib3D(config, GLX_RED_SIZE)
-		+glxvisual::visAttrib3D(config, GLX_GREEN_SIZE)
-		+glxvisual::visAttrib3D(config, GLX_BLUE_SIZE);
-	int pixelsize=rgbSize+glxvisual::visAttrib3D(config, GLX_ALPHA_SIZE);
-=======
 		stereo = true;
-	int pixelsize = glxvisual::visAttrib3D(config, GLX_RED_SIZE) +
+	rgbSize = glxvisual::visAttrib3D(config, GLX_RED_SIZE) +
 		glxvisual::visAttrib3D(config, GLX_GREEN_SIZE) +
-		glxvisual::visAttrib3D(config, GLX_BLUE_SIZE) +
-		glxvisual::visAttrib3D(config, GLX_ALPHA_SIZE);
->>>>>>> 4a7cbfac
+		glxvisual::visAttrib3D(config, GLX_BLUE_SIZE);
+	int pixelsize = rgbSize + glxvisual::visAttrib3D(config, GLX_ALPHA_SIZE);
 
 	if(pixelsize == 32)
 	{
-<<<<<<< HEAD
-		if(littleendian()) glFormat=GL_BGRA;
-		else glFormat=GL_RGBA;
+		if(littleendian()) glFormat = GL_BGRA;
+		else glFormat = GL_RGBA;
 	}
 	else
 	{
-		if(littleendian()) glFormat=GL_BGR;
-		else glFormat=GL_RGB;
-=======
-		#ifdef GL_BGRA_EXT
-		if(littleendian()) format = GL_BGRA_EXT;
-		else
-		#endif
-		format = GL_RGBA;
-	}
-	else
-	{
-		#ifdef GL_BGR_EXT
-		if(littleendian()) format = GL_BGR_EXT;
-		else
-		#endif
-		format = GL_RGB;
->>>>>>> 4a7cbfac
+		if(littleendian()) glFormat = GL_BGR;
+		else glFormat = GL_RGB;
 	}
 }
 
@@ -339,30 +315,21 @@
 	GLint height, GLenum glFormat, PF &pf, GLubyte *bits, GLint readBuf,
 	bool stereo)
 {
-<<<<<<< HEAD
-	double t0=0.0, tRead, tTotal;
-	GLenum type=GL_UNSIGNED_BYTE;
+	double t0 = 0.0, tRead, tTotal;
+	GLenum type = GL_UNSIGNED_BYTE;
 
 	// Compute OpenGL format from pixel format of frame
-	if(glFormat==GL_NONE)
-	{
-		glFormat=pf_glformat[pf.id];  type=pf_gldatatype[pf.id];
-	}
-	if(glFormat==GL_NONE) _throw("Unsupported pixel format");
-
-	// Whenever the readback format changes (perhaps due to switching
-	// compression or transports), then reset the PBO synchronicity detector
-	int currentFormat=(glFormat==GL_GREEN || glFormat==GL_BLUE)? GL_RED:glFormat;
-	if(lastFormat>=0 && lastFormat!=currentFormat)
-=======
-	double t0 = 0.0, tRead, tTotal;
+	if(glFormat == GL_NONE)
+	{
+		glFormat = pf_glformat[pf.id];  type = pf_gldatatype[pf.id];
+	}
+	if(glFormat == GL_NONE) _throw("Unsupported pixel format");
 
 	// Whenever the readback format changes (perhaps due to switching
 	// compression or transports), then reset the PBO synchronicity detector
 	int currentFormat =
-		(format == GL_GREEN || format == GL_BLUE) ? GL_RED : format;
+		(glFormat == GL_GREEN || glFormat == GL_BLUE) ? GL_RED : glFormat;
 	if(lastFormat >= 0 && lastFormat != currentFormat)
->>>>>>> 4a7cbfac
 	{
 		usePBO = (fconfig.readback == RRREAD_PBO);
 		numSync = numFrames = 0;
@@ -370,17 +337,10 @@
 	}
 	lastFormat = currentFormat;
 
-<<<<<<< HEAD
-	GLXDrawable read=_glXGetCurrentDrawable();
-	GLXDrawable draw=_glXGetCurrentDrawable();
-	if(read==0 || readBuf==GL_BACK) read=getGLXDrawable();
-	if(draw==0 || readBuf==GL_BACK) draw=getGLXDrawable();
-=======
 	GLXDrawable read = _glXGetCurrentDrawable();
 	GLXDrawable draw = _glXGetCurrentDrawable();
-	if(read == 0 || buf == GL_BACK) read = getGLXDrawable();
-	if(draw == 0 || buf == GL_BACK) draw = getGLXDrawable();
->>>>>>> 4a7cbfac
+	if(read == 0 || readBuf == GL_BACK) read = getGLXDrawable();
+	if(draw == 0 || readBuf == GL_BACK) draw = getGLXDrawable();
 
 	// VirtualGL has to create a temporary context when performing pixel
 	// readback, because the current context may not be using the same drawable
@@ -439,13 +399,8 @@
 		if(!alreadyPrinted && fconfig.verbose)
 		{
 			vglout.println("[VGL] Using pixel buffer objects for readback (%s --> %s)",
-<<<<<<< HEAD
 				formatString(oglDraw->getFormat()), formatString(glFormat));
-			alreadyPrinted=true;
-=======
-				formatString(oglDraw->getFormat()), formatString(format));
 			alreadyPrinted = true;
->>>>>>> 4a7cbfac
 		}
 		_glBindBuffer(GL_PIXEL_PACK_BUFFER_EXT, pbo);
 		int size = 0;
@@ -465,27 +420,16 @@
 		if(!alreadyPrinted && fconfig.verbose)
 		{
 			vglout.println("[VGL] Using synchronous readback (%s --> %s)",
-<<<<<<< HEAD
 				formatString(oglDraw->getFormat()), formatString(glFormat));
-			alreadyPrinted=true;
-=======
-				formatString(oglDraw->getFormat()), formatString(format));
 			alreadyPrinted = true;
->>>>>>> 4a7cbfac
 		}
 	}
 
 	int e = _glGetError();
 	while(e != GL_NO_ERROR) e = _glGetError();  // Clear previous error
 	profReadback.startFrame();
-<<<<<<< HEAD
-	if(usePBO) t0=getTime();
-	_glReadPixels(x, y, width, height, glFormat, type, usePBO? NULL:bits);
-=======
 	if(usePBO) t0 = getTime();
-	_glReadPixels(x, y, width, height, format, GL_UNSIGNED_BYTE,
-		usePBO ? NULL : bits);
->>>>>>> 4a7cbfac
+	_glReadPixels(x, y, width, height, glFormat, type, usePBO ? NULL : bits);
 
 	if(usePBO)
 	{
@@ -508,31 +452,17 @@
 			if(numSync >= 10 && !alreadyWarned && fconfig.verbose)
 			{
 				vglout.println("[VGL] NOTICE: PBO readback is not behaving asynchronously.  Disabling PBOs.");
-<<<<<<< HEAD
-				if(glFormat!=oglDraw->getFormat())
+				if(glFormat != oglDraw->getFormat())
 				{
 					vglout.println("[VGL]    This could be due to a mismatch between the readback pixel format");
 					vglout.println("[VGL]    (%s) and the Pbuffer pixel format (%s).",
 						formatString(glFormat), formatString(oglDraw->getFormat()));
-					if(((oglDraw->getFormat()==GL_BGRA && glFormat==GL_BGR)
-						|| (oglDraw->getFormat()==GL_RGBA && glFormat==GL_RGB))
+					if(((oglDraw->getFormat() == GL_BGRA && glFormat == GL_BGR)
+						|| (oglDraw->getFormat() == GL_RGBA && glFormat == GL_RGB))
 						&& fconfig.forcealpha)
 						vglout.println("[VGL]    Try setting VGL_FORCEALPHA=0.");
-					else if(((oglDraw->getFormat()==GL_BGR && glFormat==GL_BGRA)
-						|| (oglDraw->getFormat()==GL_RGB && glFormat==GL_RGBA))
-=======
-				if(format != oglDraw->getFormat())
-				{
-					vglout.println("[VGL]    This could be due to a mismatch between the readback pixel format");
-					vglout.println("[VGL]    (%s) and the Pbuffer pixel format (%s).",
-						formatString(format), formatString(oglDraw->getFormat()));
-					if(((oglDraw->getFormat() == GL_BGRA && format == GL_BGR)
-						|| (oglDraw->getFormat() == GL_RGBA && format == GL_RGB))
-						&& fconfig.forcealpha)
-						vglout.println("[VGL]    Try setting VGL_FORCEALPHA=0.");
-					else if(((oglDraw->getFormat() == GL_BGR && format == GL_BGRA)
-						|| (oglDraw->getFormat() == GL_RGB && format == GL_RGBA))
->>>>>>> 4a7cbfac
+					else if(((oglDraw->getFormat() == GL_BGR && glFormat == GL_BGRA)
+						|| (oglDraw->getFormat() == GL_RGB && glFormat == GL_RGBA))
 						&& !fconfig.forcealpha)
 						vglout.println("[VGL]    Try setting VGL_FORCEALPHA=1.");
 				}
@@ -551,21 +481,13 @@
 		unsigned char *rowptr, *pixel;  int match = 1;
 		int color = -1, i, j, k;
 
-<<<<<<< HEAD
-		color=-1;
-		if(readBuf!=GL_FRONT_RIGHT && readBuf!=GL_BACK_RIGHT)
-			autotestFrameCount++;
-		for(j=0, rowptr=bits; j<height && match; j++, rowptr+=pitch)
-			for(i=1, pixel=&rowptr[pf.size]; i<width && match; i++, pixel+=pf.size)
-				for(k=0; k<pf.size; k++)
-=======
 		color = -1;
-		if(buf != GL_FRONT_RIGHT && buf != GL_BACK_RIGHT)
+		if(readBuf != GL_FRONT_RIGHT && readBuf != GL_BACK_RIGHT)
 			autotestFrameCount++;
 		for(j = 0, rowptr = bits; j < height && match; j++, rowptr += pitch)
-			for(i = 1, pixel = &rowptr[ps]; i < width && match; i++, pixel += ps)
-				for(k = 0; k < ps; k++)
->>>>>>> 4a7cbfac
+			for(i = 1, pixel = &rowptr[pf.size]; i < width && match;
+				i++, pixel += pf.size)
+				for(k = 0; k < pf.size; k++)
 				{
 					if(pixel[k] != rowptr[k])
 					{
@@ -579,11 +501,7 @@
 			color = rgb[0] + (rgb[1] << 8) + (rgb[2] << 16);
 		}
 		char envName[40], envValue[10];
-<<<<<<< HEAD
-		if(readBuf==GL_FRONT_RIGHT || readBuf==GL_BACK_RIGHT)
-=======
-		if(buf == GL_FRONT_RIGHT || buf == GL_BACK_RIGHT)
->>>>>>> 4a7cbfac
+		if(readBuf == GL_FRONT_RIGHT || readBuf == GL_BACK_RIGHT)
 		{
 			snprintf(envName, 40, "__VGL_AUTOTESTRCLR%x", (unsigned int)x11Draw);
 			snprintf(envValue, 10, "%d", color);
