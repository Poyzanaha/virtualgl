--- conflicted
+++ resolved
@@ -50,7 +50,9 @@
 	extern long getAutotestDrawable();
 	extern void setAutotestDrawable(long d);
 
-<<<<<<< HEAD
+	void *loadSymbol(const char *name, bool optional = false);
+	void unloadSymbols(void);
+
 	extern bool isDisplayStringExcluded(char *name);
 
 	INLINE bool isDisplayExcluded(Display *dpy)
@@ -84,12 +86,6 @@
 
 		return *(vglutil::CriticalSection *)extData->private_data;
 	}
-=======
-	void *loadSymbol(const char *name, bool optional = false);
-	void unloadSymbols(void);
-
-	extern bool excludeDisplay(char *name);
->>>>>>> 0d4c5ea5
 
 	extern void sendGLXError(unsigned short minorCode, unsigned char errorCode,
 		bool x11Error);
