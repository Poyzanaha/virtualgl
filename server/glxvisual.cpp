// Copyright (C)2004 Landmark Graphics Corporation
// Copyright (C)2005 Sun Microsystems, Inc.
// Copyright (C)2009-2016, 2019 D. R. Commander
//
// This library is free software and may be redistributed and/or modified under
// the terms of the wxWindows Library License, Version 3.1 or (at your option)
// any later version.  The full license is in the LICENSE.txt file included
// with this distribution.
//
// This library is distributed in the hope that it will be useful,
// but WITHOUT ANY WARRANTY; without even the implied warranty of
// MERCHANTABILITY or FITNESS FOR A PARTICULAR PURPOSE.  See the
// wxWindows Library License for more details.

// This class attempts to manage visual properties across Windows and Pbuffers
// and across GLX 1.0 and 1.3 in a sane manner

#include "glxvisual.h"
#include <stdio.h>
#include <stdlib.h>
#include <limits.h>
#include "Error.h"
#include "Mutex.h"
#include "faker.h"
#include "vglutil.h"

using namespace vglutil;


#define GLXFBCID(c)  glxvisual::visAttrib3D(c, GLX_FBCONFIG_ID)


namespace glxvisual {

typedef struct
{
	int doubleBuffer, alphaSize, depthSize, stencilSize, samples;
} OGLAttrib;

typedef struct
{
	VisualID visualID;
<<<<<<< HEAD
	VGLFBConfig config;
	int depth, c_class, nVisuals;
	int isStereo, isDB, isGL;
	OGLAttrib ogl;
=======
	int depth, c_class, bpc;
	int level, isStereo, isDB, isGL, isTrans;
	int transIndex, transRed, transGreen, transBlue, transAlpha;
>>>>>>> 94b6e500
} VisAttrib;


#define GET_VA_TABLE() \
	VisAttrib *va;  int vaEntries; \
	XEDataObject obj; \
	XExtData *extData; \
	\
	obj.screen = XScreenOfDisplay(dpy, screen); \
	extData = XFindOnExtensionList(XEHeadOfExtensionList(obj), 3); \
	if(!extData) \
		THROW("Could not retrieve visual attribute table for screen"); \
	va = (VisAttrib *)extData->private_data; \
	vaEntries = va[0].nVisuals;


#define GET_CA_TABLE() \
	struct _VGLFBConfig *ca;  int caEntries; \
	XEDataObject obj; \
	XExtData *extData; \
	\
	obj.screen = XScreenOfDisplay(dpy, screen); \
	extData = XFindOnExtensionList(XEHeadOfExtensionList(obj), 4); \
	if(!extData) \
		THROW("Could not retrieve FB config attribute table for screen"); \
	ca = (struct _VGLFBConfig *)extData->private_data; \
	caEntries = ca[0].nConfigs;


// This function assigns, as much as possible, various permutations of common
// OpenGL rendering attributes to the available 2D X server visuals.  This is
// necessary because 3D applications sometimes "hunt for visuals"; they use X11
// functions to obtain a list of 2D X server visuals, then they iterate through
// the list with glXGetConfig() until they find a visual with a desired set of
// OpenGL rendering attributes.  However, if a visual doesn't originate from
// glXChooseVisual() or glXGetVisualFromFBConfig(), then VirtualGL has no idea
// which OpenGL rendering attributes should be assigned to it.  Historically,
// when VGL encountered such an "unknown visual", it assigned a default FB
// config to it and allowed the rendering attributes of that default FB config
// to be specified in an environment variable (VGL_DEFAULTFBCONFIG.)  Instead,
// VirtualGL now pre-assigns OpenGL rendering attributes to all available 2D X
// server visuals.  Furthermore, VGL assigns all of the common OpenGL rendering
// attributes to the first 2D X server visual, in order to maximize the odds
// that a "visual hunting" 3D application will work with a 2D X server that
// exports only one or two visuals.  VGL_DEFAULTFBCONFIG can still be used to
// modify the OpenGL rendering attributes of all visuals, but the usefulness of
// that feature is now very limited.

#define TEST_ATTRIB(attrib, var, min, max) \
{ \
	if(!strcmp(argv[i], #attrib) && i < argc - 1) \
	{ \
		int temp = atoi(argv[++i]); \
		if(temp >= min && temp <= max) \
			var = temp; \
	} \
}

static void buildCfgAttribTable(Display *dpy, int screen);

static void assignDefaultFBConfigAttribs(Display *dpy, int screen,
	XVisualInfo *visuals, int nVisuals, int visualDepth, int visualClass,
	bool stereo, VisAttrib *va)
{
	int i = 0, alphaSize = -1, doubleBuffer = -1, stencilSize = -1,
		depthSize = -1, numSamples = -1;

	if(nVisuals < 1) return;

	buildCfgAttribTable(dpy, screen);
	GET_CA_TABLE()

	// Allow the default FB config attribs to be manually specified.
	if(strlen(fconfig.defaultfbconfig) > 0)
	{
		char *str = strdup(fconfig.defaultfbconfig);
		if(!str) THROW_UNIX();
		char *argv[512];  int argc = 0;
		char *arg = strtok(str, ", \t");
		while(arg && argc < 512)
		{
		  argv[argc] = arg;  argc++;
		  arg = strtok(NULL, ", \t");
		}
		for(int i = 0; i < argc; i++)
		{
			TEST_ATTRIB(GLX_ALPHA_SIZE, alphaSize, 0, INT_MAX);
			TEST_ATTRIB(GLX_DOUBLEBUFFER, doubleBuffer, 0, 1);
			TEST_ATTRIB(GLX_STENCIL_SIZE, stencilSize, 0, INT_MAX);
			TEST_ATTRIB(GLX_DEPTH_SIZE, depthSize, 0, INT_MAX);
			TEST_ATTRIB(GLX_SAMPLES, numSamples, 0, INT_MAX);
		}
		free(str);
	}

	if(fconfig.samples >= 0) numSamples = fconfig.samples;
	if(fconfig.forcealpha) alphaSize = 8;

	// Determine the range of values that the FB configs provide.
	int minAlpha = INT_MAX, maxAlpha = 0, minDB = 0, maxDB = 1,
		minStencil = INT_MAX, maxStencil = 0, minDepth = 24, maxDepth = 24,
		minSamples = INT_MAX, maxSamples = 0;
	for(int i = 0; i < caEntries; i++)
	{
		if(ca[i].alphaSize < 0 || ca[i].stencilSize < 0 || ca[i].samples < 0)
			continue;
		minAlpha = min(minAlpha, ca[i].alphaSize);
		maxAlpha = max(maxAlpha, ca[i].alphaSize);
		minStencil = min(minStencil, ca[i].stencilSize);
		maxStencil = max(maxStencil, ca[i].stencilSize);
		minSamples = min(minSamples, ca[i].samples);
		maxSamples = max(maxSamples, ca[i].samples);
	}
	if(minAlpha < 0) minAlpha = 0;
	minAlpha = 8 * !!minAlpha;  maxAlpha = 8 * !!maxAlpha;
	if(minStencil < 0) minStencil = 0;
	minStencil = 8 * !!minStencil;  maxStencil = 8 * !!maxStencil;
	if(minSamples < 0) minSamples = 0;
	if(maxSamples > 64) maxSamples = 64;

	if(alphaSize >= 0) minAlpha = maxAlpha = alphaSize;
	if(doubleBuffer >= 0) minDB = maxDB = doubleBuffer;
	if(stencilSize >= 0) minStencil = maxStencil = stencilSize;
	if(depthSize >= 0) minDepth = maxDepth = depthSize;
	if(numSamples >= 0) minSamples = maxSamples = numSamples;

	// Assign the default FB config attributes.
	for(int samples = minSamples; samples <= maxSamples;
		samples = (samples ? samples * 2 : 2))
	{
		for(int depth = maxDepth; depth >= minDepth; depth -= 24)
		{
			for(int stencil = maxStencil; stencil >= minStencil; stencil -= 8)
			{
				if(!depth && stencil) continue;
				for(int db = maxDB; db >= minDB; db--)
				{
					for(int alpha = maxAlpha; alpha >= minAlpha; alpha -= 8)
					{
						while(va[i].c_class != visualClass || va[i].depth != visualDepth
							|| va[i].isStereo != stereo)
						{
							i++;  if(i >= nVisuals) return;
						}
						va[i].ogl.doubleBuffer = db;
						va[i].ogl.alphaSize = alpha;
						va[i].ogl.depthSize = depth;
						va[i].ogl.stencilSize = stencil;
						va[i++].ogl.samples = samples;
						if(i >= nVisuals) return;
					}
				}
			}
		}
	}
}


static void buildVisAttribTable(Display *dpy, int screen)
{
	int clientGLX = 0, majorOpcode = -1, firstEvent = -1, firstError = -1,
		nVisuals = 0;
	XVisualInfo *visuals = NULL, vtemp;
	VisAttrib *va = NULL;
	XEDataObject obj;
	XExtData *extData;
	obj.screen = XScreenOfDisplay(dpy, screen);

	if(dpy == vglfaker::dpy3D)
		THROW("glxvisual::buildVisAttribTable() called with 3D X server handle (this should never happen)");

	try
	{
		CriticalSection::SafeLock l(vglfaker::getDisplayCS(dpy));

		extData = XFindOnExtensionList(XEHeadOfExtensionList(obj), 3);
		if(extData && extData->private_data) return;

		if(fconfig.probeglx
			&& _XQueryExtension(dpy, "GLX", &majorOpcode, &firstEvent, &firstError)
			&& majorOpcode >= 0 && firstEvent >= 0 && firstError >= 0)
			clientGLX = 1;
		vtemp.screen = screen;
		if(!(visuals = XGetVisualInfo(dpy, VisualScreenMask, &vtemp, &nVisuals))
			|| nVisuals == 0)
			THROW("No visuals found on display");

		if(!(va = (VisAttrib *)calloc(nVisuals, sizeof(VisAttrib))))
			THROW("Memory allocation error");

		for(int i = 0; i < nVisuals; i++)
		{
			va[i].visualID = visuals[i].visualid;
			va[i].depth = visuals[i].depth;
			va[i].c_class = visuals[i].c_class;
<<<<<<< HEAD
			va[i].nVisuals = nVisuals;

			if(clientGLX)
			{
				_glXGetConfig(dpy, &visuals[i], GLX_DOUBLEBUFFER, &va[i].isDB);
				_glXGetConfig(dpy, &visuals[i], GLX_USE_GL, &va[i].isGL);
				_glXGetConfig(dpy, &visuals[i], GLX_STEREO, &va[i].isStereo);
			}
			va[i].ogl.alphaSize = va[i].ogl.depthSize = va[i].ogl.stencilSize =
				va[i].ogl.samples = -1;
=======
			va[i].bpc = visuals[i].bits_per_rgb;
>>>>>>> 94b6e500
		}

		int nDepths, *depths = XListDepths(dpy, screen, &nDepths);
		if(!depths) THROW("Memory allocation error");
		for(int i = 0; i < nDepths; i++)
		{
			if(depths[i] >= 24)
			{
				assignDefaultFBConfigAttribs(dpy, screen, visuals, nVisuals, depths[i],
					TrueColor, true, va);
				assignDefaultFBConfigAttribs(dpy, screen, visuals, nVisuals, depths[i],
					DirectColor, true, va);
				assignDefaultFBConfigAttribs(dpy, screen, visuals, nVisuals, depths[i],
					TrueColor, false, va);
				assignDefaultFBConfigAttribs(dpy, screen, visuals, nVisuals, depths[i],
					DirectColor, false, va);
			}
		}
		XFree(depths);
		XFree(visuals);

		if(!(extData = (XExtData *)calloc(1, sizeof(XExtData))))
			THROW("Memory allocation error");
		extData->private_data = (XPointer)va;
		extData->number = 3;
		XAddToExtensionList(XEHeadOfExtensionList(obj), extData);
	}
	catch(...)
	{
		if(visuals) XFree(visuals);
		if(va) free(va);
		throw;
	}
}


// This function finds a 2D X server visual that matches the given
// visual parameters.  As with the above functions, it uses the cached
// attributes from the 2D X server, or it caches them if they have not
// already been read.

static VisualID matchVisual2D(Display *dpy, int screen, int depth, int c_class,
	int stereo)
{
	int i, tryStereo;
	if(!dpy) return 0;

	buildVisAttribTable(dpy, screen);
	GET_VA_TABLE()

	// Try to find an exact match
	for(tryStereo = 1; tryStereo >= 0; tryStereo--)
	{
		for(i = 0; i < vaEntries; i++)
		{
			int match = 1;
			if(va[i].c_class != c_class) match = 0;
			if(va[i].depth != depth) match = 0;
			if(fconfig.stereo == RRSTEREO_QUADBUF && tryStereo)
			{
				if(stereo != va[i].isStereo) match = 0;
				if(stereo && !va[i].isDB) match = 0;
				if(stereo && !va[i].isGL) match = 0;
				if(stereo && va[i].c_class != TrueColor
					&& va[i].c_class != DirectColor)
					match = 0;
			}
			if(match) return va[i].visualID;
		}
	}

	return 0;
}


// This function finds a 2D X server visual that is suitable for use with a
// particular 3D X server FB config.

static VisualID matchVisual2D(Display *dpy, int screen, GLXFBConfig config,
	bool stereo)
{
	VisualID vid = 0;

	if(!dpy || screen < 0 || !config) return 0;

	buildVisAttribTable(dpy, screen);
	GET_VA_TABLE()

	// Check if the FB config is already the default FB config for a visual and,
	// if so, return that visual.
	for(int i = 0; i < vaEntries; i++)
	{
		if(va[i].config && GLXFBCID(config) == GLXFBCID(va[i].config))
			return va[i].visualID;
	}

	XVisualInfo *vis = _glXGetVisualFromFBConfig(DPY3D, config);
	if(vis)
	{
		if(vis->depth >= 24
			&& (vis->c_class == TrueColor || vis->c_class == DirectColor))
		{
			// We first try to match the FB config with a 2D X Server visual that has
			// the same class, depth, and stereo properties.
			vid = matchVisual2D(dpy, screen, vis->depth, vis->c_class, stereo);
			if(!vid && vis->depth == 32)
				vid = matchVisual2D(dpy, screen, 24, vis->c_class, stereo);
			if(!vid && vis->depth == 24)
				vid = matchVisual2D(dpy, screen, 32, vis->c_class, stereo);
			// Failing that, we try to find a mono visual.
			if(!vid)
				vid = matchVisual2D(dpy, screen, vis->depth, vis->c_class, 0);
			if(!vid && vis->depth == 32)
				vid = matchVisual2D(dpy, screen, 24, vis->c_class, 0);
			if(!vid && vis->depth == 24)
				vid = matchVisual2D(dpy, screen, 32, vis->c_class, 0);
		}
		XFree(vis);
	}

	return vid;
}


static void buildCfgAttribTable(Display *dpy, int screen)
{
	int nConfigs = 0;
	GLXFBConfig *glxConfigs = NULL;
	struct _VGLFBConfig *ca = NULL;
	XEDataObject obj;
	XExtData *extData;
	obj.screen = XScreenOfDisplay(dpy, screen);

	if(dpy == vglfaker::dpy3D)
		THROW("glxvisual::buildCfgAttribTable() called with 3D X server handle (this should never happen)");

	try
	{
		CriticalSection::SafeLock l(vglfaker::getDisplayCS(dpy));

		extData = XFindOnExtensionList(XEHeadOfExtensionList(obj), 4);
		if(extData && extData->private_data) return;

		if(!(glxConfigs = _glXGetFBConfigs(DPY3D, DefaultScreen(DPY3D),
			&nConfigs)))
			THROW("No FB configs found");

		if(!(ca =
			(struct _VGLFBConfig *)calloc(nConfigs, sizeof(struct _VGLFBConfig))))
			THROW("Memory allocation error");

		for(int i = 0; i < nConfigs; i++)
		{
			ca[i].id = visAttrib3D(glxConfigs[i], GLX_FBCONFIG_ID);
			ca[i].screen = screen;
			ca[i].nConfigs = nConfigs;
			int drawableType = visAttrib3D(glxConfigs[i], GLX_DRAWABLE_TYPE);
			if((drawableType & (GLX_PBUFFER_BIT | GLX_WINDOW_BIT))
				== (GLX_PBUFFER_BIT | GLX_WINDOW_BIT))
			{
				ca[i].alphaSize = visAttrib3D(glxConfigs[i], GLX_ALPHA_SIZE);
				ca[i].stencilSize = visAttrib3D(glxConfigs[i], GLX_STENCIL_SIZE);
				ca[i].samples = visAttrib3D(glxConfigs[i], GLX_SAMPLES);
			}
			else
			{
				ca[i].alphaSize = ca[i].stencilSize = ca[i].samples = -1;
			}
			ca[i].glxConfig = glxConfigs[i];
		}

		if(!(extData = (XExtData *)calloc(1, sizeof(XExtData))))
			THROW("Memory allocation error");
		extData->private_data = (XPointer)ca;
		extData->number = 4;
		XAddToExtensionList(XEHeadOfExtensionList(obj), extData);

		for(int i = 0; i < nConfigs; i++)
		{
			ca[i].visualID = matchVisual2D(dpy, screen, glxConfigs[i],
				visAttrib3D(glxConfigs[i], GLX_STEREO));
			if(fconfig.trace && ca[i].visualID)
				vglout.println("[VGL] FB config 0x%.2x has attached visual 0x%.2x",
					ca[i].id, (unsigned int)ca[i].visualID);
		}

		XFree(glxConfigs);
	}
	catch(...)
	{
		if(glxConfigs) XFree(glxConfigs);
		if(ca) free(ca);
		throw;
	}
}


VGLFBConfig *configsFromVisAttribs(Display *dpy, int screen,
	const int attribs[], int &nElements, bool glx13)
{
	int glxattribs[257], j = 0;
	int doubleBuffer = glx13 ? -1 : 0, redSize = -1, greenSize = -1,
		blueSize = -1, alphaSize = -1, samples = -1, stereo = 0,
		renderType = glx13 ? -1 : GLX_COLOR_INDEX_BIT,
		drawableType = glx13 ? -1 : GLX_WINDOW_BIT | GLX_PIXMAP_BIT,
		visualType = -1;

	for(int i = 0; attribs[i] != None && i <= 254; i++)
	{
		if(attribs[i] == GLX_DOUBLEBUFFER)
		{
			if(glx13) { doubleBuffer = attribs[i + 1];  i++; }
			else doubleBuffer = 1;
		}
		else if(attribs[i] == GLX_RGBA && !glx13) renderType = GLX_RGBA_BIT;
		else if(attribs[i] == GLX_RENDER_TYPE && glx13)
		{
			renderType = attribs[i + 1];  i++;
		}
		else if(attribs[i] == GLX_LEVEL) i++;
		else if(attribs[i] == GLX_STEREO)
		{
			if(glx13) { stereo = attribs[i + 1];  i++; }
			else stereo = 1;
		}
		else if(attribs[i] == GLX_RED_SIZE)
		{
			redSize = attribs[i + 1];  i++;
		}
		else if(attribs[i] == GLX_GREEN_SIZE)
		{
			greenSize = attribs[i + 1];  i++;
		}
		else if(attribs[i] == GLX_BLUE_SIZE)
		{
			blueSize = attribs[i + 1];  i++;
		}
		else if(attribs[i] == GLX_ALPHA_SIZE)
		{
			alphaSize = attribs[i + 1];  i++;
		}
		else if(attribs[i] == GLX_TRANSPARENT_TYPE) i++;
		else if(attribs[i] == GLX_SAMPLES)
		{
			samples = attribs[i + 1];  i++;
		}
		else if(attribs[i] == GLX_X_VISUAL_TYPE)
		{
			visualType = attribs[i + 1];  i++;
		}
		else if(attribs[i] == GLX_VISUAL_ID) i++;
		else if(attribs[i] == GLX_X_RENDERABLE) i++;
		else if(attribs[i] == GLX_TRANSPARENT_INDEX_VALUE) i++;
		else if(attribs[i] == GLX_TRANSPARENT_RED_VALUE) i++;
		else if(attribs[i] == GLX_TRANSPARENT_GREEN_VALUE) i++;
		else if(attribs[i] == GLX_TRANSPARENT_BLUE_VALUE) i++;
		else if(attribs[i] == GLX_TRANSPARENT_ALPHA_VALUE) i++;
		else if(attribs[i] != GLX_USE_GL)
		{
			glxattribs[j++] = attribs[i];  glxattribs[j++] = attribs[i + 1];
			i++;
		}
	}
	if(doubleBuffer >= 0)
	{
		glxattribs[j++] = GLX_DOUBLEBUFFER;  glxattribs[j++] = doubleBuffer;
	}
	if(fconfig.forcealpha == 1 && redSize > 0 && greenSize > 0 && blueSize > 0
		&& alphaSize < 1)
		alphaSize = 1;
	if(redSize >= 0)
	{
		glxattribs[j++] = GLX_RED_SIZE;  glxattribs[j++] = redSize;
	}
	if(greenSize >= 0)
	{
		glxattribs[j++] = GLX_GREEN_SIZE;  glxattribs[j++] = greenSize;
	}
	if(blueSize >= 0)
	{
		glxattribs[j++] = GLX_BLUE_SIZE;  glxattribs[j++] = blueSize;
	}
	if(alphaSize >= 0)
	{
		glxattribs[j++] = GLX_ALPHA_SIZE;  glxattribs[j++] = alphaSize;
	}
	if(fconfig.samples >= 0) samples = fconfig.samples;
	if(samples >= 0)
	{
		glxattribs[j++] = GLX_SAMPLES;  glxattribs[j++] = samples;
	}
	if(stereo)
	{
		glxattribs[j++] = GLX_STEREO;  glxattribs[j++] = stereo;
	}
	if(drawableType >= 0 && drawableType & GLX_WINDOW_BIT)
	{
		drawableType &= ~GLX_WINDOW_BIT;
		if(fconfig.drawable == RRDRAWABLE_PIXMAP)
			drawableType |= GLX_PIXMAP_BIT | GLX_WINDOW_BIT;
		else
			drawableType |= GLX_PBUFFER_BIT;
		if(visualType >= 0)
			drawableType |= GLX_WINDOW_BIT;
		if(samples >= 0) drawableType &= ~GLX_PIXMAP_BIT;
		renderType = GLX_RGBA_BIT;
	}
	if(renderType >= 0)
	{
		glxattribs[j++] = GLX_RENDER_TYPE;  glxattribs[j++] = renderType;
	}
	if(drawableType >= 0)
	{
		glxattribs[j++] = GLX_DRAWABLE_TYPE;  glxattribs[j++] = drawableType;
	}
	if(visualType >= 0)
	{
		glxattribs[j++] = GLX_X_VISUAL_TYPE;  glxattribs[j++] = visualType;
	}
	glxattribs[j] = None;

	if(fconfig.trace) PRARGAL13(glxattribs);

	return chooseFBConfig(dpy, screen, glxattribs, nElements);
}


int visAttrib2D(Display *dpy, int screen, VisualID vid, int attribute)
{
	buildVisAttribTable(dpy, screen);
	GET_VA_TABLE()

	for(int i = 0; i < vaEntries; i++)
	{
		if(va[i].visualID == vid)
		{
			if(attribute == GLX_STEREO)
			{
				return va[i].isStereo && va[i].isGL && va[i].isDB;
			}
			if(attribute == GLX_X_VISUAL_TYPE) return va[i].c_class;
		}
	}
	return 0;
}


int visAttrib3D(GLXFBConfig config, int attribute)
{
	int value = 0;
	_glXGetFBConfigAttrib(DPY3D, config, attribute, &value);
	return value;
}


<<<<<<< HEAD
int visAttrib3D(VGLFBConfig config, int attribute)
=======
VisualID matchVisual2D(Display *dpy, int screen, int depth, int c_class,
	int bpc, int level, int stereo, int trans, bool strictMatch)
>>>>>>> 94b6e500
{
	return visAttrib3D(GLXFBC(config), attribute);
}


XVisualInfo *visualFromID(Display *dpy, int screen, VisualID vid)
{
	XVisualInfo vtemp;  int n = 0;
	vtemp.visualid = vid;
	vtemp.screen = screen;
	return XGetVisualInfo(dpy, VisualIDMask | VisualScreenMask, &vtemp, &n);
}


static VGLFBConfig *getFBConfigs(Display *dpy, int screen,
	GLXFBConfig *glxConfigs, int nConfigs)
{
	if(!dpy || screen < 0 || !glxConfigs || nConfigs < 1)
		return NULL;

	buildCfgAttribTable(dpy, screen);
	GET_CA_TABLE()

	VGLFBConfig *configs = (VGLFBConfig *)calloc(nConfigs, sizeof(VGLFBConfig));
	if(!configs) return NULL;

	for(int i = 0; i < nConfigs; i++)
	{
		for(int j = 0; j < caEntries; j++)
		{
<<<<<<< HEAD
			if(ca[j].glxConfig == glxConfigs[i])
=======
			int match = 1;
			if(va[i].c_class != c_class) match = 0;
			if(strictMatch)
			{
				if(va[i].depth != depth) match = 0;
				if(va[i].bpc != bpc && va[i].depth > 30) match = 0;
			}
			else
			{
				if(depth == 24 && (va[i].depth != 24
					&& (va[i].depth != 32 || va[i].bpc != 8)))
					match = 0;
				if(depth == 30 && (va[i].depth != 30
					&& (va[i].depth != 32 || va[i].bpc != 10)))
					match = 0;
				if(depth == 32 && bpc == 8 && (va[i].depth != 24
					&& (va[i].depth != depth || va[i].bpc != bpc)))
					match = 0;
				if(depth == 32 && bpc == 10 && (va[i].depth != 30
					&& (va[i].depth != depth || va[i].bpc != bpc)))
					match = 0;
			}
			if(fconfig.stereo == RRSTEREO_QUADBUF && tryStereo)
>>>>>>> 94b6e500
			{
				configs[i] = &ca[j];
				break;
			}
		}
	}

	return configs;
}


VGLFBConfig *getFBConfigs(Display *dpy, int screen, int &nElements)
{
	GLXFBConfig *glxConfigs = NULL;
	VGLFBConfig *configs = NULL;

	if(!dpy || screen < 0) return NULL;

	glxConfigs = _glXGetFBConfigs(DPY3D, DefaultScreen(DPY3D), &nElements);
	if(!glxConfigs) goto bailout;
	configs = getFBConfigs(dpy, screen, glxConfigs, nElements);

	bailout:
	if(glxConfigs) XFree(glxConfigs);
	return configs;
}


VGLFBConfig *chooseFBConfig(Display *dpy, int screen, const int attribs[],
	int &nElements)
{
	GLXFBConfig *glxConfigs = NULL;
	VGLFBConfig *configs = NULL;

	if(!dpy || screen < 0) return NULL;

	glxConfigs = _glXChooseFBConfig(DPY3D, DefaultScreen(DPY3D), attribs,
		&nElements);
	if(!glxConfigs) goto bailout;
	configs = getFBConfigs(dpy, screen, glxConfigs, nElements);

	bailout:
	if(glxConfigs) XFree(glxConfigs);
	return configs;
}


VGLFBConfig getDefaultFBConfig(Display *dpy, int screen, VisualID vid)
{
	buildVisAttribTable(dpy, screen);
	GET_VA_TABLE()

	for(int i = 0; i < vaEntries; i++)
	{
		if(va[i].visualID == vid)
		{
			if(va[i].config) return va[i].config;

			if(va[i].ogl.doubleBuffer < 0 || va[i].ogl.alphaSize < 0
				|| va[i].ogl.depthSize < 0 || va[i].ogl.stencilSize < 0
				|| va[i].ogl.samples < 0)
				return NULL;

			int glxattribs[] = { GLX_DOUBLEBUFFER, va[i].ogl.doubleBuffer,
				GLX_RED_SIZE, 8, GLX_GREEN_SIZE, 8, GLX_BLUE_SIZE, 8,
				GLX_ALPHA_SIZE, va[i].ogl.alphaSize, GLX_RENDER_TYPE, GLX_RGBA_BIT,
				GLX_STEREO, va[i].isStereo,
				GLX_DRAWABLE_TYPE, GLX_PBUFFER_BIT |
					(va[i].ogl.samples ? 0 : GLX_PIXMAP_BIT) | GLX_WINDOW_BIT,
				GLX_X_VISUAL_TYPE,
				va[i].c_class == DirectColor ? GLX_DIRECT_COLOR : GLX_TRUE_COLOR,
				GLX_DEPTH_SIZE, va[i].ogl.depthSize,
				GLX_STENCIL_SIZE, va[i].ogl.stencilSize,
				GLX_SAMPLES, va[i].ogl.samples, None };
			if(va[i].depth == 30)
			{
				glxattribs[3] = glxattribs[5] = glxattribs[7] = 10;
				if(va[i].ogl.alphaSize) glxattribs[9] = 2;
			}

			int n;
			VGLFBConfig *configs = chooseFBConfig(dpy, screen, glxattribs, n);
			if(configs)
			{
				// Make sure that the FB config actually has the requested
				// attributes, i.e. that its attributes are unique among the
				// list of visuals.  Otherwise, skip it.
				int actualDB = visAttrib3D(configs[0], GLX_DOUBLEBUFFER);
				int actualDepth = visAttrib3D(configs[0], GLX_DEPTH_SIZE);

				if(configs[0]->alphaSize >= 0
					&& !!configs[0]->alphaSize == !!va[i].ogl.alphaSize
					&& !!actualDB == !!va[i].ogl.doubleBuffer
					&& configs[0]->stencilSize >= 0
					&& !!configs[0]->stencilSize == !!va[i].ogl.stencilSize
					&& !!actualDepth == !!va[i].ogl.depthSize
					&& configs[0]->samples >= 0
					&& configs[0]->samples == va[i].ogl.samples)
				{
					if(fconfig.trace)
						vglout.println("[VGL] Visual 0x%.2x has default FB config 0x%.2x",
							(unsigned int)va[i].visualID, GLXFBCID(configs[0]));
					va[i].config = configs[0];
				}
				XFree(configs);
			}
			return va[i].config;
		}
	}

	return 0;
}

}  // namespace<|MERGE_RESOLUTION|>--- conflicted
+++ resolved
@@ -40,16 +40,10 @@
 typedef struct
 {
 	VisualID visualID;
-<<<<<<< HEAD
 	VGLFBConfig config;
-	int depth, c_class, nVisuals;
+	int depth, c_class, bpc, nVisuals;
 	int isStereo, isDB, isGL;
 	OGLAttrib ogl;
-=======
-	int depth, c_class, bpc;
-	int level, isStereo, isDB, isGL, isTrans;
-	int transIndex, transRed, transGreen, transBlue, transAlpha;
->>>>>>> 94b6e500
 } VisAttrib;
 
 
@@ -112,7 +106,7 @@
 
 static void assignDefaultFBConfigAttribs(Display *dpy, int screen,
 	XVisualInfo *visuals, int nVisuals, int visualDepth, int visualClass,
-	bool stereo, VisAttrib *va)
+	int visualBPC, bool stereo, VisAttrib *va)
 {
 	int i = 0, alphaSize = -1, doubleBuffer = -1, stencilSize = -1,
 		depthSize = -1, numSamples = -1;
@@ -146,7 +140,7 @@
 	}
 
 	if(fconfig.samples >= 0) numSamples = fconfig.samples;
-	if(fconfig.forcealpha) alphaSize = 8;
+	if(fconfig.forcealpha) alphaSize = 1;
 
 	// Determine the range of values that the FB configs provide.
 	int minAlpha = INT_MAX, maxAlpha = 0, minDB = 0, maxDB = 1,
@@ -164,7 +158,7 @@
 		maxSamples = max(maxSamples, ca[i].samples);
 	}
 	if(minAlpha < 0) minAlpha = 0;
-	minAlpha = 8 * !!minAlpha;  maxAlpha = 8 * !!maxAlpha;
+	minAlpha = !!minAlpha;  maxAlpha = !!maxAlpha;
 	if(minStencil < 0) minStencil = 0;
 	minStencil = 8 * !!minStencil;  maxStencil = 8 * !!maxStencil;
 	if(minSamples < 0) minSamples = 0;
@@ -187,9 +181,10 @@
 				if(!depth && stencil) continue;
 				for(int db = maxDB; db >= minDB; db--)
 				{
-					for(int alpha = maxAlpha; alpha >= minAlpha; alpha -= 8)
+					for(int alpha = maxAlpha; alpha >= minAlpha; alpha--)
 					{
 						while(va[i].c_class != visualClass || va[i].depth != visualDepth
+							|| (va[i].bpc != visualBPC && visualDepth == 32)
 							|| va[i].isStereo != stereo)
 						{
 							i++;  if(i >= nVisuals) return;
@@ -245,7 +240,7 @@
 			va[i].visualID = visuals[i].visualid;
 			va[i].depth = visuals[i].depth;
 			va[i].c_class = visuals[i].c_class;
-<<<<<<< HEAD
+			va[i].bpc = visuals[i].bits_per_rgb;
 			va[i].nVisuals = nVisuals;
 
 			if(clientGLX)
@@ -256,9 +251,6 @@
 			}
 			va[i].ogl.alphaSize = va[i].ogl.depthSize = va[i].ogl.stencilSize =
 				va[i].ogl.samples = -1;
-=======
-			va[i].bpc = visuals[i].bits_per_rgb;
->>>>>>> 94b6e500
 		}
 
 		int nDepths, *depths = XListDepths(dpy, screen, &nDepths);
@@ -267,14 +259,21 @@
 		{
 			if(depths[i] >= 24)
 			{
-				assignDefaultFBConfigAttribs(dpy, screen, visuals, nVisuals, depths[i],
-					TrueColor, true, va);
-				assignDefaultFBConfigAttribs(dpy, screen, visuals, nVisuals, depths[i],
-					DirectColor, true, va);
-				assignDefaultFBConfigAttribs(dpy, screen, visuals, nVisuals, depths[i],
-					TrueColor, false, va);
-				assignDefaultFBConfigAttribs(dpy, screen, visuals, nVisuals, depths[i],
-					DirectColor, false, va);
+				int minBPC = 8, maxBPC = 8;
+				if(depths[i] == 30) minBPC = 10;
+				if(depths[i] >= 30) maxBPC = 10;
+
+				for(int bpc = minBPC; bpc <= maxBPC; bpc += 2)
+				{
+					assignDefaultFBConfigAttribs(dpy, screen, visuals, nVisuals,
+						depths[i], TrueColor, bpc, true, va);
+					assignDefaultFBConfigAttribs(dpy, screen, visuals, nVisuals,
+						depths[i], DirectColor, bpc, true, va);
+					assignDefaultFBConfigAttribs(dpy, screen, visuals, nVisuals,
+						depths[i], TrueColor, bpc, false, va);
+					assignDefaultFBConfigAttribs(dpy, screen, visuals, nVisuals,
+						depths[i], DirectColor, bpc, false, va);
+				}
 			}
 		}
 		XFree(depths);
@@ -301,7 +300,7 @@
 // already been read.
 
 static VisualID matchVisual2D(Display *dpy, int screen, int depth, int c_class,
-	int stereo)
+	int bpc, int stereo, bool strictMatch)
 {
 	int i, tryStereo;
 	if(!dpy) return 0;
@@ -314,345 +313,6 @@
 	{
 		for(i = 0; i < vaEntries; i++)
 		{
-			int match = 1;
-			if(va[i].c_class != c_class) match = 0;
-			if(va[i].depth != depth) match = 0;
-			if(fconfig.stereo == RRSTEREO_QUADBUF && tryStereo)
-			{
-				if(stereo != va[i].isStereo) match = 0;
-				if(stereo && !va[i].isDB) match = 0;
-				if(stereo && !va[i].isGL) match = 0;
-				if(stereo && va[i].c_class != TrueColor
-					&& va[i].c_class != DirectColor)
-					match = 0;
-			}
-			if(match) return va[i].visualID;
-		}
-	}
-
-	return 0;
-}
-
-
-// This function finds a 2D X server visual that is suitable for use with a
-// particular 3D X server FB config.
-
-static VisualID matchVisual2D(Display *dpy, int screen, GLXFBConfig config,
-	bool stereo)
-{
-	VisualID vid = 0;
-
-	if(!dpy || screen < 0 || !config) return 0;
-
-	buildVisAttribTable(dpy, screen);
-	GET_VA_TABLE()
-
-	// Check if the FB config is already the default FB config for a visual and,
-	// if so, return that visual.
-	for(int i = 0; i < vaEntries; i++)
-	{
-		if(va[i].config && GLXFBCID(config) == GLXFBCID(va[i].config))
-			return va[i].visualID;
-	}
-
-	XVisualInfo *vis = _glXGetVisualFromFBConfig(DPY3D, config);
-	if(vis)
-	{
-		if(vis->depth >= 24
-			&& (vis->c_class == TrueColor || vis->c_class == DirectColor))
-		{
-			// We first try to match the FB config with a 2D X Server visual that has
-			// the same class, depth, and stereo properties.
-			vid = matchVisual2D(dpy, screen, vis->depth, vis->c_class, stereo);
-			if(!vid && vis->depth == 32)
-				vid = matchVisual2D(dpy, screen, 24, vis->c_class, stereo);
-			if(!vid && vis->depth == 24)
-				vid = matchVisual2D(dpy, screen, 32, vis->c_class, stereo);
-			// Failing that, we try to find a mono visual.
-			if(!vid)
-				vid = matchVisual2D(dpy, screen, vis->depth, vis->c_class, 0);
-			if(!vid && vis->depth == 32)
-				vid = matchVisual2D(dpy, screen, 24, vis->c_class, 0);
-			if(!vid && vis->depth == 24)
-				vid = matchVisual2D(dpy, screen, 32, vis->c_class, 0);
-		}
-		XFree(vis);
-	}
-
-	return vid;
-}
-
-
-static void buildCfgAttribTable(Display *dpy, int screen)
-{
-	int nConfigs = 0;
-	GLXFBConfig *glxConfigs = NULL;
-	struct _VGLFBConfig *ca = NULL;
-	XEDataObject obj;
-	XExtData *extData;
-	obj.screen = XScreenOfDisplay(dpy, screen);
-
-	if(dpy == vglfaker::dpy3D)
-		THROW("glxvisual::buildCfgAttribTable() called with 3D X server handle (this should never happen)");
-
-	try
-	{
-		CriticalSection::SafeLock l(vglfaker::getDisplayCS(dpy));
-
-		extData = XFindOnExtensionList(XEHeadOfExtensionList(obj), 4);
-		if(extData && extData->private_data) return;
-
-		if(!(glxConfigs = _glXGetFBConfigs(DPY3D, DefaultScreen(DPY3D),
-			&nConfigs)))
-			THROW("No FB configs found");
-
-		if(!(ca =
-			(struct _VGLFBConfig *)calloc(nConfigs, sizeof(struct _VGLFBConfig))))
-			THROW("Memory allocation error");
-
-		for(int i = 0; i < nConfigs; i++)
-		{
-			ca[i].id = visAttrib3D(glxConfigs[i], GLX_FBCONFIG_ID);
-			ca[i].screen = screen;
-			ca[i].nConfigs = nConfigs;
-			int drawableType = visAttrib3D(glxConfigs[i], GLX_DRAWABLE_TYPE);
-			if((drawableType & (GLX_PBUFFER_BIT | GLX_WINDOW_BIT))
-				== (GLX_PBUFFER_BIT | GLX_WINDOW_BIT))
-			{
-				ca[i].alphaSize = visAttrib3D(glxConfigs[i], GLX_ALPHA_SIZE);
-				ca[i].stencilSize = visAttrib3D(glxConfigs[i], GLX_STENCIL_SIZE);
-				ca[i].samples = visAttrib3D(glxConfigs[i], GLX_SAMPLES);
-			}
-			else
-			{
-				ca[i].alphaSize = ca[i].stencilSize = ca[i].samples = -1;
-			}
-			ca[i].glxConfig = glxConfigs[i];
-		}
-
-		if(!(extData = (XExtData *)calloc(1, sizeof(XExtData))))
-			THROW("Memory allocation error");
-		extData->private_data = (XPointer)ca;
-		extData->number = 4;
-		XAddToExtensionList(XEHeadOfExtensionList(obj), extData);
-
-		for(int i = 0; i < nConfigs; i++)
-		{
-			ca[i].visualID = matchVisual2D(dpy, screen, glxConfigs[i],
-				visAttrib3D(glxConfigs[i], GLX_STEREO));
-			if(fconfig.trace && ca[i].visualID)
-				vglout.println("[VGL] FB config 0x%.2x has attached visual 0x%.2x",
-					ca[i].id, (unsigned int)ca[i].visualID);
-		}
-
-		XFree(glxConfigs);
-	}
-	catch(...)
-	{
-		if(glxConfigs) XFree(glxConfigs);
-		if(ca) free(ca);
-		throw;
-	}
-}
-
-
-VGLFBConfig *configsFromVisAttribs(Display *dpy, int screen,
-	const int attribs[], int &nElements, bool glx13)
-{
-	int glxattribs[257], j = 0;
-	int doubleBuffer = glx13 ? -1 : 0, redSize = -1, greenSize = -1,
-		blueSize = -1, alphaSize = -1, samples = -1, stereo = 0,
-		renderType = glx13 ? -1 : GLX_COLOR_INDEX_BIT,
-		drawableType = glx13 ? -1 : GLX_WINDOW_BIT | GLX_PIXMAP_BIT,
-		visualType = -1;
-
-	for(int i = 0; attribs[i] != None && i <= 254; i++)
-	{
-		if(attribs[i] == GLX_DOUBLEBUFFER)
-		{
-			if(glx13) { doubleBuffer = attribs[i + 1];  i++; }
-			else doubleBuffer = 1;
-		}
-		else if(attribs[i] == GLX_RGBA && !glx13) renderType = GLX_RGBA_BIT;
-		else if(attribs[i] == GLX_RENDER_TYPE && glx13)
-		{
-			renderType = attribs[i + 1];  i++;
-		}
-		else if(attribs[i] == GLX_LEVEL) i++;
-		else if(attribs[i] == GLX_STEREO)
-		{
-			if(glx13) { stereo = attribs[i + 1];  i++; }
-			else stereo = 1;
-		}
-		else if(attribs[i] == GLX_RED_SIZE)
-		{
-			redSize = attribs[i + 1];  i++;
-		}
-		else if(attribs[i] == GLX_GREEN_SIZE)
-		{
-			greenSize = attribs[i + 1];  i++;
-		}
-		else if(attribs[i] == GLX_BLUE_SIZE)
-		{
-			blueSize = attribs[i + 1];  i++;
-		}
-		else if(attribs[i] == GLX_ALPHA_SIZE)
-		{
-			alphaSize = attribs[i + 1];  i++;
-		}
-		else if(attribs[i] == GLX_TRANSPARENT_TYPE) i++;
-		else if(attribs[i] == GLX_SAMPLES)
-		{
-			samples = attribs[i + 1];  i++;
-		}
-		else if(attribs[i] == GLX_X_VISUAL_TYPE)
-		{
-			visualType = attribs[i + 1];  i++;
-		}
-		else if(attribs[i] == GLX_VISUAL_ID) i++;
-		else if(attribs[i] == GLX_X_RENDERABLE) i++;
-		else if(attribs[i] == GLX_TRANSPARENT_INDEX_VALUE) i++;
-		else if(attribs[i] == GLX_TRANSPARENT_RED_VALUE) i++;
-		else if(attribs[i] == GLX_TRANSPARENT_GREEN_VALUE) i++;
-		else if(attribs[i] == GLX_TRANSPARENT_BLUE_VALUE) i++;
-		else if(attribs[i] == GLX_TRANSPARENT_ALPHA_VALUE) i++;
-		else if(attribs[i] != GLX_USE_GL)
-		{
-			glxattribs[j++] = attribs[i];  glxattribs[j++] = attribs[i + 1];
-			i++;
-		}
-	}
-	if(doubleBuffer >= 0)
-	{
-		glxattribs[j++] = GLX_DOUBLEBUFFER;  glxattribs[j++] = doubleBuffer;
-	}
-	if(fconfig.forcealpha == 1 && redSize > 0 && greenSize > 0 && blueSize > 0
-		&& alphaSize < 1)
-		alphaSize = 1;
-	if(redSize >= 0)
-	{
-		glxattribs[j++] = GLX_RED_SIZE;  glxattribs[j++] = redSize;
-	}
-	if(greenSize >= 0)
-	{
-		glxattribs[j++] = GLX_GREEN_SIZE;  glxattribs[j++] = greenSize;
-	}
-	if(blueSize >= 0)
-	{
-		glxattribs[j++] = GLX_BLUE_SIZE;  glxattribs[j++] = blueSize;
-	}
-	if(alphaSize >= 0)
-	{
-		glxattribs[j++] = GLX_ALPHA_SIZE;  glxattribs[j++] = alphaSize;
-	}
-	if(fconfig.samples >= 0) samples = fconfig.samples;
-	if(samples >= 0)
-	{
-		glxattribs[j++] = GLX_SAMPLES;  glxattribs[j++] = samples;
-	}
-	if(stereo)
-	{
-		glxattribs[j++] = GLX_STEREO;  glxattribs[j++] = stereo;
-	}
-	if(drawableType >= 0 && drawableType & GLX_WINDOW_BIT)
-	{
-		drawableType &= ~GLX_WINDOW_BIT;
-		if(fconfig.drawable == RRDRAWABLE_PIXMAP)
-			drawableType |= GLX_PIXMAP_BIT | GLX_WINDOW_BIT;
-		else
-			drawableType |= GLX_PBUFFER_BIT;
-		if(visualType >= 0)
-			drawableType |= GLX_WINDOW_BIT;
-		if(samples >= 0) drawableType &= ~GLX_PIXMAP_BIT;
-		renderType = GLX_RGBA_BIT;
-	}
-	if(renderType >= 0)
-	{
-		glxattribs[j++] = GLX_RENDER_TYPE;  glxattribs[j++] = renderType;
-	}
-	if(drawableType >= 0)
-	{
-		glxattribs[j++] = GLX_DRAWABLE_TYPE;  glxattribs[j++] = drawableType;
-	}
-	if(visualType >= 0)
-	{
-		glxattribs[j++] = GLX_X_VISUAL_TYPE;  glxattribs[j++] = visualType;
-	}
-	glxattribs[j] = None;
-
-	if(fconfig.trace) PRARGAL13(glxattribs);
-
-	return chooseFBConfig(dpy, screen, glxattribs, nElements);
-}
-
-
-int visAttrib2D(Display *dpy, int screen, VisualID vid, int attribute)
-{
-	buildVisAttribTable(dpy, screen);
-	GET_VA_TABLE()
-
-	for(int i = 0; i < vaEntries; i++)
-	{
-		if(va[i].visualID == vid)
-		{
-			if(attribute == GLX_STEREO)
-			{
-				return va[i].isStereo && va[i].isGL && va[i].isDB;
-			}
-			if(attribute == GLX_X_VISUAL_TYPE) return va[i].c_class;
-		}
-	}
-	return 0;
-}
-
-
-int visAttrib3D(GLXFBConfig config, int attribute)
-{
-	int value = 0;
-	_glXGetFBConfigAttrib(DPY3D, config, attribute, &value);
-	return value;
-}
-
-
-<<<<<<< HEAD
-int visAttrib3D(VGLFBConfig config, int attribute)
-=======
-VisualID matchVisual2D(Display *dpy, int screen, int depth, int c_class,
-	int bpc, int level, int stereo, int trans, bool strictMatch)
->>>>>>> 94b6e500
-{
-	return visAttrib3D(GLXFBC(config), attribute);
-}
-
-
-XVisualInfo *visualFromID(Display *dpy, int screen, VisualID vid)
-{
-	XVisualInfo vtemp;  int n = 0;
-	vtemp.visualid = vid;
-	vtemp.screen = screen;
-	return XGetVisualInfo(dpy, VisualIDMask | VisualScreenMask, &vtemp, &n);
-}
-
-
-static VGLFBConfig *getFBConfigs(Display *dpy, int screen,
-	GLXFBConfig *glxConfigs, int nConfigs)
-{
-	if(!dpy || screen < 0 || !glxConfigs || nConfigs < 1)
-		return NULL;
-
-	buildCfgAttribTable(dpy, screen);
-	GET_CA_TABLE()
-
-	VGLFBConfig *configs = (VGLFBConfig *)calloc(nConfigs, sizeof(VGLFBConfig));
-	if(!configs) return NULL;
-
-	for(int i = 0; i < nConfigs; i++)
-	{
-		for(int j = 0; j < caEntries; j++)
-		{
-<<<<<<< HEAD
-			if(ca[j].glxConfig == glxConfigs[i])
-=======
 			int match = 1;
 			if(va[i].c_class != c_class) match = 0;
 			if(strictMatch)
@@ -676,7 +336,334 @@
 					match = 0;
 			}
 			if(fconfig.stereo == RRSTEREO_QUADBUF && tryStereo)
->>>>>>> 94b6e500
+			{
+				if(stereo != va[i].isStereo) match = 0;
+				if(stereo && !va[i].isDB) match = 0;
+				if(stereo && !va[i].isGL) match = 0;
+				if(stereo && va[i].c_class != TrueColor
+					&& va[i].c_class != DirectColor)
+					match = 0;
+			}
+			if(match) return va[i].visualID;
+		}
+	}
+
+	return 0;
+}
+
+
+// This function finds a 2D X server visual that is suitable for use with a
+// particular 3D X server FB config.
+
+static VisualID matchVisual2D(Display *dpy, int screen, GLXFBConfig config,
+	bool stereo)
+{
+	VisualID vid = 0;
+
+	if(!dpy || screen < 0 || !config) return 0;
+
+	buildVisAttribTable(dpy, screen);
+	GET_VA_TABLE()
+
+	// Check if the FB config is already the default FB config for a visual and,
+	// if so, return that visual.
+	for(int i = 0; i < vaEntries; i++)
+	{
+		if(va[i].config && GLXFBCID(config) == GLXFBCID(va[i].config))
+			return va[i].visualID;
+	}
+
+	XVisualInfo *vis = _glXGetVisualFromFBConfig(DPY3D, config);
+	if(vis)
+	{
+		if(vis->depth >= 24
+			&& (vis->c_class == TrueColor || vis->c_class == DirectColor))
+		{
+			// We first try to match the FB config with a 2D X Server visual that has
+			// the same class, depth, and stereo properties.
+			vid = matchVisual2D(dpy, screen, vis->depth, vis->c_class,
+				vis->bits_per_rgb, stereo, true);
+			if(!vid)
+				vid = matchVisual2D(dpy, screen, vis->depth, vis->c_class,
+					vis->bits_per_rgb, stereo, false);
+			// Failing that, we try to find a mono visual.
+			if(!vid)
+				vid = matchVisual2D(dpy, screen, vis->depth, vis->c_class,
+					vis->bits_per_rgb, 0, true);
+			if(!vid)
+				vid = matchVisual2D(dpy, screen, vis->depth, vis->c_class,
+					vis->bits_per_rgb, 0, false);
+		}
+		XFree(vis);
+	}
+
+	return vid;
+}
+
+
+static void buildCfgAttribTable(Display *dpy, int screen)
+{
+	int nConfigs = 0;
+	GLXFBConfig *glxConfigs = NULL;
+	struct _VGLFBConfig *ca = NULL;
+	XEDataObject obj;
+	XExtData *extData;
+	obj.screen = XScreenOfDisplay(dpy, screen);
+
+	if(dpy == vglfaker::dpy3D)
+		THROW("glxvisual::buildCfgAttribTable() called with 3D X server handle (this should never happen)");
+
+	try
+	{
+		CriticalSection::SafeLock l(vglfaker::getDisplayCS(dpy));
+
+		extData = XFindOnExtensionList(XEHeadOfExtensionList(obj), 4);
+		if(extData && extData->private_data) return;
+
+		if(!(glxConfigs = _glXGetFBConfigs(DPY3D, DefaultScreen(DPY3D),
+			&nConfigs)))
+			THROW("No FB configs found");
+
+		if(!(ca =
+			(struct _VGLFBConfig *)calloc(nConfigs, sizeof(struct _VGLFBConfig))))
+			THROW("Memory allocation error");
+
+		for(int i = 0; i < nConfigs; i++)
+		{
+			ca[i].id = visAttrib3D(glxConfigs[i], GLX_FBCONFIG_ID);
+			ca[i].screen = screen;
+			ca[i].nConfigs = nConfigs;
+			int drawableType = visAttrib3D(glxConfigs[i], GLX_DRAWABLE_TYPE);
+			if((drawableType & (GLX_PBUFFER_BIT | GLX_WINDOW_BIT))
+				== (GLX_PBUFFER_BIT | GLX_WINDOW_BIT))
+			{
+				ca[i].alphaSize = visAttrib3D(glxConfigs[i], GLX_ALPHA_SIZE);
+				ca[i].stencilSize = visAttrib3D(glxConfigs[i], GLX_STENCIL_SIZE);
+				ca[i].samples = visAttrib3D(glxConfigs[i], GLX_SAMPLES);
+			}
+			else
+			{
+				ca[i].alphaSize = ca[i].stencilSize = ca[i].samples = -1;
+			}
+			ca[i].glxConfig = glxConfigs[i];
+		}
+
+		if(!(extData = (XExtData *)calloc(1, sizeof(XExtData))))
+			THROW("Memory allocation error");
+		extData->private_data = (XPointer)ca;
+		extData->number = 4;
+		XAddToExtensionList(XEHeadOfExtensionList(obj), extData);
+
+		for(int i = 0; i < nConfigs; i++)
+		{
+			ca[i].visualID = matchVisual2D(dpy, screen, glxConfigs[i],
+				visAttrib3D(glxConfigs[i], GLX_STEREO));
+			if(fconfig.trace && ca[i].visualID)
+				vglout.println("[VGL] FB config 0x%.2x has attached visual 0x%.2x",
+					ca[i].id, (unsigned int)ca[i].visualID);
+		}
+
+		XFree(glxConfigs);
+	}
+	catch(...)
+	{
+		if(glxConfigs) XFree(glxConfigs);
+		if(ca) free(ca);
+		throw;
+	}
+}
+
+
+VGLFBConfig *configsFromVisAttribs(Display *dpy, int screen,
+	const int attribs[], int &nElements, bool glx13)
+{
+	int glxattribs[257], j = 0;
+	int doubleBuffer = glx13 ? -1 : 0, redSize = -1, greenSize = -1,
+		blueSize = -1, alphaSize = -1, samples = -1, stereo = 0,
+		renderType = glx13 ? -1 : GLX_COLOR_INDEX_BIT,
+		drawableType = glx13 ? -1 : GLX_WINDOW_BIT | GLX_PIXMAP_BIT,
+		visualType = -1;
+
+	for(int i = 0; attribs[i] != None && i <= 254; i++)
+	{
+		if(attribs[i] == GLX_DOUBLEBUFFER)
+		{
+			if(glx13) { doubleBuffer = attribs[i + 1];  i++; }
+			else doubleBuffer = 1;
+		}
+		else if(attribs[i] == GLX_RGBA && !glx13) renderType = GLX_RGBA_BIT;
+		else if(attribs[i] == GLX_RENDER_TYPE && glx13)
+		{
+			renderType = attribs[i + 1];  i++;
+		}
+		else if(attribs[i] == GLX_LEVEL) i++;
+		else if(attribs[i] == GLX_STEREO)
+		{
+			if(glx13) { stereo = attribs[i + 1];  i++; }
+			else stereo = 1;
+		}
+		else if(attribs[i] == GLX_RED_SIZE)
+		{
+			redSize = attribs[i + 1];  i++;
+		}
+		else if(attribs[i] == GLX_GREEN_SIZE)
+		{
+			greenSize = attribs[i + 1];  i++;
+		}
+		else if(attribs[i] == GLX_BLUE_SIZE)
+		{
+			blueSize = attribs[i + 1];  i++;
+		}
+		else if(attribs[i] == GLX_ALPHA_SIZE)
+		{
+			alphaSize = attribs[i + 1];  i++;
+		}
+		else if(attribs[i] == GLX_TRANSPARENT_TYPE) i++;
+		else if(attribs[i] == GLX_SAMPLES)
+		{
+			samples = attribs[i + 1];  i++;
+		}
+		else if(attribs[i] == GLX_X_VISUAL_TYPE)
+		{
+			visualType = attribs[i + 1];  i++;
+		}
+		else if(attribs[i] == GLX_VISUAL_ID) i++;
+		else if(attribs[i] == GLX_X_RENDERABLE) i++;
+		else if(attribs[i] == GLX_TRANSPARENT_INDEX_VALUE) i++;
+		else if(attribs[i] == GLX_TRANSPARENT_RED_VALUE) i++;
+		else if(attribs[i] == GLX_TRANSPARENT_GREEN_VALUE) i++;
+		else if(attribs[i] == GLX_TRANSPARENT_BLUE_VALUE) i++;
+		else if(attribs[i] == GLX_TRANSPARENT_ALPHA_VALUE) i++;
+		else if(attribs[i] != GLX_USE_GL)
+		{
+			glxattribs[j++] = attribs[i];  glxattribs[j++] = attribs[i + 1];
+			i++;
+		}
+	}
+	if(doubleBuffer >= 0)
+	{
+		glxattribs[j++] = GLX_DOUBLEBUFFER;  glxattribs[j++] = doubleBuffer;
+	}
+	if(fconfig.forcealpha == 1 && redSize > 0 && greenSize > 0 && blueSize > 0
+		&& alphaSize < 1)
+		alphaSize = 1;
+	if(redSize >= 0)
+	{
+		glxattribs[j++] = GLX_RED_SIZE;  glxattribs[j++] = redSize;
+	}
+	if(greenSize >= 0)
+	{
+		glxattribs[j++] = GLX_GREEN_SIZE;  glxattribs[j++] = greenSize;
+	}
+	if(blueSize >= 0)
+	{
+		glxattribs[j++] = GLX_BLUE_SIZE;  glxattribs[j++] = blueSize;
+	}
+	if(alphaSize >= 0)
+	{
+		glxattribs[j++] = GLX_ALPHA_SIZE;  glxattribs[j++] = alphaSize;
+	}
+	if(fconfig.samples >= 0) samples = fconfig.samples;
+	if(samples >= 0)
+	{
+		glxattribs[j++] = GLX_SAMPLES;  glxattribs[j++] = samples;
+	}
+	if(stereo)
+	{
+		glxattribs[j++] = GLX_STEREO;  glxattribs[j++] = stereo;
+	}
+	if(drawableType >= 0 && drawableType & GLX_WINDOW_BIT)
+	{
+		drawableType &= ~GLX_WINDOW_BIT;
+		if(fconfig.drawable == RRDRAWABLE_PIXMAP)
+			drawableType |= GLX_PIXMAP_BIT | GLX_WINDOW_BIT;
+		else
+			drawableType |= GLX_PBUFFER_BIT;
+		if(visualType >= 0)
+			drawableType |= GLX_WINDOW_BIT;
+		if(samples >= 0) drawableType &= ~GLX_PIXMAP_BIT;
+		renderType = GLX_RGBA_BIT;
+	}
+	if(renderType >= 0)
+	{
+		glxattribs[j++] = GLX_RENDER_TYPE;  glxattribs[j++] = renderType;
+	}
+	if(drawableType >= 0)
+	{
+		glxattribs[j++] = GLX_DRAWABLE_TYPE;  glxattribs[j++] = drawableType;
+	}
+	if(visualType >= 0)
+	{
+		glxattribs[j++] = GLX_X_VISUAL_TYPE;  glxattribs[j++] = visualType;
+	}
+	glxattribs[j] = None;
+
+	if(fconfig.trace) PRARGAL13(glxattribs);
+
+	return chooseFBConfig(dpy, screen, glxattribs, nElements);
+}
+
+
+int visAttrib2D(Display *dpy, int screen, VisualID vid, int attribute)
+{
+	buildVisAttribTable(dpy, screen);
+	GET_VA_TABLE()
+
+	for(int i = 0; i < vaEntries; i++)
+	{
+		if(va[i].visualID == vid)
+		{
+			if(attribute == GLX_STEREO)
+			{
+				return va[i].isStereo && va[i].isGL && va[i].isDB;
+			}
+			if(attribute == GLX_X_VISUAL_TYPE) return va[i].c_class;
+		}
+	}
+	return 0;
+}
+
+
+int visAttrib3D(GLXFBConfig config, int attribute)
+{
+	int value = 0;
+	_glXGetFBConfigAttrib(DPY3D, config, attribute, &value);
+	return value;
+}
+
+
+int visAttrib3D(VGLFBConfig config, int attribute)
+{
+	return visAttrib3D(GLXFBC(config), attribute);
+}
+
+
+XVisualInfo *visualFromID(Display *dpy, int screen, VisualID vid)
+{
+	XVisualInfo vtemp;  int n = 0;
+	vtemp.visualid = vid;
+	vtemp.screen = screen;
+	return XGetVisualInfo(dpy, VisualIDMask | VisualScreenMask, &vtemp, &n);
+}
+
+
+static VGLFBConfig *getFBConfigs(Display *dpy, int screen,
+	GLXFBConfig *glxConfigs, int nConfigs)
+{
+	if(!dpy || screen < 0 || !glxConfigs || nConfigs < 1)
+		return NULL;
+
+	buildCfgAttribTable(dpy, screen);
+	GET_CA_TABLE()
+
+	VGLFBConfig *configs = (VGLFBConfig *)calloc(nConfigs, sizeof(VGLFBConfig));
+	if(!configs) return NULL;
+
+	for(int i = 0; i < nConfigs; i++)
+	{
+		for(int j = 0; j < caEntries; j++)
+		{
+			if(ca[j].glxConfig == glxConfigs[i])
 			{
 				configs[i] = &ca[j];
 				break;
@@ -751,10 +738,9 @@
 				GLX_DEPTH_SIZE, va[i].ogl.depthSize,
 				GLX_STENCIL_SIZE, va[i].ogl.stencilSize,
 				GLX_SAMPLES, va[i].ogl.samples, None };
-			if(va[i].depth == 30)
+			if(va[i].depth == 30 || (va[i].depth == 32 && va[i].bpc == 10))
 			{
 				glxattribs[3] = glxattribs[5] = glxattribs[7] = 10;
-				if(va[i].ogl.alphaSize) glxattribs[9] = 2;
 			}
 
 			int n;
