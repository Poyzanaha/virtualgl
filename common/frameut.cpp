/* Copyright (C)2004 Landmark Graphics Corporation
 * Copyright (C)2005 Sun Microsystems, Inc.
 * Copyright (C)2011, 2014, 2017 D. R. Commander
 *
 * This library is free software and may be redistributed and/or modified under
 * the terms of the wxWindows Library License, Version 3.1 or (at your option)
 * any later version.  The full license is in the LICENSE.txt file included
 * with this distribution.
 *
 * This library is distributed in the hope that it will be useful,
 * but WITHOUT ANY WARRANTY; without even the implied warranty of
 * MERCHANTABILITY or FITNESS FOR A PARTICULAR PURPOSE.  See the
 * wxWindows Library License for more details.
 */

#include "Thread.h"
#include "Frame.h"
#include "../client/GLFrame.h"
#include "vglutil.h"
#include "Timer.h"
#include "bmp.h"
#include "vgllogo.h"

using namespace vglutil;
using namespace vglcommon;

#define ITER  50
#define NFRAMES  2
#define MINW  1
#define MAXW  400
#define BORDER  0
#define NUMWIN  1

<<<<<<< HEAD
bool useGL=false, useXV=false, doRgbBench=false, useRGB=false, addLogo=false,
	anaglyph=false, check=false;
=======
bool useGL = false, useXV = false, doRgbBench = false, useRGB = false;
>>>>>>> 4a7cbfac


void resizeWindow(Display *dpy, Window win, int width, int height, int myID)
{
	XWindowAttributes xwa;
	XGetWindowAttributes(dpy, win, &xwa);
	if(width != xwa.width || height != xwa.height)
	{
		XLockDisplay(dpy);
		XWindowChanges xwc;
		xwc.x = (width + BORDER * 2) * myID;  xwc.y = 0;
		xwc.width = width;  xwc.height = height;
		XConfigureWindow(dpy, win, CWWidth | CWHeight | CWX | CWY, &xwc);
		XFlush(dpy);
		XSync(dpy, False);
		XUnlockDisplay(dpy);
	}
}


class Blitter : public Runnable
{
	public:

		Blitter(Display *dpy_, Window win_, int myID_) : findex(0), deadYet(false),
			dpy(dpy_), win(win_), thread(NULL), myID(myID_)
		{
			for(int i = 0; i < NFRAMES; i++)
			{
				if(useGL) { _newcheck(frames[i] = new GLFrame(dpy, win)); }
				#ifdef USEXV
				else if(useXV) { _newcheck(frames[i] = new XVFrame(dpy, win)); }
				#endif
				else { _newcheck(frames[i] = new FBXFrame(dpy, win)); }
			}
			_newcheck(thread = new Thread(this));
			thread->start();
		}

		virtual ~Blitter(void)
		{
			shutdown();
			for(int i = 0; i < NFRAMES; i++)
			{
				if(frames[i])
				{
					if(frames[i]->isGL) delete (GLFrame *)frames[i];
					#ifdef USEXV
					else if(frames[i]->isXV) delete (XVFrame *)frames[i];
					#endif
					else delete (FBXFrame *)frames[i];
					frames[i] = NULL;
				}
			}
		}

		Frame *get(void)
		{
			Frame *frame = frames[findex];
			findex = (findex + 1) % NFRAMES;
			if(thread) thread->checkError();
			frame->waitUntilComplete();
			if(thread) thread->checkError();
			return frame;
		}

		void put(Frame *frame)
		{
			if(thread) thread->checkError();
			frame->signalReady();
		}

		void shutdown(void)
		{
			deadYet = true;
			int i;
			for(i = 0; i < NFRAMES; i++)
				frames[i]->signalReady();  // Release my thread
			if(thread)
			{
				thread->stop();  delete thread;  thread = NULL;
			}
			for(i = 0; i < NFRAMES; i++)
				frames[i]->signalComplete();  // Release Decompressor
		}

	private:

		void run(void)
		{
			Timer timer;
			double mpixels = 0., totalTime = 0.;
			int index = 0;  Frame *frame;
			try
			{
				while(!deadYet)
				{
					frame = frames[index];
					index = (index + 1) % NFRAMES;
					frame->waitUntilReady();  if(deadYet) break;
					if(useXV)
						resizeWindow(dpy, win, frame->hdr.width, frame->hdr.height, myID);
					timer.start();
					if(frame->isGL) ((GLFrame *)frame)->redraw();
					#ifdef USEXV
					else if(frame->isXV) ((XVFrame *)frame)->redraw();
					#endif
					else ((FBXFrame *)frame)->redraw();
<<<<<<< HEAD
					mpixels+=(double)(frame->hdr.width*frame->hdr.height)/1000000.;
					totalTime+=timer.elapsed();
					if(check && !checkFrame(frame))
						_throw("Pixel data is bogus");
					frame->signalComplete();
				}
				fprintf(stderr, "Average Blitter performance = %f Mpixels/sec%s\n",
					mpixels/totalTime, check? " [PASSED]":"");
=======
					mpixels += (double)(frame->hdr.width * frame->hdr.height) / 1000000.;
					totalTime += timer.elapsed();
					frame->signalComplete();
				}
				fprintf(stderr, "Average Blitter performance = %f Mpixels/sec\n",
					mpixels / totalTime);
>>>>>>> 4a7cbfac
			}
			catch(Error &e)
			{
				if(thread) thread->setError(e);
				for(int i = 0; i < NFRAMES; i++)
					if(frames[i]) frames[i]->signalComplete();
				throw;
			}
			fprintf(stderr, "Blitter exiting ...\n");
		}

		bool checkFrame(Frame *frame)
		{
			int i, j, _j, pitch=frame->pitch, seed=frame->hdr.winid;
			unsigned char *ptr=frame->bits, *pixel;
			PF pf=pf_get(frame->hdr.dpynum);
			int maxRGB=(1<<pf.bpc);

			for(_j=0; _j<frame->hdr.height; _j++, ptr+=pitch)
			{
				j=frame->flags&FRAME_BOTTOMUP? frame->hdr.height-_j-1:_j;
				for(i=0, pixel=ptr; i<frame->hdr.width; i++, pixel+=frame->pf.size)
				{
					int r, g, b;
					frame->pf.getRGB(pixel, &r, &g, &b);
					if(frame->pf.bpc==10 && pf.bpc!=10)
					{
						r>>=2;  g>>=2;  b>>=2;
					}
					if(addLogo && !useXV)
					{
						int lw=min(VGLLOGO_WIDTH, frame->hdr.width-1);
						int lh=min(VGLLOGO_HEIGHT, frame->hdr.height-1);
						int li=i-(frame->hdr.width-lw-1);
						int lj=j-(frame->hdr.height-lh-1);
						if(lw>0 && lh>0 && li>=0 && lj>=0 && li<lw && lj<lh &&
							vgllogo[lj*VGLLOGO_WIDTH+li])
						{
							r^=113;  g^=162;  b^=117;
						}
					}
					if(r!=(i+seed)%maxRGB || g!=(j+seed)%maxRGB || b!=(i+j+seed)%maxRGB)
						return false;
				}
			}

			return true;
		}

		int findex;  bool deadYet;
		Frame *frames[NFRAMES];
		Display *dpy;  Window win;
		Thread *thread;
		int myID;
};


class Decompressor : public Runnable
{
	public:

		Decompressor(Blitter *blitter_, Display *dpy_, Window win_, int myID_) :
			blitter(blitter_), findex(0), deadYet(false), dpy(dpy_), win(win_),
			myID(myID_), thread(NULL)
		{
			_newcheck(thread = new Thread(this));
			thread->start();
		}

		virtual ~Decompressor(void) { shutdown(); }

		CompressedFrame &get(void)
		{
			CompressedFrame &cframe = cframes[findex];
			findex = (findex + 1) % NFRAMES;
			if(deadYet) return cframe;
			if(thread) thread->checkError();
			cframe.waitUntilComplete();
			if(thread) thread->checkError();
			return cframe;
		}

		void put(CompressedFrame &cframe)
		{
			if(thread) thread->checkError();
			cframe.signalReady();
		}

		void shutdown(void)
		{
			deadYet = true;
			int i;
			for(i = 0; i < NFRAMES; i++)
				cframes[i].signalReady();  // Release my thread
			if(thread)
			{
				thread->stop();  delete thread;  thread = NULL;
			}
			for(i = 0; i < NFRAMES; i++)
				cframes[i].signalComplete();  // Release compressor
		}

	private:

		void run(void)
		{
			int index = 0;  Frame *frame = NULL;
			try
			{
				while(!deadYet)
				{
					CompressedFrame &cframe = cframes[index];
					index = (index + 1) % NFRAMES;
					cframe.waitUntilReady();  if(deadYet) break;
					frame = blitter->get();  if(deadYet) break;
					resizeWindow(dpy, win, cframe.hdr.width, cframe.hdr.height, myID);
					if(frame->isGL) *((GLFrame *)frame) = cframe;
					#ifdef USEXV
					else if(frame->isXV) *((XVFrame *)frame) = cframe;
					#endif
					else *((FBXFrame *)frame) = cframe;
					blitter->put(frame);
					cframe.signalComplete();
				}
			}
			catch(Error &e)
			{
				if(thread) thread->setError(e);
				for(int i = 0; i < NFRAMES; i++) cframes[i].signalComplete();
				throw;
			}
			fprintf(stderr, "Decompressor exiting ...\n");
		}

		Blitter *blitter;
		int findex;  bool deadYet;
		Display *dpy;  Window win;
		CompressedFrame cframes[NFRAMES];
		int myID;  Thread *thread;
};


class Compressor : public Runnable
{
	public:

		Compressor(Decompressor *decompressor_, Blitter *blitter_) : findex(0),
			deadYet(false), thread(NULL), decompressor(decompressor_),
			blitter(blitter_)
		{
			_newcheck(thread = new Thread(this));
			thread->start();
		}

		virtual ~Compressor(void)
		{
			if(thread) thread->stop();
		}

		Frame &get(int width, int height, int pixelFormat)
		{
			Frame &frame = frames[findex];
			findex = (findex + 1) % NFRAMES;
			if(thread) thread->checkError();
			frame.waitUntilComplete();
			if(thread) thread->checkError();
			rrframeheader hdr;
<<<<<<< HEAD
			memset(&hdr, 0, sizeof(rrframeheader));
			hdr.framew=hdr.width=width+BORDER;
			hdr.frameh=hdr.height=height+BORDER;
			hdr.x=hdr.y=BORDER;
			hdr.qual=80;
			hdr.subsamp=2;
			hdr.compress=useRGB? RRCOMP_RGB:RRCOMP_JPEG;
			if(useXV) hdr.compress=RRCOMP_YUV;
			frame.init(hdr, pixelFormat, 0);
=======
			hdr.framew = hdr.width = width + BORDER;
			hdr.frameh = hdr.height = height + BORDER;
			hdr.x = hdr.y = BORDER;
			hdr.qual = 80;
			hdr.subsamp = 2;
			hdr.compress = useRGB ? RRCOMP_RGB : RRCOMP_JPEG;
			if(useXV) hdr.compress = RRCOMP_YUV;
			frame.init(hdr, 3,
				(littleendian() && !useRGB && !useXV) ? FRAME_BGR : 0);
>>>>>>> 4a7cbfac
			return frame;
		}

		void put(Frame &frame)
		{
			if(thread) thread->checkError();
			frame.signalReady();
		}

		void shutdown(void)
		{
			deadYet = true;
			int i;
			for(i = 0; i < NFRAMES; i++)
				frames[i].signalReady();  // Release my thread
			if(thread)
			{
				thread->stop();  delete thread;  thread = NULL;
			}
			for(i = 0; i < NFRAMES; i++)
				frames[i].signalComplete();  // Release main thread
		}

	private:

		void run(void)
		{
			int index = 0;
			try
			{
				while(!deadYet)
				{
					Frame &frame = frames[index];
					index = (index + 1) % NFRAMES;
					frame.waitUntilReady();  if(deadYet) break;
					#ifdef USEXV
					if(useXV)
					{
						XVFrame *xvframe = (XVFrame *)blitter->get();  if(deadYet) break;
						*xvframe = frame;
						blitter->put(xvframe);
					}
					else
					#endif
					{
						CompressedFrame &cframe = decompressor->get();  if(deadYet) break;
						cframe = frame;
						decompressor->put(cframe);
					}
					frame.signalComplete();
				}
			}
			catch(Error &e)
			{
				if(thread) thread->setError(e);
				for(int i = 0; i < NFRAMES; i++) frames[i].signalComplete();
				throw;
			}
			fprintf(stderr, "Compressor exiting ...\n");
		}

		int findex;  bool deadYet;
		Thread *thread;
		Frame frames[NFRAMES];
		Decompressor *decompressor;
		Blitter *blitter;
};


class FrameTest
{
	public:

		FrameTest(Display *dpy, int myID_) : compressor(NULL), decompressor(NULL),
			blitter(NULL), myID(myID_)
		{
<<<<<<< HEAD
			this->dpy=dpy;
			_errifnot(win=XCreateSimpleWindow(dpy, DefaultRootWindow(dpy),
				myID*(MINW+BORDER*2), 0, MINW+BORDER, MINW+BORDER, 0,
=======
			Window win;
			_errifnot(win = XCreateSimpleWindow(dpy, DefaultRootWindow(dpy),
				myID * (MINW + BORDER * 2), 0, MINW + BORDER, MINW + BORDER, 0,
>>>>>>> 4a7cbfac
				WhitePixel(dpy, DefaultScreen(dpy)),
				BlackPixel(dpy, DefaultScreen(dpy))));
			_errifnot(XMapRaised(dpy, win));

			_newcheck(blitter = new Blitter(dpy, win, myID));
			if(!useXV)
				_newcheck(decompressor = new Decompressor(blitter, dpy, win, myID));
			_newcheck(compressor = new Compressor(decompressor, blitter));
		}

		~FrameTest(void) { shutdown();  XDestroyWindow(dpy, win); }

		void dotest(int width, int height, int seed, PF &pf)
		{
<<<<<<< HEAD
			if(pf.bpc==8)
			{
				Frame &frame=compressor->get(width, height, pf.id);
				if(anaglyph) makeAnaglyph(frame, seed);
				else initFrame(frame, seed);
				// This unit test doesn't use winid, so use it to track the seed.
				frame.hdr.winid=seed;
				// This unit test doesn't use dpynum, so use it to track the source
				// pixel format.
				frame.hdr.dpynum=pf.id;
				if(addLogo) frame.addLogo();
				compressor->put(frame);
			}
			else
			{
				FBXFrame *frame=(FBXFrame *)blitter->get();
				rrframeheader hdr;
				memset(&hdr, 0, sizeof(rrframeheader));
				hdr.width=hdr.framew=width;
				hdr.height=hdr.frameh=height;
				frame->init(hdr);
				if(anaglyph) makeAnaglyph(*frame, seed);
				else initFrame(*frame, seed);
				// This unit test doesn't use winid, so use it to track the seed.
				frame->hdr.winid=seed;
				// This unit test doesn't use dpynum, so use it to track the source
				// pixel format.
				frame->hdr.dpynum=pf.id;
				if(addLogo) frame->addLogo();
				resizeWindow(dpy, win, width, height, myID);
				blitter->put(frame);
			}
=======
			Frame &frame = compressor->get(width, height);
			initFrame(frame, seed);
			compressor->put(frame);
>>>>>>> 4a7cbfac
		}

	private:

		void initFrame(Frame &frame, int seed)
		{
<<<<<<< HEAD
			int i, j, pitch=frame.pitch;
			unsigned char *ptr=frame.bits, *pixel;
			int maxRGB=(1<<frame.pf.bpc);

			for(j=0; j<frame.hdr.height; j++, ptr+=pitch)
			{
				for(i=0, pixel=ptr; i<frame.hdr.width; i++, pixel+=frame.pf.size)
					frame.pf.setRGB(pixel, (i+seed)%maxRGB, (j+seed)%maxRGB,
						(i+j+seed)%maxRGB);
=======
			int i, j, pitch = frame.pitch;
			for(i = 0; i < frame.hdr.height; i++)
			{
				for(j = 0; j < frame.hdr.width; j++)
				{
					frame.bits[i * pitch + j * frame.pixelSize] = (i + seed) % 256;
					frame.bits[i * pitch + j * frame.pixelSize + 1] = (j + seed) % 256;
					frame.bits[i * pitch + j * frame.pixelSize + 2] =
						(i + j + seed) % 256;
				}
>>>>>>> 4a7cbfac
			}
		}

		void makeAnaglyph(Frame &frame, int seed)
		{
			Frame rFrame, gFrame, bFrame;
			int i, j;
			unsigned char *ptr;

			rFrame.init(frame.hdr, PF_COMP, frame.flags, false);
			for(j=0, ptr=rFrame.bits; j<frame.hdr.height; j++, ptr+=rFrame.pitch)
			{
				for(i=0; i<frame.hdr.width; i++) ptr[i]=(i+seed)%256;
			}
			gFrame.init(frame.hdr, PF_COMP, frame.flags, false);
			for(j=0, ptr=gFrame.bits; j<frame.hdr.height; j++, ptr+=gFrame.pitch)
			{
				memset(ptr, (j+seed)%256, frame.hdr.width);
			}
			bFrame.init(frame.hdr, PF_COMP, frame.flags, false);
			for(j=0, ptr=bFrame.bits; j<frame.hdr.height; j++, ptr+=bFrame.pitch)
			{
				for(i=0; i<frame.hdr.width; i++) ptr[i]=(i+j+seed)%256;
			}

			frame.makeAnaglyph(rFrame, gFrame, bFrame);
		}

		void shutdown(void)
		{
			fprintf(stderr, "Shutting down....\n");  fflush(stderr);
			if(blitter) blitter->shutdown();
			if(decompressor) decompressor->shutdown();
			if(compressor) compressor->shutdown();
			if(blitter) { delete blitter;  blitter = NULL; }
			if(decompressor) { delete decompressor;  decompressor = NULL; }
			if(compressor) { delete compressor;  compressor = NULL; }
		}

		Display *dpy;  Window win;
		Compressor *compressor;  Decompressor *decompressor;  Blitter *blitter;
		int myID;
};


<<<<<<< HEAD
int cmpFrame(unsigned char *buf, int width, int height, Frame &dst)
{
	int _i;  int pitch=width*3;
	bool dstbu=(dst.flags&FRAME_BOTTOMUP);
	for(int i=0; i<height; i++)
=======
static const char *formatName[BMP_NUMPF] =
{
	"RGB", "RGBA", "BGR", "BGRA", "ABGR", "ARGB"
};

static const int ps[BMP_NUMPF] = { 3, 4, 3, 4, 4, 4 };

static const int roffset[BMP_NUMPF] = { 0, 0, 2, 2, 3, 1 };

static const int goffset[BMP_NUMPF] = { 1, 1, 1, 1, 2, 2 };

static const int boffset[BMP_NUMPF] = { 2, 2, 0, 0, 1, 3 };

static const int flags[BMP_NUMPF] =
{
	0, 0, FRAME_BGR, FRAME_BGR, FRAME_ALPHAFIRST | FRAME_BGR, FRAME_ALPHAFIRST
};


int cmpFrame(unsigned char *buf, int width, int height, Frame &dst,
	BMPPF dstpf)
{
	int _i;  int dstbu = ((dst.flags & FRAME_BOTTOMUP) != 0);
	int pitch = width * 3;
	for(int i = 0; i < height; i++)
>>>>>>> 4a7cbfac
	{
		_i = dstbu ? i : height - i - 1;
		for(int j = 0; j < height; j++)
		{
<<<<<<< HEAD
			int r, g, b;
			dst.pf.getRGB(&dst.bits[dst.pitch*i+j*dst.pf.size], &r, &g, &b);
			if(dst.pf.bpc==10)
			{
				r>>=2;  g>>=2;  b>>=2;
			}
			if(r!=buf[pitch*_i+j*3] || g!=buf[pitch*_i+j*3+1]
				|| b!=buf[pitch*_i+j*3+2])
=======
			if((buf[pitch * _i + j * 3]
					!= dst.bits[dst.pitch * i + j * ps[dstpf] + roffset[dstpf]])
				|| (buf[pitch * _i + j * 3 + 1]
					!= dst.bits[dst.pitch * i + j * ps[dstpf] + goffset[dstpf]])
				|| (buf[pitch * _i + j * 3 + 2]
					!= dst.bits[dst.pitch * i + j * ps[dstpf] + boffset[dstpf]]))
>>>>>>> 4a7cbfac
				return 1;
		}
	}
	return 0;
}


void rgbBench(char *filename)
{
	unsigned char *buf;  int width, height, dstbu;
	CompressedFrame src;  Frame dst;  int dstformat;

<<<<<<< HEAD
	for(dstformat=0; dstformat<PIXELFORMATS-1; dstformat++)
	{
		PF dstpf=pf_get(dstformat);
		for(dstbu=0; dstbu<2; dstbu++)
		{
			if(bmp_load(filename, &buf, &width, 1, &height, PF_RGB,
				BMPORN_BOTTOMUP)==-1)
				_throw(bmp_geterr());
			rrframeheader hdr;
			memset(&hdr, 0, sizeof(hdr));
			hdr.width=hdr.framew=width;
			hdr.height=hdr.frameh=height;
			hdr.compress=RRCOMP_RGB;  hdr.size=width*3*height;
			src.init(hdr, hdr.flags);
			memcpy(src.bits, buf, width*3*height);
			dst.init(hdr, dstpf.id, dstbu? FRAME_BOTTOMUP:0);
			memset(dst.bits, 0, dst.pitch*dst.hdr.frameh);
			fprintf(stderr, "RGB (BOTTOM-UP) -> %s (%s)\n", dstpf.name,
				dstbu? "BOTTOM-UP":"TOP-DOWN");
			double tStart, tTotal=0.;  int iter=0;
=======
	for(dstpf = 0; dstpf < BMP_NUMPF; dstpf++)
	{
		int dstflags = flags[dstpf];
		for(dstbu = 0; dstbu < 2; dstbu++)
		{
			if(dstbu) dstflags |= FRAME_BOTTOMUP;
			if(bmp_load(filename, &buf, &width, 1, &height, BMPPF_RGB,
				BMPORN_BOTTOMUP) == -1)
				_throw(bmp_geterr());
			rrframeheader hdr;
			memset(&hdr, 0, sizeof(hdr));
			hdr.x = hdr.y = 0;
			hdr.width = hdr.framew = width;
			hdr.height = hdr.frameh = height;
			hdr.compress = RRCOMP_RGB;  hdr.flags = 0;
			hdr.size = width * 3 * height;
			src.init(hdr, hdr.flags);
			memcpy(src.bits, buf, width * 3 * height);
			dst.init(hdr, ps[dstpf], dstflags);
			memset(dst.bits, 0, dst.pitch * dst.hdr.frameh);
			fprintf(stderr, "RGB (BOTTOM-UP) -> %s (%s)\n", formatName[dstpf],
				dstbu ? "BOTTOM-UP" : "TOP-DOWN");
			double tStart, tTotal = 0.;  int iter = 0;
>>>>>>> 4a7cbfac
			do
			{
				tStart = getTime();
				dst.decompressRGB(src, width, height, false);
<<<<<<< HEAD
				tTotal+=getTime()-tStart;  iter++;
			} while(tTotal<1.);
			fprintf(stderr, "%f Mpixels/sec - ", (double)width*(double)height
				*(double)iter/1000000./tTotal);
			if(cmpFrame(buf, width, height, dst))
=======
				tTotal += getTime() - tStart;  iter++;
			} while(tTotal < 1.);
			fprintf(stderr, "%f Mpixels/sec - ", (double)width * (double)height *
				(double)iter / 1000000. / tTotal);
			if(cmpFrame(buf, width, height, dst, (BMPPF)dstpf))
>>>>>>> 4a7cbfac
				fprintf(stderr, "FAILED!\n");
			else fprintf(stderr, "Passed.\n");
			free(buf);
		}
		fprintf(stderr, "\n");
	}
}


void usage(char **argv)
{
	fprintf(stderr, "\nUSAGE: %s [options]\n\n", argv[0]);
	fprintf(stderr, "Options:\n");
	fprintf(stderr, "-gl = Use OpenGL instead of X11 for blitting\n");
	fprintf(stderr, "-xv = Test X Video encoding/display\n");
	fprintf(stderr, "-rgb = Use RGB encoding instead of JPEG compression\n");
	fprintf(stderr, "-logo = Add VirtualGL logo\n");
	fprintf(stderr, "-anaglyph = Test anaglyph creation\n");
	fprintf(stderr, "-rgbbench <filename> = Benchmark the decoding of RGB-encoded images.\n");
	fprintf(stderr, "                       <filename> should be a BMP or PPM file.\n");
	fprintf(stderr, "-v = Verbose output (may affect benchmark results)\n");
	fprintf(stderr, "-check = Check correctness of pixel paths (implies -rgb)\n\n");
	exit(1);
}


int main(int argc, char **argv)
{
	Display *dpy = NULL;
	FrameTest *test[NUMWIN];
	int i, j, w, h;
	char *fileName = NULL;
	bool verbose = false;

<<<<<<< HEAD
	if(argc>1) for(i=1; i<argc; i++)
	{
		if(!stricmp(argv[i], "-h") || !strcmp(argv[i], "-?")) usage(argv);
		else if(!stricmp(argv[i], "-gl"))
		{
			fprintf(stderr, "Using OpenGL for blitting ...\n");
			useGL=true;
		}
		else if(!stricmp(argv[i], "-logo")) addLogo=true;
		else if(!stricmp(argv[i], "-anaglyph")) anaglyph=true;
		#ifdef USEXV
		else if(!stricmp(argv[i], "-xv"))
		{
			fprintf(stderr, "Using X Video ...\n");
			useXV=true;
=======
	if(argc > 1)
	{
		for(i = 1; i < argc; i++)
		{
			if(!stricmp(argv[i], "-gl"))
			{
				fprintf(stderr, "Using OpenGL for blitting ...\n");
				useGL = true;
			}
			#ifdef USEXV
			else if(!stricmp(argv[i], "-xv"))
			{
				fprintf(stderr, "Using X Video ...\n");
				useXV = true;
			}
			#endif
			else if(!stricmp(argv[i], "-rgb"))
			{
				fprintf(stderr, "Using RGB encoding ...\n");
				useRGB = true;
			}
			else if(!stricmp(argv[i], "-rgbbench"))
			{
				if(i >= argc - 1) usage(argv[0]);
				fileName = argv[++i];  doRgbBench = true;
			}
			else if(!stricmp(argv[i], "-v")) verbose = true;
			else if(!strnicmp(argv[i], "-h", 2) || !strcmp(argv[i], "-?"))
				usage(argv[0]);
>>>>>>> 4a7cbfac
		}
		#endif
		else if(!stricmp(argv[i], "-rgb"))
		{
			fprintf(stderr, "Using RGB encoding ...\n");
			useRGB=true;
		}
		else if(!stricmp(argv[i], "-rgbbench") && i<argc-1)
		{
			fileName=argv[++i];  doRgbBench=true;
		}
		else if(!stricmp(argv[i], "-v")) verbose=true;
		else if(!stricmp(argv[i], "-check")) { check=true;  useRGB=true; }
		else usage(argv);
	}

	try
	{
		if(doRgbBench) { rgbBench(fileName);  exit(0); }

		_errifnot(XInitThreads());
		if(!(dpy = XOpenDisplay(0)))
		{
			fprintf(stderr, "Could not open display %s\n", XDisplayName(0));
			exit(1);
		}

<<<<<<< HEAD
		for(int format=0; format<PIXELFORMATS-1; format++)
		{
			PF pf=pf_get(format);

			if((useXV || anaglyph || useGL) && pf.bpc!=8) continue;
			if(DefaultDepth(dpy, DefaultScreen(dpy))!=30 && pf.bpc==10) continue;

			fprintf(stderr, "Pixel format: %s\n", pf.name);

			for(i=0; i<NUMWIN; i++)
			{
				_newcheck(test[i]=new FrameTest(dpy, i));
=======
		for(i = 0; i < NUMWIN; i++)
		{
			_newcheck(test[i] = new FrameTest(dpy, i));
		}

		for(w = MINW; w <= MAXW; w += 33)
		{
			h = 1;
			if(verbose) fprintf(stderr, "%.4d x %.4d: ", w, h);
			for(i = 0; i < ITER; i++)
			{
				if(verbose) fprintf(stderr, ".");
				for(j = 0; j < NUMWIN; j++) test[j]->dotest(w, h, i);
>>>>>>> 4a7cbfac
			}

<<<<<<< HEAD
			for(w=MINW; w<=MAXW; w+=33)
			{
				h=1;
				if(verbose) fprintf(stderr, "%.4d x %.4d: ", w, h);
				for(i=0; i<ITER; i++)
				{
					if(verbose) fprintf(stderr, ".");
					for(j=0; j<NUMWIN; j++) test[j]->dotest(w, h, i, pf);
				}
				if(verbose) fprintf(stderr, "\n");
=======
		for(h = MINW; h <= MAXW; h += 33)
		{
			w = 1;
			if(verbose) fprintf(stderr, "%.4d x %.4d: ", w, h);
			for(i = 0; i < ITER; i++)
			{
				if(verbose) fprintf(stderr, ".");
				for(j = 0; j < NUMWIN; j++) test[j]->dotest(w, h, i);
>>>>>>> 4a7cbfac
			}

<<<<<<< HEAD
			for(h=MINW; h<=MAXW; h+=33)
			{
				w=1;
				if(verbose) fprintf(stderr, "%.4d x %.4d: ", w, h);
				for(i=0; i<ITER; i++)
				{
					if(verbose) fprintf(stderr, ".");
					for(j=0; j<NUMWIN; j++) test[j]->dotest(w, h, i, pf);
				}
				if(verbose) fprintf(stderr, "\n");
			}

			for(w=MINW; w<=MAXW; w+=33)
			{
				h=w;
				if(verbose) fprintf(stderr, "%.4d x %.4d: ", w, h);
				for(i=0; i<ITER; i++)
				{
					if(verbose) fprintf(stderr, ".");
					for(j=0; j<NUMWIN; j++) test[j]->dotest(w, h, i, pf);
				}
				if(verbose) fprintf(stderr, "\n");
=======
		for(w = MINW; w <= MAXW; w += 33)
		{
			h = w;
			if(verbose) fprintf(stderr, "%.4d x %.4d: ", w, h);
			for(i = 0; i < ITER; i++)
			{
				if(verbose) fprintf(stderr, ".");
				for(j = 0; j < NUMWIN; j++) test[j]->dotest(w, h, i);
>>>>>>> 4a7cbfac
			}

<<<<<<< HEAD
			for(i=0; i<NUMWIN; i++)
			{
				delete test[i];
			}
			fprintf(stderr, "\n");
=======
		for(i = 0; i < NUMWIN; i++)
		{
			delete test[i];
>>>>>>> 4a7cbfac
		}
	}
	catch(Error &e)
	{
		fprintf(stderr, "%s\n%s\n", e.getMethod(), e.getMessage());
		exit(1);
	}
	return 0;
}<|MERGE_RESOLUTION|>--- conflicted
+++ resolved
@@ -31,12 +31,8 @@
 #define BORDER  0
 #define NUMWIN  1
 
-<<<<<<< HEAD
-bool useGL=false, useXV=false, doRgbBench=false, useRGB=false, addLogo=false,
-	anaglyph=false, check=false;
-=======
-bool useGL = false, useXV = false, doRgbBench = false, useRGB = false;
->>>>>>> 4a7cbfac
+bool useGL = false, useXV = false, doRgbBench = false, useRGB = false,
+	addLogo = false, anaglyph = false, check = false;
 
 
 void resizeWindow(Display *dpy, Window win, int width, int height, int myID)
@@ -145,23 +141,14 @@
 					else if(frame->isXV) ((XVFrame *)frame)->redraw();
 					#endif
 					else ((FBXFrame *)frame)->redraw();
-<<<<<<< HEAD
-					mpixels+=(double)(frame->hdr.width*frame->hdr.height)/1000000.;
-					totalTime+=timer.elapsed();
+					mpixels += (double)(frame->hdr.width * frame->hdr.height) / 1000000.;
+					totalTime += timer.elapsed();
 					if(check && !checkFrame(frame))
 						_throw("Pixel data is bogus");
 					frame->signalComplete();
 				}
 				fprintf(stderr, "Average Blitter performance = %f Mpixels/sec%s\n",
-					mpixels/totalTime, check? " [PASSED]":"");
-=======
-					mpixels += (double)(frame->hdr.width * frame->hdr.height) / 1000000.;
-					totalTime += timer.elapsed();
-					frame->signalComplete();
-				}
-				fprintf(stderr, "Average Blitter performance = %f Mpixels/sec\n",
-					mpixels / totalTime);
->>>>>>> 4a7cbfac
+					mpixels / totalTime, check ? " [PASSED]" : "");
 			}
 			catch(Error &e)
 			{
@@ -175,35 +162,37 @@
 
 		bool checkFrame(Frame *frame)
 		{
-			int i, j, _j, pitch=frame->pitch, seed=frame->hdr.winid;
-			unsigned char *ptr=frame->bits, *pixel;
-			PF pf=pf_get(frame->hdr.dpynum);
-			int maxRGB=(1<<pf.bpc);
-
-			for(_j=0; _j<frame->hdr.height; _j++, ptr+=pitch)
-			{
-				j=frame->flags&FRAME_BOTTOMUP? frame->hdr.height-_j-1:_j;
-				for(i=0, pixel=ptr; i<frame->hdr.width; i++, pixel+=frame->pf.size)
+			int i, j, _j, pitch = frame->pitch, seed = frame->hdr.winid;
+			unsigned char *ptr = frame->bits, *pixel;
+			PF pf = pf_get(frame->hdr.dpynum);
+			int maxRGB = (1 << pf.bpc);
+
+			for(_j = 0; _j < frame->hdr.height; _j++, ptr += pitch)
+			{
+				j = frame->flags & FRAME_BOTTOMUP ? frame->hdr.height - _j - 1 : _j;
+				for(i = 0, pixel = ptr; i < frame->hdr.width;
+					i++, pixel += frame->pf.size)
 				{
 					int r, g, b;
 					frame->pf.getRGB(pixel, &r, &g, &b);
-					if(frame->pf.bpc==10 && pf.bpc!=10)
+					if(frame->pf.bpc == 10 && pf.bpc != 10)
 					{
-						r>>=2;  g>>=2;  b>>=2;
+						r >>= 2;  g >>= 2;  b >>= 2;
 					}
 					if(addLogo && !useXV)
 					{
-						int lw=min(VGLLOGO_WIDTH, frame->hdr.width-1);
-						int lh=min(VGLLOGO_HEIGHT, frame->hdr.height-1);
-						int li=i-(frame->hdr.width-lw-1);
-						int lj=j-(frame->hdr.height-lh-1);
-						if(lw>0 && lh>0 && li>=0 && lj>=0 && li<lw && lj<lh &&
-							vgllogo[lj*VGLLOGO_WIDTH+li])
+						int lw = min(VGLLOGO_WIDTH, frame->hdr.width - 1);
+						int lh = min(VGLLOGO_HEIGHT, frame->hdr.height - 1);
+						int li = i - (frame->hdr.width - lw - 1);
+						int lj = j - (frame->hdr.height - lh - 1);
+						if(lw > 0 && lh > 0 && li >= 0 && lj >= 0 && li < lw && lj < lh
+							&& vgllogo[lj * VGLLOGO_WIDTH + li])
 						{
-							r^=113;  g^=162;  b^=117;
+							r ^= 113;  g ^= 162;  b ^= 117;
 						}
 					}
-					if(r!=(i+seed)%maxRGB || g!=(j+seed)%maxRGB || b!=(i+j+seed)%maxRGB)
+					if(r != (i + seed) % maxRGB || g != (j + seed) % maxRGB
+						|| b != (i + j + seed) % maxRGB)
 						return false;
 				}
 			}
@@ -329,17 +318,7 @@
 			frame.waitUntilComplete();
 			if(thread) thread->checkError();
 			rrframeheader hdr;
-<<<<<<< HEAD
 			memset(&hdr, 0, sizeof(rrframeheader));
-			hdr.framew=hdr.width=width+BORDER;
-			hdr.frameh=hdr.height=height+BORDER;
-			hdr.x=hdr.y=BORDER;
-			hdr.qual=80;
-			hdr.subsamp=2;
-			hdr.compress=useRGB? RRCOMP_RGB:RRCOMP_JPEG;
-			if(useXV) hdr.compress=RRCOMP_YUV;
-			frame.init(hdr, pixelFormat, 0);
-=======
 			hdr.framew = hdr.width = width + BORDER;
 			hdr.frameh = hdr.height = height + BORDER;
 			hdr.x = hdr.y = BORDER;
@@ -347,9 +326,7 @@
 			hdr.subsamp = 2;
 			hdr.compress = useRGB ? RRCOMP_RGB : RRCOMP_JPEG;
 			if(useXV) hdr.compress = RRCOMP_YUV;
-			frame.init(hdr, 3,
-				(littleendian() && !useRGB && !useXV) ? FRAME_BGR : 0);
->>>>>>> 4a7cbfac
+			frame.init(hdr, pixelFormat, 0);
 			return frame;
 		}
 
@@ -426,15 +403,9 @@
 		FrameTest(Display *dpy, int myID_) : compressor(NULL), decompressor(NULL),
 			blitter(NULL), myID(myID_)
 		{
-<<<<<<< HEAD
-			this->dpy=dpy;
-			_errifnot(win=XCreateSimpleWindow(dpy, DefaultRootWindow(dpy),
-				myID*(MINW+BORDER*2), 0, MINW+BORDER, MINW+BORDER, 0,
-=======
-			Window win;
+			this->dpy = dpy;
 			_errifnot(win = XCreateSimpleWindow(dpy, DefaultRootWindow(dpy),
 				myID * (MINW + BORDER * 2), 0, MINW + BORDER, MINW + BORDER, 0,
->>>>>>> 4a7cbfac
 				WhitePixel(dpy, DefaultScreen(dpy)),
 				BlackPixel(dpy, DefaultScreen(dpy))));
 			_errifnot(XMapRaised(dpy, win));
@@ -449,72 +420,54 @@
 
 		void dotest(int width, int height, int seed, PF &pf)
 		{
-<<<<<<< HEAD
-			if(pf.bpc==8)
-			{
-				Frame &frame=compressor->get(width, height, pf.id);
+			if(pf.bpc == 8)
+			{
+				Frame &frame = compressor->get(width, height, pf.id);
 				if(anaglyph) makeAnaglyph(frame, seed);
 				else initFrame(frame, seed);
 				// This unit test doesn't use winid, so use it to track the seed.
-				frame.hdr.winid=seed;
+				frame.hdr.winid = seed;
 				// This unit test doesn't use dpynum, so use it to track the source
 				// pixel format.
-				frame.hdr.dpynum=pf.id;
+				frame.hdr.dpynum = pf.id;
 				if(addLogo) frame.addLogo();
 				compressor->put(frame);
 			}
 			else
 			{
-				FBXFrame *frame=(FBXFrame *)blitter->get();
+				FBXFrame *frame = (FBXFrame *)blitter->get();
 				rrframeheader hdr;
 				memset(&hdr, 0, sizeof(rrframeheader));
-				hdr.width=hdr.framew=width;
-				hdr.height=hdr.frameh=height;
+				hdr.width = hdr.framew = width;
+				hdr.height = hdr.frameh = height;
 				frame->init(hdr);
 				if(anaglyph) makeAnaglyph(*frame, seed);
 				else initFrame(*frame, seed);
 				// This unit test doesn't use winid, so use it to track the seed.
-				frame->hdr.winid=seed;
+				frame->hdr.winid = seed;
 				// This unit test doesn't use dpynum, so use it to track the source
 				// pixel format.
-				frame->hdr.dpynum=pf.id;
+				frame->hdr.dpynum = pf.id;
 				if(addLogo) frame->addLogo();
 				resizeWindow(dpy, win, width, height, myID);
 				blitter->put(frame);
 			}
-=======
-			Frame &frame = compressor->get(width, height);
-			initFrame(frame, seed);
-			compressor->put(frame);
->>>>>>> 4a7cbfac
 		}
 
 	private:
 
 		void initFrame(Frame &frame, int seed)
 		{
-<<<<<<< HEAD
-			int i, j, pitch=frame.pitch;
-			unsigned char *ptr=frame.bits, *pixel;
-			int maxRGB=(1<<frame.pf.bpc);
-
-			for(j=0; j<frame.hdr.height; j++, ptr+=pitch)
-			{
-				for(i=0, pixel=ptr; i<frame.hdr.width; i++, pixel+=frame.pf.size)
-					frame.pf.setRGB(pixel, (i+seed)%maxRGB, (j+seed)%maxRGB,
-						(i+j+seed)%maxRGB);
-=======
 			int i, j, pitch = frame.pitch;
-			for(i = 0; i < frame.hdr.height; i++)
-			{
-				for(j = 0; j < frame.hdr.width; j++)
-				{
-					frame.bits[i * pitch + j * frame.pixelSize] = (i + seed) % 256;
-					frame.bits[i * pitch + j * frame.pixelSize + 1] = (j + seed) % 256;
-					frame.bits[i * pitch + j * frame.pixelSize + 2] =
-						(i + j + seed) % 256;
-				}
->>>>>>> 4a7cbfac
+			unsigned char *ptr = frame.bits, *pixel;
+			int maxRGB = (1 << frame.pf.bpc);
+
+			for(j = 0; j < frame.hdr.height; j++, ptr += pitch)
+			{
+				for(i = 0, pixel = ptr; i < frame.hdr.width;
+					i++, pixel += frame.pf.size)
+					frame.pf.setRGB(pixel, (i + seed) % maxRGB, (j + seed) % maxRGB,
+						(i + j + seed) % maxRGB);
 			}
 		}
 
@@ -525,19 +478,22 @@
 			unsigned char *ptr;
 
 			rFrame.init(frame.hdr, PF_COMP, frame.flags, false);
-			for(j=0, ptr=rFrame.bits; j<frame.hdr.height; j++, ptr+=rFrame.pitch)
-			{
-				for(i=0; i<frame.hdr.width; i++) ptr[i]=(i+seed)%256;
+			for(j = 0, ptr = rFrame.bits; j < frame.hdr.height;
+				j++, ptr += rFrame.pitch)
+			{
+				for(i = 0; i < frame.hdr.width; i++) ptr[i] = (i + seed) % 256;
 			}
 			gFrame.init(frame.hdr, PF_COMP, frame.flags, false);
-			for(j=0, ptr=gFrame.bits; j<frame.hdr.height; j++, ptr+=gFrame.pitch)
-			{
-				memset(ptr, (j+seed)%256, frame.hdr.width);
+			for(j = 0, ptr = gFrame.bits; j < frame.hdr.height;
+				j++, ptr += gFrame.pitch)
+			{
+				memset(ptr, (j + seed) % 256, frame.hdr.width);
 			}
 			bFrame.init(frame.hdr, PF_COMP, frame.flags, false);
-			for(j=0, ptr=bFrame.bits; j<frame.hdr.height; j++, ptr+=bFrame.pitch)
-			{
-				for(i=0; i<frame.hdr.width; i++) ptr[i]=(i+j+seed)%256;
+			for(j = 0, ptr = bFrame.bits; j < frame.hdr.height;
+				j++, ptr += bFrame.pitch)
+			{
+				for(i = 0; i < frame.hdr.width; i++) ptr[i] = (i + j + seed) % 256;
 			}
 
 			frame.makeAnaglyph(rFrame, gFrame, bFrame);
@@ -560,60 +516,23 @@
 };
 
 
-<<<<<<< HEAD
 int cmpFrame(unsigned char *buf, int width, int height, Frame &dst)
 {
-	int _i;  int pitch=width*3;
-	bool dstbu=(dst.flags&FRAME_BOTTOMUP);
-	for(int i=0; i<height; i++)
-=======
-static const char *formatName[BMP_NUMPF] =
-{
-	"RGB", "RGBA", "BGR", "BGRA", "ABGR", "ARGB"
-};
-
-static const int ps[BMP_NUMPF] = { 3, 4, 3, 4, 4, 4 };
-
-static const int roffset[BMP_NUMPF] = { 0, 0, 2, 2, 3, 1 };
-
-static const int goffset[BMP_NUMPF] = { 1, 1, 1, 1, 2, 2 };
-
-static const int boffset[BMP_NUMPF] = { 2, 2, 0, 0, 1, 3 };
-
-static const int flags[BMP_NUMPF] =
-{
-	0, 0, FRAME_BGR, FRAME_BGR, FRAME_ALPHAFIRST | FRAME_BGR, FRAME_ALPHAFIRST
-};
-
-
-int cmpFrame(unsigned char *buf, int width, int height, Frame &dst,
-	BMPPF dstpf)
-{
-	int _i;  int dstbu = ((dst.flags & FRAME_BOTTOMUP) != 0);
-	int pitch = width * 3;
+	int _i;  int pitch = width * 3;
+	bool dstbu = (dst.flags & FRAME_BOTTOMUP);
 	for(int i = 0; i < height; i++)
->>>>>>> 4a7cbfac
 	{
 		_i = dstbu ? i : height - i - 1;
 		for(int j = 0; j < height; j++)
 		{
-<<<<<<< HEAD
 			int r, g, b;
-			dst.pf.getRGB(&dst.bits[dst.pitch*i+j*dst.pf.size], &r, &g, &b);
-			if(dst.pf.bpc==10)
-			{
-				r>>=2;  g>>=2;  b>>=2;
-			}
-			if(r!=buf[pitch*_i+j*3] || g!=buf[pitch*_i+j*3+1]
-				|| b!=buf[pitch*_i+j*3+2])
-=======
-			if((buf[pitch * _i + j * 3]
-					!= dst.bits[dst.pitch * i + j * ps[dstpf] + roffset[dstpf]])
-				|| (buf[pitch * _i + j * 3 + 1]
-					!= dst.bits[dst.pitch * i + j * ps[dstpf] + goffset[dstpf]])
-				|| (buf[pitch * _i + j * 3 + 2]
-					!= dst.bits[dst.pitch * i + j * ps[dstpf] + boffset[dstpf]]))
->>>>>>> 4a7cbfac
+			dst.pf.getRGB(&dst.bits[dst.pitch * i + j * dst.pf.size], &r, &g, &b);
+			if(dst.pf.bpc == 10)
+			{
+				r >>= 2;  g >>= 2;  b >>= 2;
+			}
+			if(r != buf[pitch * _i + j * 3] || g != buf[pitch * _i + j * 3 + 1]
+				|| b != buf[pitch * _i + j * 3 + 2])
 				return 1;
 		}
 	}
@@ -626,69 +545,35 @@
 	unsigned char *buf;  int width, height, dstbu;
 	CompressedFrame src;  Frame dst;  int dstformat;
 
-<<<<<<< HEAD
-	for(dstformat=0; dstformat<PIXELFORMATS-1; dstformat++)
+	for(dstformat = 0; dstformat < PIXELFORMATS - 1; dstformat++)
 	{
-		PF dstpf=pf_get(dstformat);
-		for(dstbu=0; dstbu<2; dstbu++)
+		PF dstpf = pf_get(dstformat);
+		for(dstbu = 0; dstbu < 2; dstbu++)
 		{
 			if(bmp_load(filename, &buf, &width, 1, &height, PF_RGB,
-				BMPORN_BOTTOMUP)==-1)
-				_throw(bmp_geterr());
-			rrframeheader hdr;
-			memset(&hdr, 0, sizeof(hdr));
-			hdr.width=hdr.framew=width;
-			hdr.height=hdr.frameh=height;
-			hdr.compress=RRCOMP_RGB;  hdr.size=width*3*height;
-			src.init(hdr, hdr.flags);
-			memcpy(src.bits, buf, width*3*height);
-			dst.init(hdr, dstpf.id, dstbu? FRAME_BOTTOMUP:0);
-			memset(dst.bits, 0, dst.pitch*dst.hdr.frameh);
-			fprintf(stderr, "RGB (BOTTOM-UP) -> %s (%s)\n", dstpf.name,
-				dstbu? "BOTTOM-UP":"TOP-DOWN");
-			double tStart, tTotal=0.;  int iter=0;
-=======
-	for(dstpf = 0; dstpf < BMP_NUMPF; dstpf++)
-	{
-		int dstflags = flags[dstpf];
-		for(dstbu = 0; dstbu < 2; dstbu++)
-		{
-			if(dstbu) dstflags |= FRAME_BOTTOMUP;
-			if(bmp_load(filename, &buf, &width, 1, &height, BMPPF_RGB,
 				BMPORN_BOTTOMUP) == -1)
 				_throw(bmp_geterr());
 			rrframeheader hdr;
 			memset(&hdr, 0, sizeof(hdr));
-			hdr.x = hdr.y = 0;
 			hdr.width = hdr.framew = width;
 			hdr.height = hdr.frameh = height;
-			hdr.compress = RRCOMP_RGB;  hdr.flags = 0;
-			hdr.size = width * 3 * height;
+			hdr.compress = RRCOMP_RGB;  hdr.size = width * 3 * height;
 			src.init(hdr, hdr.flags);
 			memcpy(src.bits, buf, width * 3 * height);
-			dst.init(hdr, ps[dstpf], dstflags);
+			dst.init(hdr, dstpf.id, dstbu ? FRAME_BOTTOMUP : 0);
 			memset(dst.bits, 0, dst.pitch * dst.hdr.frameh);
-			fprintf(stderr, "RGB (BOTTOM-UP) -> %s (%s)\n", formatName[dstpf],
+			fprintf(stderr, "RGB (BOTTOM-UP) -> %s (%s)\n", dstpf.name,
 				dstbu ? "BOTTOM-UP" : "TOP-DOWN");
 			double tStart, tTotal = 0.;  int iter = 0;
->>>>>>> 4a7cbfac
 			do
 			{
 				tStart = getTime();
 				dst.decompressRGB(src, width, height, false);
-<<<<<<< HEAD
-				tTotal+=getTime()-tStart;  iter++;
-			} while(tTotal<1.);
-			fprintf(stderr, "%f Mpixels/sec - ", (double)width*(double)height
-				*(double)iter/1000000./tTotal);
-			if(cmpFrame(buf, width, height, dst))
-=======
 				tTotal += getTime() - tStart;  iter++;
 			} while(tTotal < 1.);
 			fprintf(stderr, "%f Mpixels/sec - ", (double)width * (double)height *
 				(double)iter / 1000000. / tTotal);
-			if(cmpFrame(buf, width, height, dst, (BMPPF)dstpf))
->>>>>>> 4a7cbfac
+			if(cmpFrame(buf, width, height, dst))
 				fprintf(stderr, "FAILED!\n");
 			else fprintf(stderr, "Passed.\n");
 			free(buf);
@@ -723,66 +608,34 @@
 	char *fileName = NULL;
 	bool verbose = false;
 
-<<<<<<< HEAD
-	if(argc>1) for(i=1; i<argc; i++)
+	if(argc > 1) for(i = 1; i < argc; i++)
 	{
 		if(!stricmp(argv[i], "-h") || !strcmp(argv[i], "-?")) usage(argv);
 		else if(!stricmp(argv[i], "-gl"))
 		{
 			fprintf(stderr, "Using OpenGL for blitting ...\n");
-			useGL=true;
-		}
-		else if(!stricmp(argv[i], "-logo")) addLogo=true;
-		else if(!stricmp(argv[i], "-anaglyph")) anaglyph=true;
+			useGL = true;
+		}
+		else if(!stricmp(argv[i], "-logo")) addLogo = true;
+		else if(!stricmp(argv[i], "-anaglyph")) anaglyph = true;
 		#ifdef USEXV
 		else if(!stricmp(argv[i], "-xv"))
 		{
 			fprintf(stderr, "Using X Video ...\n");
-			useXV=true;
-=======
-	if(argc > 1)
-	{
-		for(i = 1; i < argc; i++)
-		{
-			if(!stricmp(argv[i], "-gl"))
-			{
-				fprintf(stderr, "Using OpenGL for blitting ...\n");
-				useGL = true;
-			}
-			#ifdef USEXV
-			else if(!stricmp(argv[i], "-xv"))
-			{
-				fprintf(stderr, "Using X Video ...\n");
-				useXV = true;
-			}
-			#endif
-			else if(!stricmp(argv[i], "-rgb"))
-			{
-				fprintf(stderr, "Using RGB encoding ...\n");
-				useRGB = true;
-			}
-			else if(!stricmp(argv[i], "-rgbbench"))
-			{
-				if(i >= argc - 1) usage(argv[0]);
-				fileName = argv[++i];  doRgbBench = true;
-			}
-			else if(!stricmp(argv[i], "-v")) verbose = true;
-			else if(!strnicmp(argv[i], "-h", 2) || !strcmp(argv[i], "-?"))
-				usage(argv[0]);
->>>>>>> 4a7cbfac
+			useXV = true;
 		}
 		#endif
 		else if(!stricmp(argv[i], "-rgb"))
 		{
 			fprintf(stderr, "Using RGB encoding ...\n");
-			useRGB=true;
-		}
-		else if(!stricmp(argv[i], "-rgbbench") && i<argc-1)
-		{
-			fileName=argv[++i];  doRgbBench=true;
-		}
-		else if(!stricmp(argv[i], "-v")) verbose=true;
-		else if(!stricmp(argv[i], "-check")) { check=true;  useRGB=true; }
+			useRGB = true;
+		}
+		else if(!stricmp(argv[i], "-rgbbench") && i < argc - 1)
+		{
+			fileName = argv[++i];  doRgbBench = true;
+		}
+		else if(!stricmp(argv[i], "-v")) verbose = true;
+		else if(!stricmp(argv[i], "-check")) { check = true;  useRGB = true; }
 		else usage(argv);
 	}
 
@@ -797,105 +650,62 @@
 			exit(1);
 		}
 
-<<<<<<< HEAD
-		for(int format=0; format<PIXELFORMATS-1; format++)
-		{
-			PF pf=pf_get(format);
-
-			if((useXV || anaglyph || useGL) && pf.bpc!=8) continue;
-			if(DefaultDepth(dpy, DefaultScreen(dpy))!=30 && pf.bpc==10) continue;
+		for(int format = 0; format < PIXELFORMATS - 1; format++)
+		{
+			PF pf = pf_get(format);
+
+			if((useXV || anaglyph || useGL) && pf.bpc != 8) continue;
+			if(DefaultDepth(dpy, DefaultScreen(dpy)) != 30 && pf.bpc == 10)
+				continue;
 
 			fprintf(stderr, "Pixel format: %s\n", pf.name);
 
-			for(i=0; i<NUMWIN; i++)
-			{
-				_newcheck(test[i]=new FrameTest(dpy, i));
-=======
-		for(i = 0; i < NUMWIN; i++)
-		{
-			_newcheck(test[i] = new FrameTest(dpy, i));
-		}
-
-		for(w = MINW; w <= MAXW; w += 33)
-		{
-			h = 1;
-			if(verbose) fprintf(stderr, "%.4d x %.4d: ", w, h);
-			for(i = 0; i < ITER; i++)
-			{
-				if(verbose) fprintf(stderr, ".");
-				for(j = 0; j < NUMWIN; j++) test[j]->dotest(w, h, i);
->>>>>>> 4a7cbfac
-			}
-
-<<<<<<< HEAD
-			for(w=MINW; w<=MAXW; w+=33)
-			{
-				h=1;
+			for(i = 0; i < NUMWIN; i++)
+			{
+				_newcheck(test[i] = new FrameTest(dpy, i));
+			}
+
+			for(w = MINW; w <= MAXW; w += 33)
+			{
+				h = 1;
 				if(verbose) fprintf(stderr, "%.4d x %.4d: ", w, h);
-				for(i=0; i<ITER; i++)
+				for(i = 0; i < ITER; i++)
 				{
 					if(verbose) fprintf(stderr, ".");
-					for(j=0; j<NUMWIN; j++) test[j]->dotest(w, h, i, pf);
+					for(j = 0; j < NUMWIN; j++) test[j]->dotest(w, h, i, pf);
 				}
 				if(verbose) fprintf(stderr, "\n");
-=======
-		for(h = MINW; h <= MAXW; h += 33)
-		{
-			w = 1;
-			if(verbose) fprintf(stderr, "%.4d x %.4d: ", w, h);
-			for(i = 0; i < ITER; i++)
-			{
-				if(verbose) fprintf(stderr, ".");
-				for(j = 0; j < NUMWIN; j++) test[j]->dotest(w, h, i);
->>>>>>> 4a7cbfac
-			}
-
-<<<<<<< HEAD
-			for(h=MINW; h<=MAXW; h+=33)
-			{
-				w=1;
+			}
+
+			for(h = MINW; h <= MAXW; h += 33)
+			{
+				w = 1;
 				if(verbose) fprintf(stderr, "%.4d x %.4d: ", w, h);
-				for(i=0; i<ITER; i++)
+				for(i = 0; i < ITER; i++)
 				{
 					if(verbose) fprintf(stderr, ".");
-					for(j=0; j<NUMWIN; j++) test[j]->dotest(w, h, i, pf);
+					for(j = 0; j < NUMWIN; j++) test[j]->dotest(w, h, i, pf);
 				}
 				if(verbose) fprintf(stderr, "\n");
 			}
 
-			for(w=MINW; w<=MAXW; w+=33)
-			{
-				h=w;
+			for(w = MINW; w <= MAXW; w += 33)
+			{
+				h = w;
 				if(verbose) fprintf(stderr, "%.4d x %.4d: ", w, h);
-				for(i=0; i<ITER; i++)
+				for(i = 0; i < ITER; i++)
 				{
 					if(verbose) fprintf(stderr, ".");
-					for(j=0; j<NUMWIN; j++) test[j]->dotest(w, h, i, pf);
+					for(j = 0; j < NUMWIN; j++) test[j]->dotest(w, h, i, pf);
 				}
 				if(verbose) fprintf(stderr, "\n");
-=======
-		for(w = MINW; w <= MAXW; w += 33)
-		{
-			h = w;
-			if(verbose) fprintf(stderr, "%.4d x %.4d: ", w, h);
-			for(i = 0; i < ITER; i++)
-			{
-				if(verbose) fprintf(stderr, ".");
-				for(j = 0; j < NUMWIN; j++) test[j]->dotest(w, h, i);
->>>>>>> 4a7cbfac
-			}
-
-<<<<<<< HEAD
-			for(i=0; i<NUMWIN; i++)
+			}
+
+			for(i = 0; i < NUMWIN; i++)
 			{
 				delete test[i];
 			}
 			fprintf(stderr, "\n");
-=======
-		for(i = 0; i < NUMWIN; i++)
-		{
-			delete test[i];
->>>>>>> 4a7cbfac
 		}
 	}
 	catch(Error &e)
