// Copyright (C)2004 Landmark Graphics Corporation
// Copyright (C)2005 Sun Microsystems, Inc.
// Copyright (C)2011, 2014, 2017-2019 D. R. Commander
//
// This library is free software and may be redistributed and/or modified under
// the terms of the wxWindows Library License, Version 3.1 or (at your option)
// any later version.  The full license is in the LICENSE.txt file included
// with this distribution.
//
// This library is distributed in the hope that it will be useful,
// but WITHOUT ANY WARRANTY; without even the implied warranty of
// MERCHANTABILITY or FITNESS FOR A PARTICULAR PURPOSE.  See the
// wxWindows Library License for more details.

#include "Thread.h"
#include "Frame.h"
#include "../client/GLFrame.h"
#include "vglutil.h"
#include "Timer.h"
#include "bmp.h"
#include "vgllogo.h"

using namespace vglutil;
using namespace vglcommon;

#define ITER  50
#define NFRAMES  2
#define MINW  1
#define MAXW  400
#define BORDER  0
#define NUMWIN  1

bool useGL = false, useXV = false, doRgbBench = false, useRGB = false,
	addLogo = false, anaglyph = false, check = false;


void resizeWindow(Display *dpy, Window win, int width, int height, int myID)
{
	XWindowAttributes xwa;
	XGetWindowAttributes(dpy, win, &xwa);
	if(width != xwa.width || height != xwa.height)
	{
		XLockDisplay(dpy);
		XWindowChanges xwc;
		xwc.x = (width + BORDER * 2) * myID;  xwc.y = 0;
		xwc.width = width;  xwc.height = height;
		XConfigureWindow(dpy, win, CWWidth | CWHeight | CWX | CWY, &xwc);
		XFlush(dpy);
		XSync(dpy, False);
		XUnlockDisplay(dpy);
	}
}


class Blitter : public Runnable
{
	public:

		Blitter(Display *dpy_, Window win_, int myID_) : findex(0), deadYet(false),
			dpy(dpy_), win(win_), thread(NULL), myID(myID_)
		{
			for(int i = 0; i < NFRAMES; i++)
			{
				if(useGL) { frames[i] = new GLFrame(dpy, win); }
				#ifdef USEXV
				else if(useXV) { frames[i] = new XVFrame(dpy, win); }
				#endif
				else { frames[i] = new FBXFrame(dpy, win); }
			}
			thread = new Thread(this);
			thread->start();
		}

		virtual ~Blitter(void)
		{
			shutdown();
			for(int i = 0; i < NFRAMES; i++)
			{
				if(frames[i])
				{
					if(frames[i]->isGL) delete (GLFrame *)frames[i];
					#ifdef USEXV
					else if(frames[i]->isXV) delete (XVFrame *)frames[i];
					#endif
					else delete (FBXFrame *)frames[i];
					frames[i] = NULL;
				}
			}
		}

		Frame *get(void)
		{
			Frame *frame = frames[findex];
			findex = (findex + 1) % NFRAMES;
			if(thread) thread->checkError();
			if(!deadYet) frame->waitUntilComplete();
			if(thread) thread->checkError();
			return frame;
		}

		void put(Frame *frame)
		{
			if(thread) thread->checkError();
			frame->signalReady();
		}

		void shutdown(void)
		{
			deadYet = true;
			int i;
			for(i = 0; i < NFRAMES; i++)
				frames[i]->signalReady();  // Release my thread
			if(thread)
			{
				thread->stop();  delete thread;  thread = NULL;
			}
			for(i = 0; i < NFRAMES; i++)
				frames[i]->signalComplete();  // Release Decompressor
		}

	private:

		void run(void)
		{
			Timer timer;
			double mpixels = 0., totalTime = 0.;
			int index = 0;  Frame *frame;
			try
			{
				while(!deadYet)
				{
					frame = frames[index];
					index = (index + 1) % NFRAMES;
					frame->waitUntilReady();  if(deadYet) break;
					if(useXV)
						resizeWindow(dpy, win, frame->hdr.width, frame->hdr.height, myID);
					timer.start();
					if(frame->isGL) ((GLFrame *)frame)->redraw();
					#ifdef USEXV
					else if(frame->isXV) ((XVFrame *)frame)->redraw();
					#endif
					else ((FBXFrame *)frame)->redraw();
					mpixels += (double)(frame->hdr.width * frame->hdr.height) / 1000000.;
					totalTime += timer.elapsed();
					if(check && !checkFrame(frame))
						THROW("Pixel data is bogus");
					frame->signalComplete();
				}
				fprintf(stderr, "Average Blitter performance = %f Mpixels/sec%s\n",
					mpixels / totalTime, check ? " [PASSED]" : "");
			}
			catch(std::exception &e)
			{
				if(thread) thread->setError(e);
				for(int i = 0; i < NFRAMES; i++)
					if(frames[i]) frames[i]->signalComplete();
				throw;
			}
			fprintf(stderr, "Blitter exiting ...\n");
		}

		bool checkFrame(Frame *frame)
		{
			int i, j, _j, pitch = frame->pitch, seed = frame->hdr.winid;
			unsigned char *ptr = frame->bits, *pixel;
			PF *pf = pf_get(frame->hdr.dpynum);
			int maxRGB = (1 << pf->bpc);

			for(_j = 0; _j < frame->hdr.height; _j++, ptr += pitch)
			{
				j = frame->flags & FRAME_BOTTOMUP ? frame->hdr.height - _j - 1 : _j;
				for(i = 0, pixel = ptr; i < frame->hdr.width;
					i++, pixel += frame->pf->size)
				{
					int r, g, b;
					frame->pf->getRGB(pixel, &r, &g, &b);
					if(frame->pf->bpc == 10 && pf->bpc != 10)
					{
						r >>= 2;  g >>= 2;  b >>= 2;
					}
					if(addLogo && !useXV)
					{
						int lw = min(VGLLOGO_WIDTH, frame->hdr.width - 1);
						int lh = min(VGLLOGO_HEIGHT, frame->hdr.height - 1);
						int li = i - (frame->hdr.width - lw - 1);
						int lj = j - (frame->hdr.height - lh - 1);
						if(lw > 0 && lh > 0 && li >= 0 && lj >= 0 && li < lw && lj < lh
							&& vgllogo[lj * VGLLOGO_WIDTH + li])
						{
							r ^= 113;  g ^= 162;  b ^= 117;
						}
					}
					if(r != (i + seed) % maxRGB || g != (j + seed) % maxRGB
						|| b != (i + j + seed) % maxRGB)
						return false;
				}
			}

			return true;
		}

		int findex;  bool deadYet;
		Frame *frames[NFRAMES];
		Display *dpy;  Window win;
		Thread *thread;
		int myID;
};


class Decompressor : public Runnable
{
	public:

		Decompressor(Blitter *blitter_, Display *dpy_, Window win_, int myID_) :
			blitter(blitter_), findex(0), deadYet(false), dpy(dpy_), win(win_),
			myID(myID_), thread(NULL)
		{
			thread = new Thread(this);
			thread->start();
		}

		virtual ~Decompressor(void) { shutdown(); }

		CompressedFrame &get(void)
		{
			CompressedFrame &cframe = cframes[findex];
			findex = (findex + 1) % NFRAMES;
			if(deadYet) return cframe;
			if(thread) thread->checkError();
			if(!deadYet) cframe.waitUntilComplete();
			if(thread) thread->checkError();
			return cframe;
		}

		void put(CompressedFrame &cframe)
		{
			if(thread) thread->checkError();
			cframe.signalReady();
		}

		void shutdown(void)
		{
			deadYet = true;
			int i;
			for(i = 0; i < NFRAMES; i++)
				cframes[i].signalReady();  // Release my thread
			if(thread)
			{
				thread->stop();  delete thread;  thread = NULL;
			}
			for(i = 0; i < NFRAMES; i++)
				cframes[i].signalComplete();  // Release compressor
		}

	private:

		void run(void)
		{
			int index = 0;  Frame *frame = NULL;
			try
			{
				while(!deadYet)
				{
					CompressedFrame &cframe = cframes[index];
					index = (index + 1) % NFRAMES;
					cframe.waitUntilReady();  if(deadYet) break;
					frame = blitter->get();  if(deadYet) break;
					resizeWindow(dpy, win, cframe.hdr.width, cframe.hdr.height, myID);
					if(frame->isGL) *((GLFrame *)frame) = cframe;
					#ifdef USEXV
					else if(frame->isXV) *((XVFrame *)frame) = cframe;
					#endif
					else *((FBXFrame *)frame) = cframe;
					blitter->put(frame);
					cframe.signalComplete();
				}
			}
			catch(std::exception &e)
			{
				if(thread) thread->setError(e);
				for(int i = 0; i < NFRAMES; i++) cframes[i].signalComplete();
				throw;
			}
			fprintf(stderr, "Decompressor exiting ...\n");
		}

		Blitter *blitter;
		int findex;  bool deadYet;
		Display *dpy;  Window win;
		CompressedFrame cframes[NFRAMES];
		int myID;  Thread *thread;
};


class Compressor : public Runnable
{
	public:

		Compressor(Decompressor *decompressor_, Blitter *blitter_) : findex(0),
			deadYet(false), thread(NULL), decompressor(decompressor_),
			blitter(blitter_)
		{
			thread = new Thread(this);
			thread->start();
		}

		virtual ~Compressor(void)
		{
			if(thread) thread->stop();
		}

		Frame &get(int width, int height, int pixelFormat)
		{
			Frame &frame = frames[findex];
			findex = (findex + 1) % NFRAMES;
			if(thread) thread->checkError();
			if(!deadYet) frame.waitUntilComplete();
			if(thread) thread->checkError();
			rrframeheader hdr;
			memset(&hdr, 0, sizeof(rrframeheader));
			hdr.framew = hdr.width = width + BORDER;
			hdr.frameh = hdr.height = height + BORDER;
			hdr.x = hdr.y = BORDER;
			hdr.qual = 80;
			hdr.subsamp = 2;
			hdr.compress = useRGB ? RRCOMP_RGB : RRCOMP_JPEG;
			if(useXV) hdr.compress = RRCOMP_YUV;
			frame.init(hdr, pixelFormat, 0);
			return frame;
		}

		void put(Frame &frame)
		{
			if(thread) thread->checkError();
			frame.signalReady();
		}

		void shutdown(void)
		{
			deadYet = true;
			int i;
			for(i = 0; i < NFRAMES; i++)
				frames[i].signalReady();  // Release my thread
			if(thread)
			{
				thread->stop();  delete thread;  thread = NULL;
			}
			for(i = 0; i < NFRAMES; i++)
				frames[i].signalComplete();  // Release main thread
		}

	private:

		void run(void)
		{
			int index = 0;
			try
			{
				while(!deadYet)
				{
					Frame &frame = frames[index];
					index = (index + 1) % NFRAMES;
					frame.waitUntilReady();  if(deadYet) break;
					#ifdef USEXV
					if(useXV)
					{
						XVFrame *xvframe = (XVFrame *)blitter->get();  if(deadYet) break;
						*xvframe = frame;
						blitter->put(xvframe);
					}
					else
					#endif
					{
						CompressedFrame &cframe = decompressor->get();  if(deadYet) break;
						cframe = frame;
						decompressor->put(cframe);
					}
					frame.signalComplete();
				}
			}
			catch(std::exception &e)
			{
				if(thread) thread->setError(e);
				for(int i = 0; i < NFRAMES; i++) frames[i].signalComplete();
				throw;
			}
			fprintf(stderr, "Compressor exiting ...\n");
		}

		int findex;  bool deadYet;
		Thread *thread;
		Frame frames[NFRAMES];
		Decompressor *decompressor;
		Blitter *blitter;
};


class FrameTest
{
	public:

		FrameTest(Display *dpy, int myID_) : compressor(NULL), decompressor(NULL),
			blitter(NULL), myID(myID_)
		{
			this->dpy = dpy;
			ERRIFNOT(win = XCreateSimpleWindow(dpy, DefaultRootWindow(dpy),
				myID * (MINW + BORDER * 2), 0, MINW + BORDER, MINW + BORDER, 0,
				WhitePixel(dpy, DefaultScreen(dpy)),
				BlackPixel(dpy, DefaultScreen(dpy))));
			ERRIFNOT(XMapRaised(dpy, win));

			blitter = new Blitter(dpy, win, myID);
			if(!useXV)
				decompressor = new Decompressor(blitter, dpy, win, myID);
			compressor = new Compressor(decompressor, blitter);
		}

		~FrameTest(void) { shutdown();  XDestroyWindow(dpy, win); }

		void dotest(int width, int height, int seed, PF *pf)
		{
			if(pf->bpc == 8)
			{
				Frame &frame = compressor->get(width, height, pf->id);
				if(anaglyph) makeAnaglyph(frame, seed);
				else initFrame(frame, seed);
				// This unit test doesn't use winid, so use it to track the seed.
				frame.hdr.winid = seed;
				// This unit test doesn't use dpynum, so use it to track the source
				// pixel format.
				frame.hdr.dpynum = pf->id;
				if(addLogo) frame.addLogo();
				compressor->put(frame);
			}
			else
			{
				FBXFrame *frame = (FBXFrame *)blitter->get();
				rrframeheader hdr;
				memset(&hdr, 0, sizeof(rrframeheader));
				hdr.width = hdr.framew = width;
				hdr.height = hdr.frameh = height;
				frame->init(hdr);
				if(anaglyph) makeAnaglyph(*frame, seed);
				else initFrame(*frame, seed);
				// This unit test doesn't use winid, so use it to track the seed.
				frame->hdr.winid = seed;
				// This unit test doesn't use dpynum, so use it to track the source
				// pixel format.
				frame->hdr.dpynum = pf->id;
				if(addLogo) frame->addLogo();
				resizeWindow(dpy, win, width, height, myID);
				blitter->put(frame);
			}
		}

	private:

		void initFrame(Frame &frame, int seed)
		{
			int i, j, pitch = frame.pitch;
			unsigned char *ptr = frame.bits, *pixel;
			int maxRGB = (1 << frame.pf->bpc);

			for(j = 0; j < frame.hdr.height; j++, ptr += pitch)
			{
				for(i = 0, pixel = ptr; i < frame.hdr.width;
					i++, pixel += frame.pf->size)
					frame.pf->setRGB(pixel, (i + seed) % maxRGB, (j + seed) % maxRGB,
						(i + j + seed) % maxRGB);
			}
		}

		void makeAnaglyph(Frame &frame, int seed)
		{
			Frame rFrame, gFrame, bFrame;
			int i, j;
			unsigned char *ptr;

			rFrame.init(frame.hdr, PF_COMP, frame.flags, false);
			for(j = 0, ptr = rFrame.bits; j < frame.hdr.height;
				j++, ptr += rFrame.pitch)
			{
				for(i = 0; i < frame.hdr.width; i++) ptr[i] = (i + seed) % 256;
			}
			gFrame.init(frame.hdr, PF_COMP, frame.flags, false);
			for(j = 0, ptr = gFrame.bits; j < frame.hdr.height;
				j++, ptr += gFrame.pitch)
			{
				memset(ptr, (j + seed) % 256, frame.hdr.width);
			}
			bFrame.init(frame.hdr, PF_COMP, frame.flags, false);
			for(j = 0, ptr = bFrame.bits; j < frame.hdr.height;
				j++, ptr += bFrame.pitch)
			{
				for(i = 0; i < frame.hdr.width; i++) ptr[i] = (i + j + seed) % 256;
			}

			frame.makeAnaglyph(rFrame, gFrame, bFrame);
		}

		void shutdown(void)
		{
			fprintf(stderr, "Shutting down....\n");  fflush(stderr);
			if(blitter) blitter->shutdown();
			if(decompressor) decompressor->shutdown();
			if(compressor) compressor->shutdown();
			if(blitter) { delete blitter;  blitter = NULL; }
			if(decompressor) { delete decompressor;  decompressor = NULL; }
			if(compressor) { delete compressor;  compressor = NULL; }
		}

		Display *dpy;  Window win;
		Compressor *compressor;  Decompressor *decompressor;  Blitter *blitter;
		int myID;
};


int cmpFrame(unsigned char *buf, int width, int height, Frame &dst)
{
	int _i;  int pitch = width * 3;
	bool dstbu = (dst.flags & FRAME_BOTTOMUP);
	for(int i = 0; i < height; i++)
	{
		_i = dstbu ? i : height - i - 1;
		for(int j = 0; j < height; j++)
		{
			int r, g, b;
			dst.pf->getRGB(&dst.bits[dst.pitch * i + j * dst.pf->size], &r, &g, &b);
			if(dst.pf->bpc == 10)
			{
				r >>= 2;  g >>= 2;  b >>= 2;
			}
			if(r != buf[pitch * _i + j * 3] || g != buf[pitch * _i + j * 3 + 1]
				|| b != buf[pitch * _i + j * 3 + 2])
				return 1;
		}
	}
	return 0;
}


void rgbBench(char *filename)
{
	unsigned char *buf;  int width, height, dstbu;
	CompressedFrame src;  Frame dst;  int dstformat;

	for(dstformat = 0; dstformat < PIXELFORMATS - 1; dstformat++)
	{
		PF *dstpf = pf_get(dstformat);
		for(dstbu = 0; dstbu < 2; dstbu++)
		{
			if(bmp_load(filename, &buf, &width, 1, &height, PF_RGB,
				BMPORN_BOTTOMUP) == -1)
				THROW(bmp_geterr());
			rrframeheader hdr;
			memset(&hdr, 0, sizeof(hdr));
			hdr.width = hdr.framew = width;
			hdr.height = hdr.frameh = height;
			hdr.compress = RRCOMP_RGB;  hdr.size = width * 3 * height;
			src.init(hdr, hdr.flags);
			memcpy(src.bits, buf, width * 3 * height);
			dst.init(hdr, dstpf->id, dstbu ? FRAME_BOTTOMUP : 0);
			memset(dst.bits, 0, dst.pitch * dst.hdr.frameh);
			fprintf(stderr, "RGB (BOTTOM-UP) -> %s (%s)\n", dstpf->name,
				dstbu ? "BOTTOM-UP" : "TOP-DOWN");
			double tStart, tTotal = 0.;  int iter = 0;
			do
			{
				tStart = GetTime();
				dst.decompressRGB(src, width, height, false);
				tTotal += GetTime() - tStart;  iter++;
			} while(tTotal < 1.);
			fprintf(stderr, "%f Mpixels/sec - ", (double)width * (double)height *
				(double)iter / 1000000. / tTotal);
			if(cmpFrame(buf, width, height, dst))
				fprintf(stderr, "FAILED!\n");
			else fprintf(stderr, "Passed.\n");
			free(buf);
		}
		fprintf(stderr, "\n");
	}
}


void usage(char **argv)
{
	fprintf(stderr, "\nUSAGE: %s [options]\n\n", argv[0]);
	fprintf(stderr, "Options:\n");
	fprintf(stderr, "-gl = Use OpenGL instead of X11 for blitting\n");
	fprintf(stderr, "-xv = Test X Video encoding/display\n");
	fprintf(stderr, "-rgb = Use RGB encoding instead of JPEG compression\n");
	fprintf(stderr, "-logo = Add VirtualGL logo\n");
	fprintf(stderr, "-anaglyph = Test anaglyph creation\n");
	fprintf(stderr, "-rgbbench <filename> = Benchmark the decoding of RGB-encoded frames.\n");
	fprintf(stderr, "                       <filename> should be a BMP or PPM file.\n");
	fprintf(stderr, "-v = Verbose output (may affect benchmark results)\n");
	fprintf(stderr, "-check = Check correctness of pixel paths (implies -rgb)\n\n");
	exit(1);
}


int main(int argc, char **argv)
{
	Display *dpy = NULL;
	FrameTest *test[NUMWIN];
	int i, j, w, h;
	char *fileName = NULL;
	bool verbose = false;

	if(argc > 1) for(i = 1; i < argc; i++)
	{
		if(!stricmp(argv[i], "-h") || !strcmp(argv[i], "-?")) usage(argv);
		else if(!stricmp(argv[i], "-gl"))
		{
			fprintf(stderr, "Using OpenGL for blitting ...\n");
			useGL = true;
		}
		else if(!stricmp(argv[i], "-logo")) addLogo = true;
		else if(!stricmp(argv[i], "-anaglyph")) anaglyph = true;
		#ifdef USEXV
		else if(!stricmp(argv[i], "-xv"))
		{
			fprintf(stderr, "Using X Video ...\n");
			useXV = true;
		}
		#endif
		else if(!stricmp(argv[i], "-rgb"))
		{
			fprintf(stderr, "Using RGB encoding ...\n");
			useRGB = true;
		}
		else if(!stricmp(argv[i], "-rgbbench") && i < argc - 1)
		{
			fileName = argv[++i];  doRgbBench = true;
		}
		else if(!stricmp(argv[i], "-v")) verbose = true;
		else if(!stricmp(argv[i], "-check")) { check = true;  useRGB = true; }
		else usage(argv);
	}

	try
	{
		if(doRgbBench) { rgbBench(fileName);  exit(0); }

		ERRIFNOT(XInitThreads());
		if(!(dpy = XOpenDisplay(0)))
		{
			fprintf(stderr, "Could not open display %s\n", XDisplayName(0));
			exit(1);
		}

		for(int format = 0; format < PIXELFORMATS - 1; format++)
		{
			PF *pf = pf_get(format);

			if((useXV || anaglyph || useGL) && pf->bpc != 8) continue;
			if(DefaultDepth(dpy, DefaultScreen(dpy)) != 30 && pf->bpc == 10)
				continue;

			fprintf(stderr, "Pixel format: %s\n", pf->name);

			for(i = 0; i < NUMWIN; i++)
			{
				test[i] = new FrameTest(dpy, i);
			}

			for(w = MINW; w <= MAXW; w += 33)
			{
				h = 1;
				if(verbose) fprintf(stderr, "%.4d x %.4d: ", w, h);
				for(i = 0; i < ITER; i++)
				{
					if(verbose) fprintf(stderr, ".");
					for(j = 0; j < NUMWIN; j++) test[j]->dotest(w, h, i, pf);
				}
				if(verbose) fprintf(stderr, "\n");
			}

			for(h = MINW; h <= MAXW; h += 33)
			{
				w = 1;
				if(verbose) fprintf(stderr, "%.4d x %.4d: ", w, h);
				for(i = 0; i < ITER; i++)
				{
					if(verbose) fprintf(stderr, ".");
					for(j = 0; j < NUMWIN; j++) test[j]->dotest(w, h, i, pf);
				}
				if(verbose) fprintf(stderr, "\n");
			}

			for(w = MINW; w <= MAXW; w += 33)
			{
				h = w;
				if(verbose) fprintf(stderr, "%.4d x %.4d: ", w, h);
				for(i = 0; i < ITER; i++)
				{
					if(verbose) fprintf(stderr, ".");
					for(j = 0; j < NUMWIN; j++) test[j]->dotest(w, h, i, pf);
				}
				if(verbose) fprintf(stderr, "\n");
			}

			for(i = 0; i < NUMWIN; i++)
			{
				delete test[i];
			}
			fprintf(stderr, "\n");
		}
	}
	catch(std::exception &e)
	{
<<<<<<< HEAD
		fprintf(stderr, "%s\n%s\n", GET_METHOD(e), e.what());
=======
		fprintf(stderr, "%s\n%s\n", e.getMethod(), e.getMessage());
		if(dpy) XCloseDisplay(dpy);
>>>>>>> 7f69b500
		exit(1);
	}
	if(dpy) XCloseDisplay(dpy);
	return 0;
}<|MERGE_RESOLUTION|>--- conflicted
+++ resolved
@@ -709,12 +709,8 @@
 	}
 	catch(std::exception &e)
 	{
-<<<<<<< HEAD
 		fprintf(stderr, "%s\n%s\n", GET_METHOD(e), e.what());
-=======
-		fprintf(stderr, "%s\n%s\n", e.getMethod(), e.getMessage());
 		if(dpy) XCloseDisplay(dpy);
->>>>>>> 7f69b500
 		exit(1);
 	}
 	if(dpy) XCloseDisplay(dpy);
