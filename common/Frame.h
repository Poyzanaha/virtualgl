--- conflicted
+++ resolved
@@ -27,14 +27,7 @@
 
 
 // Flags
-<<<<<<< HEAD
-#define FRAME_BOTTOMUP   1  // Bottom-up bitmap (as opposed to top-down)
-=======
-#define FRAME_BOTTOMUP  1    // Bottom-up bitmap (as opposed to top-down)
-#define FRAME_BGR  2         // BGR or BGRA pixel order
-#define FRAME_ALPHAFIRST  4  // BGR buffer is really ABGR, and RGB buffer is
-                             // really ARGB
->>>>>>> 4a7cbfac
+#define FRAME_BOTTOMUP  1  // Bottom-up bitmap (as opposed to top-down)
 
 
 // Uncompressed frame
@@ -47,13 +40,8 @@
 
 			Frame(bool primary = true);
 			virtual ~Frame(void);
-<<<<<<< HEAD
 			void init(rrframeheader &h, int pixelFormat, int flags,
-				bool stereo=false);
-=======
-			void init(rrframeheader &h, int pixelSize, int flags,
 				bool stereo = false);
->>>>>>> 4a7cbfac
 			void init(unsigned char *bits, int width, int pitch, int height,
 				int pixelFormat, int flags);
 			void deInit(void);
