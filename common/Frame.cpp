/* Copyright (C)2004 Landmark Graphics Corporation
 * Copyright (C)2005-2007 Sun Microsystems, Inc.
 * Copyright (C)2009-2012, 2014, 2017 D. R. Commander
 *
 * This library is free software and may be redistributed and/or modified under
 * the terms of the wxWindows Library License, Version 3.1 or (at your option)
 * any later version.  The full license is in the LICENSE.txt file included
 * with this distribution.
 *
 * This library is distributed in the hope that it will be useful,
 * but WITHOUT ANY WARRANTY; without even the implied warranty of
 * MERCHANTABILITY or FITNESS FOR A PARTICULAR PURPOSE.  See the
 * wxWindows Library License for more details.
 */

#include "Log.h"
#include "Error.h"
#include "vglutil.h"
#include <string.h>
#include "vgllogo.h"
#include "Frame.h"

using namespace vglutil;
using namespace vglcommon;


#define TJSUBSAMP(s) \
	(s >= 4 ? TJ_420 : \
		(s == 2 ? TJ_422 : \
			(s == 1 ? TJ_444 : \
				(s == 0 ? TJ_GRAYSCALE : TJ_444))))

static int tjpf[PIXELFORMATS]=
{
	TJPF_RGB, TJPF_RGBX, -1, TJPF_BGR, TJPF_BGRX, -1, TJPF_XBGR, -1, TJPF_XRGB,
	-1, TJPF_GRAY
};


// Uncompressed frame

<<<<<<< HEAD
Frame::Frame(bool primary_) : bits(NULL), rbits(NULL), pitch(0),
=======
Frame::Frame(bool primary_) : bits(NULL), rbits(NULL), pitch(0), pixelSize(0),
>>>>>>> 4a7cbfac
	flags(0), isGL(false), isXV(false), stereo(false), primary(primary_)
{
	memset(&hdr, 0, sizeof(rrframeheader));
	memset(&pf, 0, sizeof(PF));
	ready.wait();
}


Frame::~Frame(void)
{
	deInit();
}


void Frame::deInit(void)
{
	if(bits && primary)
	{
		delete [] bits;  bits = NULL;
	}
	if(rbits && primary)
	{
		delete [] rbits;  rbits = NULL;
	}
}


void Frame::init(rrframeheader &h, int pixelFormat, int flags_, bool stereo_)
{
<<<<<<< HEAD
	if(pixelFormat<0 || pixelFormat>=PIXELFORMATS)
		throw(Error("Frame::init", "Invalid argument"));

	flags=flags_;
	PF newpf=pf_get(pixelFormat);
	if(h.size==0) h.size=h.framew*h.frameh*newpf.size;
	checkHeader(h);
	if(h.framew!=hdr.framew || h.frameh!=hdr.frameh || newpf.size!=pf.size
		|| !bits)
	{
		if(bits) delete [] bits;
		_newcheck(bits=new unsigned char[h.framew*h.frameh*newpf.size+1]);
	}
	if(stereo_)
	{
		if(h.framew!=hdr.framew || h.frameh!=hdr.frameh || newpf.size!=pf.size
			|| !rbits)
		{
			if(rbits) delete [] rbits;
			_newcheck(rbits=new unsigned char[h.framew*h.frameh*newpf.size+1]);
=======
	if(ps < 1) throw(Error("Frame::init", "Invalid argument"));

	flags = flags_;
	if(h.size == 0) h.size = h.framew * h.frameh * ps;
	checkHeader(h);
	if(h.framew != hdr.framew || h.frameh != hdr.frameh || ps != pixelSize
		|| !bits)
	{
		if(bits) delete [] bits;
		_newcheck(bits = new unsigned char[h.framew * h.frameh * ps + 1]);
	}
	if(stereo_)
	{
		if(h.framew != hdr.framew || h.frameh != hdr.frameh || ps != pixelSize
			|| !rbits)
		{
			if(rbits) delete [] rbits;
			_newcheck(rbits = new unsigned char[h.framew * h.frameh * ps + 1]);
>>>>>>> 4a7cbfac
		}
	}
	else
	{
		if(rbits)
		{
			delete [] rbits;  rbits = NULL;
		}
	}
<<<<<<< HEAD
	pf=newpf;  pitch=pf.size*h.framew;  stereo=stereo_;  hdr=h;
=======
	pixelSize = ps;  pitch = pixelSize * h.framew;  stereo = stereo_;
	hdr = h;
>>>>>>> 4a7cbfac
}


void Frame::init(unsigned char *bits_, int width, int pitch_, int height,
	int pixelFormat, int flags_)
{
<<<<<<< HEAD
	bits=bits_;
	hdr.x=hdr.y=0;
	hdr.framew=hdr.width=width;
	hdr.frameh=hdr.height=height;
	pf=pf_get(pixelFormat);
	hdr.size=hdr.framew*hdr.frameh*pf.size;
=======
	bits = bits_;
	hdr.x = hdr.y = 0;
	hdr.framew = hdr.width = width;
	hdr.frameh = hdr.height = height;
	pixelSize = pixelSize_;
	hdr.size = hdr.framew * hdr.frameh * pixelSize;
>>>>>>> 4a7cbfac
	checkHeader(hdr);
	pitch = pitch_;
	flags = flags_;
	primary = false;
}


Frame *Frame::getTile(int x, int y, int width, int height)
{
	Frame *f;

<<<<<<< HEAD
	if(!bits || !pitch || !pf.size) _throw("Frame not initialized");
	if(x<0 || y<0 || width<1 || height<1 || (x+width)>hdr.width
		|| (y+height)>hdr.height)
		throw Error("Frame::getTile", "Argument out of range");

	_newcheck(f=new Frame(false));
	f->hdr=hdr;
	f->hdr.x=x;
	f->hdr.y=y;
	f->hdr.width=width;
	f->hdr.height=height;
	f->pf=pf;
	f->flags=flags;
	f->pitch=pitch;
	f->stereo=stereo;
	f->isGL=isGL;
	bool bu=(flags&FRAME_BOTTOMUP);
	f->bits=&bits[pitch*(bu? hdr.height-y-height:y)+pf.size*x];
	if(stereo && rbits)
		f->rbits=&rbits[pitch*(bu? hdr.height-y-height:y)+pf.size*x];
=======
	if(!bits || !pitch || !pixelSize) _throw("Frame not initialized");
	if(x < 0 || y < 0 || width < 1 || height < 1 || (x + width) > hdr.width
		|| (y + height) > hdr.height)
		throw Error("Frame::getTile", "Argument out of range");

	_newcheck(f = new Frame(false));
	f->hdr = hdr;
	f->hdr.x = x;
	f->hdr.y = y;
	f->hdr.width = width;
	f->hdr.height = height;
	f->pixelSize = pixelSize;
	f->flags = flags;
	f->pitch = pitch;
	f->stereo = stereo;
	f->isGL = isGL;
	bool bu = (flags & FRAME_BOTTOMUP);
	f->bits = &bits[pitch * (bu ? hdr.height - y - height : y) + pixelSize * x];
	if(stereo && rbits)
		f->rbits =
			&rbits[pitch * (bu ? hdr.height - y - height : y) + pixelSize * x];
>>>>>>> 4a7cbfac
	return f;
}


bool Frame::tileEquals(Frame *last, int x, int y, int width, int height)
{
	bool bu = (flags & FRAME_BOTTOMUP);

	if(x < 0 || y < 0 || width < 1 || height < 1 || (x + width) > hdr.width
		|| (y + height) > hdr.height)
		throw Error("Frame::tileEquals", "Argument out of range");

<<<<<<< HEAD
	if(last && hdr.width==last->hdr.width && hdr.height==last->hdr.height
		&& hdr.framew==last->hdr.framew && hdr.frameh==last->hdr.frameh
		&& hdr.qual==last->hdr.qual && hdr.subsamp==last->hdr.subsamp
		&& pf.id==last->pf.id && hdr.winid==last->hdr.winid
		&& hdr.dpynum==last->hdr.dpynum)
	{
		if(bits && last->bits)
		{
			unsigned char *newBits=
				&bits[pitch*(bu? hdr.height-y-height:y)+pf.size*x];
			unsigned char *oldBits=
				&last->bits[last->pitch*(bu? hdr.height-y-height:y)+pf.size*x];
			for(int i=0; i<height; i++)
			{
				if(memcmp(&newBits[pitch*i], &oldBits[last->pitch*i], pf.size*width))
=======
	if(last && hdr.width == last->hdr.width && hdr.height == last->hdr.height
		&& hdr.framew == last->hdr.framew && hdr.frameh == last->hdr.frameh
		&& hdr.qual == last->hdr.qual && hdr.subsamp == last->hdr.subsamp
		&& pixelSize == last->pixelSize && hdr.winid == last->hdr.winid
		&& hdr.dpynum == last->hdr.dpynum)
	{
		if(bits && last->bits)
		{
			unsigned char *newBits =
				&bits[pitch * (bu ? hdr.height - y - height : y) + pixelSize * x];
			unsigned char *oldBits =
				&last->bits[last->pitch * (bu ? hdr.height - y - height : y) +
					pixelSize * x];
			for(int i = 0; i < height; i++)
			{
				if(memcmp(&newBits[pitch * i], &oldBits[last->pitch * i],
					pixelSize * width))
>>>>>>> 4a7cbfac
					return false;
			}
		}
		if(stereo && rbits && last->rbits)
		{
<<<<<<< HEAD
			unsigned char *newBits=
				&rbits[pitch*(bu? hdr.height-y-height:y)+pf.size*x];
			unsigned char *oldBits=
				&last->rbits[last->pitch*(bu? hdr.height-y-height:y)+pf.size*x];
			for(int i=0; i<height; i++)
			{
				if(memcmp(&newBits[pitch*i], &oldBits[last->pitch*i], pf.size*width))
=======
			unsigned char *newBits =
				&rbits[pitch * (bu ? hdr.height - y - height : y) + pixelSize * x];
			unsigned char *oldBits =
				&last->rbits[last->pitch * (bu ? hdr.height - y - height : y) +
					pixelSize * x];
			for(int i = 0; i < height; i++)
			{
				if(memcmp(&newBits[pitch * i], &oldBits[last->pitch * i],
					pixelSize * width))
>>>>>>> 4a7cbfac
					return false;
			}
		}
		return true;
	}
	return false;
}


void Frame::makeAnaglyph(Frame &r, Frame &g, Frame &b)
{
<<<<<<< HEAD
	int i, j;
	unsigned char *srcrptr=r.bits, *srcgptr=g.bits, *srcbptr=b.bits,
		*dstptr=bits, *dstrptr, *dstgptr, *dstbptr;

	if(pf.bpc!=8) _throw("Anaglyphic stereo requires 8 bits per component");
	for(j=0; j<hdr.frameh; j++, srcrptr+=r.pitch, srcgptr+=g.pitch,
		srcbptr+=b.pitch, dstptr+=pitch)
	{
		for(i=0, dstrptr=&dstptr[pf.rindex], dstgptr=&dstptr[pf.gindex],
			dstbptr=&dstptr[pf.bindex]; i<hdr.framew; i++, dstrptr+=pf.size,
			dstgptr+=pf.size, dstbptr+=pf.size)
=======
	int rindex = flags & FRAME_BGR ? 2 : 0, gindex = 1,
		bindex = flags & FRAME_BGR ? 0 : 2, i, j;
	unsigned char *srcrptr = r.bits, *srcgptr = g.bits, *srcbptr = b.bits,
		*dstptr = bits, *dstrptr, *dstgptr, *dstbptr;

	if(flags & FRAME_ALPHAFIRST) { rindex++;  gindex++;  bindex++; }

	for(j = 0; j < hdr.frameh; j++, srcrptr += r.pitch, srcgptr += g.pitch,
		srcbptr += b.pitch, dstptr += pitch)
	{
		for(i = 0, dstrptr = &dstptr[rindex], dstgptr = &dstptr[gindex],
			dstbptr = &dstptr[bindex]; i < hdr.framew;
			i++, dstrptr += pixelSize, dstgptr += pixelSize, dstbptr += pixelSize)
>>>>>>> 4a7cbfac
		{
			*dstrptr = srcrptr[i];  *dstgptr = srcgptr[i];  *dstbptr = srcbptr[i];
		}
	}
}


void Frame::makePassive(Frame &stf, int mode)
{
	unsigned char *srclptr = stf.bits, *srcrptr = stf.rbits;
	unsigned char *dstptr = bits;

	if(hdr.framew != stf.hdr.framew || hdr.frameh != stf.hdr.frameh
		|| pitch != stf.pitch)
		_throw("Frames are not the same size");

	if(mode == RRSTEREO_INTERLEAVED)
	{
<<<<<<< HEAD
		int rowSize=pf.size*hdr.framew;
		for(int j=0; j<hdr.frameh; j++)
=======
		int rowSize = pixelSize * hdr.framew;
		for(int j = 0; j < hdr.frameh; j++)
>>>>>>> 4a7cbfac
		{
			if(j % 2 == 0) memcpy(dstptr, srclptr, rowSize);
			else memcpy(dstptr, srcrptr, rowSize);
			srclptr += pitch;  srcrptr += pitch;  dstptr += pitch;
		}
	}
	else if(mode == RRSTEREO_TOPBOTTOM)
	{
<<<<<<< HEAD
		int rowSize=pf.size*hdr.framew;
		srcrptr+=pitch;
		for(int j=0; j<(hdr.frameh+1)/2; j++)
=======
		int rowSize = pixelSize * hdr.framew;
		srcrptr += pitch;
		for(int j = 0; j < (hdr.frameh + 1) / 2; j++)
>>>>>>> 4a7cbfac
		{
			memcpy(dstptr, srclptr, rowSize);
			srclptr += pitch * 2;  dstptr += pitch;
		}
		for(int j = (hdr.frameh + 1) / 2; j < hdr.frameh; j++)
		{
			memcpy(dstptr, srcrptr, rowSize);
			srcrptr += pitch * 2;  dstptr += pitch;
		}
	}
	else if(mode == RRSTEREO_SIDEBYSIDE)
	{
<<<<<<< HEAD
		int pad=pitch-hdr.framew*pf.size, h=hdr.frameh;
		while(h>0)
		{
			unsigned char *srclptr2=srclptr;
			unsigned char *srcrptr2=srcrptr+pf.size;
			for(int i=0; i<(hdr.framew+1)/2; i++)
			{
				*(int *)dstptr=*(int *)srclptr2;
				srclptr2+=pf.size*2;  dstptr+=pf.size;
=======
		int pad = pitch - hdr.framew * pixelSize;
		int h = hdr.frameh;
		while(h > 0)
		{
			unsigned char *srclptr2 = srclptr;
			unsigned char *srcrptr2 = srcrptr + pixelSize;
			for(int i = 0; i < (hdr.framew + 1) / 2; i++)
			{
				*(int *)dstptr = *(int *)srclptr2;
				srclptr2 += pixelSize * 2;  dstptr += pixelSize;
>>>>>>> 4a7cbfac
			}
			for(int i = (hdr.framew + 1) / 2; i < hdr.framew - 1; i++)
			{
<<<<<<< HEAD
				*(int *)dstptr=*(int *)srcrptr2;
				srcrptr2+=pf.size*2;  dstptr+=pf.size;
=======
				*(int *)dstptr = *(int *)srcrptr2;
				srcrptr2 += pixelSize * 2;  dstptr += pixelSize;
>>>>>>> 4a7cbfac
			}
			if(hdr.framew > 1)
			{
<<<<<<< HEAD
				memcpy(dstptr, srcrptr2, pf.size);
				dstptr+=pf.size;
=======
				memcpy(dstptr, srcrptr2, pixelSize);
				dstptr += pixelSize;
>>>>>>> 4a7cbfac
			}
			srclptr += pitch;  srcrptr += pitch;  dstptr += pad;
			h--;
		}
	}
}


void Frame::decompressRGB(Frame &f, int width, int height, bool rightEye)
{
	if(!f.bits || f.hdr.size < 1 || !bits || !hdr.size)
		_throw("Frame not initialized");
	if(pf.bpc<8)
		throw(Error("RGB decompressor",
			"Destination frame has the wrong pixel format"));

<<<<<<< HEAD
	bool dstbu=(flags&FRAME_BOTTOMUP);
	int srcStride=f.pitch, dstStride=pitch;
	int startLine=dstbu? max(0, hdr.frameh-f.hdr.y-height) : f.hdr.y;
	unsigned char *srcptr=rightEye? f.rbits:f.bits,
		*dstptr=rightEye? &rbits[pitch*startLine+f.hdr.x*pf.size]:
			&bits[pitch*startLine+f.hdr.x*pf.size];
=======
	int dstbgr = ((flags & FRAME_BGR) != 0),
		dstbu = ((flags & FRAME_BOTTOMUP) != 0),
		dstaf = ((flags & FRAME_ALPHAFIRST) != 0);
	int i, j;
	int srcStride = f.pitch, dstStride = pitch;
	int startLine = dstbu ? max(0, hdr.frameh - f.hdr.y - height) : f.hdr.y;
	unsigned char *srcptr = rightEye ? f.rbits : f.bits,
		*dstptr = rightEye ? &rbits[pitch * startLine + f.hdr.x * pixelSize] :
			&bits[pitch * startLine + f.hdr.x * pixelSize];
	unsigned char *srcptr2, *dstptr2;
>>>>>>> 4a7cbfac

	if(!dstbu)
	{
		srcptr = &srcptr[(height - 1) * f.pitch];  srcStride = -srcStride;
	}
<<<<<<< HEAD
	pf_get(PF_RGB).convert(srcptr, width, srcStride, height, dstptr, dstStride,
		pf);
}


#define DRAWLOGO()  \
switch(pf.size)  \
{  \
	case 3:  \
	{  \
		for(int j=0; j<height; j++, rowptr+=stride)  \
		{  \
			unsigned char *pixel=rowptr;  \
			logoptr2=logoptr;  \
			for(int i=0; i<width; i++, pixel+=pf.size)  \
			{  \
				if(*(logoptr2++))  \
				{  \
					pixel[pf.rindex]^=113;  pixel[pf.gindex]^=162;  \
					pixel[pf.bindex]^=117;  \
				}  \
			}  \
			logoptr+=VGLLOGO_WIDTH;  \
		}  \
		break;  \
	}  \
	case 4:  \
	{  \
		unsigned int mask;  \
		pf.setRGB((unsigned char *)&mask, 113, 162, 117);  \
		for(int j=0; j<height; j++, rowptr+=stride)  \
		{  \
			unsigned int *pixel=(unsigned int *)rowptr;  \
			logoptr2=logoptr;  \
			for(int i=0; i<width; i++, pixel++)  \
			{  \
				if(*(logoptr2++)) *pixel^=mask;  \
			}  \
			logoptr+=VGLLOGO_WIDTH;  \
		}  \
		break;  \
	}  \
	default:  \
		_throw("Invalid pixel format");  \
=======
	if(!dstbgr && pixelSize == 3)
	{
		int wps = width * pixelSize;
		if(dstaf)
		{
			dstptr++;  wps--;
		}
		for(i = 0; i < height; i++, srcptr += srcStride, dstptr += dstStride)
		{
			memcpy(dstptr, srcptr, wps);
		}
	}
	else
	{
		if(dstaf) dstptr++;
		if(!dstbgr)
		{
			for(i = 0; i < height; i++, srcptr += srcStride, dstptr += dstStride)
			{
				for(j = 0, srcptr2 = srcptr, dstptr2 = dstptr; j < width;
					j++, srcptr2 += f.pixelSize, dstptr2 += pixelSize)
					memcpy(dstptr2, srcptr2, 3);
			}
		}
		else
		{
			for(i = 0; i < height; i++, srcptr += srcStride, dstptr += dstStride)
			{
				for(j = 0, srcptr2 = srcptr, dstptr2 = dstptr; j < width;
					j++, srcptr2 += f.pixelSize, dstptr2 += pixelSize)
				{
					dstptr2[2] = srcptr2[0];
					dstptr2[1] = srcptr2[1];
					dstptr2[0] = srcptr2[2];
				}
			}
		}
	}
>>>>>>> 4a7cbfac
}


void Frame::addLogo(void)
{
<<<<<<< HEAD
	unsigned char *rowptr, *logoptr=vgllogo, *logoptr2;

	if(!bits || hdr.width<1 || hdr.height<1) return;
	int height=min(VGLLOGO_HEIGHT, hdr.height-1);
	int width=min(VGLLOGO_WIDTH, hdr.width-1);
	int stride=flags&FRAME_BOTTOMUP? -pitch:pitch;
	if(height<1 || width<1) return;
	if(flags&FRAME_BOTTOMUP)
		rowptr=&bits[pitch*height+(hdr.width-width-1)*pf.size];
	else
		rowptr=&bits[pitch*(hdr.height-height-1)+(hdr.width-width-1)*pf.size];
	DRAWLOGO()

	if(!rbits) return;
	logoptr=vgllogo;
	if(flags&FRAME_BOTTOMUP)
		rowptr=&rbits[pitch*height+(hdr.width-width-1)*pf.size];
	else
		rowptr=&rbits[pitch*(hdr.height-height-1)+(hdr.width-width-1)*pf.size];
	logoptr=vgllogo;
	DRAWLOGO()
=======
	unsigned char *rowptr, *colptr, *logoptr = vgllogo, *logoptr2;
	int rindex = flags & FRAME_BGR ? 2 : 0, gindex = 1,
		bindex = flags & FRAME_BGR ? 0 : 2;
	if(flags & FRAME_ALPHAFIRST) { rindex++;  gindex++;  bindex++; }

	if(!bits || hdr.width < 1 || hdr.height < 1) return;
	int height = min(VGLLOGO_HEIGHT, hdr.height - 1);
	int width = min(VGLLOGO_WIDTH, hdr.width - 1);
	if(height < 1 || width < 1) return;
	if(flags & FRAME_BOTTOMUP)
		rowptr = &bits[pitch * height + (hdr.width - width - 1) * pixelSize];
	else
		rowptr = &bits[pitch * (hdr.height - height - 1) +
			(hdr.width - width - 1) * pixelSize];
	for(int j = 0; j < height; j++)
	{
		colptr = rowptr;
		logoptr2 = logoptr;
		for(int i = 0; i < width; i++)
		{
			if(*(logoptr2++))
			{
				colptr[rindex] ^= 113;  colptr[gindex] ^= 162;  colptr[bindex] ^= 117;
			}
			colptr += pixelSize;
		}
		rowptr += (flags & FRAME_BOTTOMUP) ? -pitch : pitch;
		logoptr += VGLLOGO_WIDTH;
	}

	if(!rbits) return;
	logoptr = vgllogo;
	if(flags & FRAME_BOTTOMUP)
		rowptr = &rbits[pitch * height + (hdr.width - width - 1) * pixelSize];
	else
		rowptr = &rbits[pitch * (hdr.height - height - 1) +
			(hdr.width - width - 1) * pixelSize];
	for(int j = 0; j < height; j++)
	{
		colptr = rowptr;
		logoptr2 = logoptr;
		for(int i = 0; i < width; i++)
		{
			if(*(logoptr2++))
			{
				colptr[rindex] ^= 113;  colptr[gindex] ^= 162;  colptr[bindex] ^= 117;
			}
			colptr += pixelSize;
		}
		rowptr += (flags & FRAME_BOTTOMUP) ? -pitch : pitch;
		logoptr += VGLLOGO_WIDTH;
	}
>>>>>>> 4a7cbfac
}


void Frame::dumpHeader(rrframeheader &h)
{
	vglout.print("hdr.size    = %lu\n", h.size);
	vglout.print("hdr.winid   = 0x%.8x\n", h.winid);
	vglout.print("hdr.dpynum  = %d\n", h.dpynum);
	vglout.print("hdr.compress= %d\n", h.compress);
	vglout.print("hdr.framew  = %d\n", h.framew);
	vglout.print("hdr.frameh  = %d\n", h.frameh);
	vglout.print("hdr.width   = %d\n", h.width);
	vglout.print("hdr.height  = %d\n", h.height);
	vglout.print("hdr.x       = %d\n", h.x);
	vglout.print("hdr.y       = %d\n", h.y);
	vglout.print("hdr.qual    = %d\n", h.qual);
	vglout.print("hdr.subsamp = %d\n", h.subsamp);
	vglout.print("hdr.flags   = %d\n", h.flags);
}


void Frame::checkHeader(rrframeheader &h)
{
	if(h.flags != RR_EOF && (h.framew < 1 || h.frameh < 1 || h.width < 1
		|| h.height < 1 || h.x + h.width > h.framew || h.y + h.height > h.frameh))
	{
		throw(Error("Frame::checkHeader", "Invalid header"));
	}
}


// Compressed frame

CompressedFrame::CompressedFrame(void) : Frame(), tjhnd(NULL)
{
<<<<<<< HEAD
	if(!(tjhnd=tjInitCompress())) _throw(tjGetErrorStr());
	pf=pf_get(PF_RGB);
=======
	if(!(tjhnd = tjInitCompress())) _throw(tjGetErrorStr());
	pixelSize = 3;
>>>>>>> 4a7cbfac
	memset(&rhdr, 0, sizeof(rrframeheader));
}


CompressedFrame::~CompressedFrame(void)
{
	if(tjhnd) tjDestroy(tjhnd);
}

CompressedFrame &CompressedFrame::operator= (Frame &f)
{
	if(!f.bits) _throw("Frame not initialized");
<<<<<<< HEAD
	if(f.pf.size<3 || f.pf.size>4)
=======
	if(f.pixelSize < 3 || f.pixelSize > 4)
>>>>>>> 4a7cbfac
		_throw("Only true color frames are supported");
	switch(f.hdr.compress)
	{
		case RRCOMP_RGB:  compressRGB(f);  break;
		case RRCOMP_JPEG:  compressJPEG(f);  break;
		case RRCOMP_YUV:  compressYUV(f);  break;
		default:  _throw("Invalid compression type");
	}
	return *this;
}


void CompressedFrame::compressYUV(Frame &f)
{
	int tjflags = 0;

<<<<<<< HEAD
	if(f.hdr.subsamp!=4) throw(Error("YUV encoder", "Invalid argument"));
	if(f.pf.bpc!=8)
		throw(Error("YUV encoder", "YUV encoding requires 8 bits per component"));
	init(f.hdr, 0);
	if(f.flags&FRAME_BOTTOMUP) tjflags|=TJ_BOTTOMUP;
	_tj(tjEncodeYUV2(tjhnd, f.bits, f.hdr.width, f.pitch, f.hdr.height,
		tjpf[f.pf.id], bits, TJSUBSAMP(f.hdr.subsamp), tjflags));
	hdr.size=(unsigned int)tjBufSizeYUV(f.hdr.width, f.hdr.height,
=======
	if(f.hdr.subsamp != 4) throw(Error("YUV encoder", "Invalid argument"));
	init(f.hdr, 0);
	if(f.flags & FRAME_BOTTOMUP) tjflags |= TJ_BOTTOMUP;
	if(f.flags & FRAME_BGR) tjflags |= TJ_BGR;
	_tj(tjEncodeYUV(tjhnd, f.bits, f.hdr.width, f.pitch, f.hdr.height,
		f.pixelSize, bits, TJSUBSAMP(f.hdr.subsamp), tjflags));
	hdr.size = (unsigned int)tjBufSizeYUV(f.hdr.width, f.hdr.height,
>>>>>>> 4a7cbfac
		TJSUBSAMP(f.hdr.subsamp));
}


void CompressedFrame::compressJPEG(Frame &f)
{
	int tjflags = 0;

	if(f.hdr.qual > 100 || f.hdr.subsamp > 16 || !isPow2(f.hdr.subsamp))
		throw(Error("JPEG compressor", "Invalid argument"));
	if(f.pf.bpc!=8)
		throw(Error("JPEG compressor",
			"JPEG compression requires 8 bits per component"));

<<<<<<< HEAD
	init(f.hdr, f.stereo? RR_LEFT:0);
	if(f.flags&FRAME_BOTTOMUP) tjflags|=TJ_BOTTOMUP;
	unsigned long size;
	_tj(tjCompress2(tjhnd, f.bits, f.hdr.width, f.pitch, f.hdr.height,
		tjpf[f.pf.id], &bits, &size, TJSUBSAMP(f.hdr.subsamp), f.hdr.qual,
		tjflags|TJFLAG_NOREALLOC));
	hdr.size=(unsigned int)size;
=======
	init(f.hdr, f.stereo ? RR_LEFT : 0);
	if(f.flags & FRAME_BOTTOMUP) tjflags |= TJ_BOTTOMUP;
	if(f.flags & FRAME_BGR) tjflags |= TJ_BGR;
	unsigned long size;
	_tj(tjCompress(tjhnd, f.bits, f.hdr.width, f.pitch, f.hdr.height,
		f.pixelSize, bits, &size, TJSUBSAMP(f.hdr.subsamp), f.hdr.qual, tjflags));
	hdr.size = (unsigned int)size;
>>>>>>> 4a7cbfac
	if(f.stereo && f.rbits)
	{
		init(f.hdr, RR_RIGHT);
		if(rbits)
<<<<<<< HEAD
			_tj(tjCompress2(tjhnd, f.rbits, f.hdr.width, f.pitch, f.hdr.height,
				tjpf[f.pf.id], &rbits, &size, TJSUBSAMP(f.hdr.subsamp), f.hdr.qual,
				tjflags|TJFLAG_NOREALLOC));
		rhdr.size=(unsigned int)size;
=======
			_tj(tjCompress(tjhnd, f.rbits, f.hdr.width, f.pitch, f.hdr.height,
				f.pixelSize, rbits, &size, TJSUBSAMP(f.hdr.subsamp), f.hdr.qual,
				tjflags));
		rhdr.size = (unsigned int)size;
>>>>>>> 4a7cbfac
	}
}


void CompressedFrame::compressRGB(Frame &f)
{
<<<<<<< HEAD
	unsigned char *srcptr;
	bool bu=(f.flags&FRAME_BOTTOMUP);
	if(f.pf.bpc!=8)
		throw(Error("RGB compressor",
			"RGB encoding requires 8 bits per component"));
	int dstPitch=f.hdr.width*3;
	int srcStride=bu? f.pitch:-f.pitch;

	init(f.hdr, f.stereo? RR_LEFT:0);
	srcptr=bu? f.bits:&f.bits[f.pitch*(f.hdr.height-1)];
	f.pf.convert(srcptr, f.hdr.width, srcStride, f.hdr.height, bits, dstPitch,
		pf_get(PF_RGB));
	hdr.size=dstPitch*f.hdr.height;
=======
	int i;  unsigned char *srcptr, *dstptr;
	int bu = (f.flags & FRAME_BOTTOMUP) ? 1 : 0;
	if(f.flags & FRAME_BGR || f.flags & FRAME_ALPHAFIRST || f.pixelSize != 3)
		throw(Error("RGB compressor", "Source frame is not RGB"));
	int dstPitch = f.hdr.width * f.pixelSize;
	int srcStride = bu ? f.pitch : -f.pitch;

	init(f.hdr, f.stereo ? RR_LEFT : 0);
	srcptr = bu ? f.bits : &f.bits[f.pitch * (f.hdr.height - 1)];
	for(i = 0, dstptr = bits; i < f.hdr.height;
		i++, srcptr += srcStride, dstptr += dstPitch)
		memcpy(dstptr, srcptr, dstPitch);
	hdr.size = dstPitch * f.hdr.height;
>>>>>>> 4a7cbfac

	if(f.stereo && f.rbits)
	{
		init(f.hdr, RR_RIGHT);
		if(rbits)
		{
<<<<<<< HEAD
			srcptr=bu? f.rbits:&f.rbits[f.pitch*(f.hdr.height-1)];
			f.pf.convert(srcptr, f.hdr.width, srcStride, f.hdr.height, rbits,
				dstPitch, pf_get(PF_RGB));
			rhdr.size=dstPitch*f.hdr.height;
=======
			srcptr = bu ? f.rbits : &f.rbits[f.pitch * (f.hdr.height - 1)];
			for(i = 0, dstptr = rbits; i < f.hdr.height;
				i++, srcptr += srcStride, dstptr += dstPitch)
				memcpy(dstptr, srcptr, dstPitch);
			rhdr.size = dstPitch * f.hdr.height;
>>>>>>> 4a7cbfac
		}
	}
}


void CompressedFrame::init(rrframeheader &h, int buffer)
{
	checkHeader(h);
	if(h.flags == RR_EOF) { hdr = h;  return; }
	switch(buffer)
	{
		case RR_LEFT:
			if(h.width != hdr.width || h.height != hdr.height || !bits)
			{
				if(bits) delete [] bits;
				_newcheck(bits = new unsigned char[tjBufSize(h.width, h.height,
					h.subsamp)]);
			}
			hdr = h;  hdr.flags = RR_LEFT;  stereo = true;
			break;
		case RR_RIGHT:
			if(h.width != rhdr.width || h.height != rhdr.height || !rbits)
			{
				if(rbits) delete [] rbits;
				_newcheck(rbits = new unsigned char[tjBufSize(h.width, h.height,
					h.subsamp)]);
			}
			rhdr = h;  rhdr.flags = RR_RIGHT;  stereo = true;
			break;
		default:
			if(h.width != hdr.width || h.height != hdr.height || !bits)
			{
				if(bits) delete [] bits;
				_newcheck(bits = new unsigned char[tjBufSize(h.width, h.height,
					h.subsamp)]);
			}
			hdr = h;  hdr.flags = 0;  stereo = false;
			break;
	}
	if(!stereo && rbits)
	{
		delete [] rbits;  rbits = NULL;
		memset(&rhdr, 0, sizeof(rrframeheader));
	}
<<<<<<< HEAD
	pitch=hdr.width*pf.size;
=======
	pitch = hdr.width * pixelSize;
>>>>>>> 4a7cbfac
}


// Frame created from shared graphics memory

FBXFrame::FBXFrame(Display *dpy, Drawable draw, Visual *vis,
	bool reuseConn_) : Frame()
{
	if(!dpy || !draw) throw(Error("FBXFrame::FBXFrame", "Invalid argument"));
	XFlush(dpy);
	if(reuseConn_) init(dpy, draw, vis);
	else init(DisplayString(dpy), draw, vis);
}


FBXFrame::FBXFrame(char *dpystring, Window win) : Frame()
{
	init(dpystring, win);
}


void FBXFrame::init(char *dpystring, Drawable draw, Visual *vis)
{
	tjhnd = NULL;  reuseConn = false;
	memset(&fb, 0, sizeof(fbx_struct));
	if(!dpystring || !draw) throw(Error("FBXFrame::init", "Invalid argument"));
	if(!(wh.dpy = XOpenDisplay(dpystring)))
		throw(Error("FBXFrame::init", "Could not open display"));
	wh.d = draw;  wh.v = vis;
}


void FBXFrame::init(Display *dpy, Drawable draw, Visual *vis)
{
	tjhnd = NULL;  reuseConn = true;
	memset(&fb, 0, sizeof(fbx_struct));
	if(!dpy || !draw) throw(Error("FBXFrame::init", "Invalid argument"));
	wh.dpy = dpy;
	wh.d = draw;  wh.v = vis;
}


FBXFrame::~FBXFrame(void)
{
	if(fb.bits) fbx_term(&fb);
	if(bits) bits = NULL;
	if(tjhnd) tjDestroy(tjhnd);
	if(wh.dpy && !reuseConn) XCloseDisplay(wh.dpy);
}


void FBXFrame::init(rrframeheader &h)
{
	checkHeader(h);
	int usexshm = 1;  char *env = NULL;
	if((env = getenv("VGL_USEXSHM")) != NULL && strlen(env) > 0
		&& !strcmp(env, "0"))
		usexshm = 0;
	_fbx(fbx_init(&fb, wh, h.framew, h.frameh, usexshm));
	if(h.framew > fb.width || h.frameh > fb.height)
	{
		XSync(wh.dpy, False);
		_fbx(fbx_init(&fb, wh, h.framew, h.frameh, usexshm));
	}
<<<<<<< HEAD
	hdr=h;
	if(hdr.framew>fb.width) hdr.framew=fb.width;
	if(hdr.frameh>fb.height) hdr.frameh=fb.height;
	pf=fb.pf;  pitch=fb.pitch;
	bits=(unsigned char *)fb.bits;
	flags=0;
=======
	hdr = h;
	if(hdr.framew > fb.width) hdr.framew = fb.width;
	if(hdr.frameh > fb.height) hdr.frameh = fb.height;
	pixelSize = fbx_ps[fb.format];  pitch = fb.pitch;
	bits = (unsigned char *)fb.bits;
	flags = 0;
	if(fbx_bgr[fb.format]) flags |= FRAME_BGR;
	if(fbx_alphafirst[fb.format]) flags |= FRAME_ALPHAFIRST;
>>>>>>> 4a7cbfac
}


FBXFrame &FBXFrame::operator= (CompressedFrame &cf)
{
	int tjflags = 0;
	if(!cf.bits || cf.hdr.size < 1)
		_throw("JPEG not initialized");
	init(cf.hdr);
	if(!fb.xi) _throw("Frame not initialized");
<<<<<<< HEAD
	int width=min(cf.hdr.width, fb.width-cf.hdr.x);
	int height=min(cf.hdr.height, fb.height-cf.hdr.y);
	if(width>0 && height>0 && cf.hdr.width<=width && cf.hdr.height<=height)
=======
	if(fbx_bgr[fb.format]) tjflags |= TJ_BGR;
	if(fbx_alphafirst[fb.format]) tjflags |= TJ_ALPHAFIRST;
	int width = min(cf.hdr.width, fb.width - cf.hdr.x);
	int height = min(cf.hdr.height, fb.height - cf.hdr.y);
	if(width > 0 && height > 0 && cf.hdr.width <= width
		&& cf.hdr.height <= height)
>>>>>>> 4a7cbfac
	{
		if(cf.hdr.compress == RRCOMP_RGB) decompressRGB(cf, width, height, false);
		else
		{
			if(pf.bpc!=8)
				throw(Error("JPEG decompressor",
					"JPEG decompression requires 8 bits per component"));
			if(!tjhnd)
			{
				if((tjhnd = tjInitDecompress()) == NULL)
					throw(Error("FBXFrame::decompressor", tjGetErrorStr()));
			}
<<<<<<< HEAD
			_tj(tjDecompress2(tjhnd, cf.bits, cf.hdr.size,
				(unsigned char *)&fb.bits[fb.pitch*cf.hdr.y+cf.hdr.x*pf.size], width,
				fb.pitch, height, tjpf[pf.id], tjflags));
=======
			_tj(tjDecompress(tjhnd, cf.bits, cf.hdr.size,
				(unsigned char *)&fb.bits[fb.pitch * cf.hdr.y + cf.hdr.x *
					fbx_ps[fb.format]],
				width, fb.pitch, height, fbx_ps[fb.format], tjflags));
>>>>>>> 4a7cbfac
		}
	}
	return *this;
}


void FBXFrame::redraw(void)
{
	if(flags & FRAME_BOTTOMUP) _fbx(fbx_flip(&fb, 0, 0, 0, 0));
	_fbx(fbx_write(&fb, 0, 0, 0, 0, fb.width, fb.height));
}


#ifdef USEXV

// Frame created using X Video

XVFrame::XVFrame(Display *dpy_, Window win_) : Frame()
{
	if(!dpy_ || !win_) throw(Error("XVFrame::XVFrame", "Invalid argument"));
	XFlush(dpy_);
	init(DisplayString(dpy_), win_);
}


XVFrame::XVFrame(char *dpystring, Window win_) : Frame()
{
	init(dpystring, win_);
}


void XVFrame::init(char *dpystring, Window win_)
{
	tjhnd = NULL;  isXV = true;
	memset(&fb, 0, sizeof(fbxv_struct));
	if(!dpystring || !win_) throw(Error("XVFrame::init", "Invalid argument"));
	if(!(dpy = XOpenDisplay(dpystring)))
		throw(Error("XVFrame::init", "Could not open display"));
	win = win_;
}


XVFrame::~XVFrame(void)
{
	fbxv_term(&fb);
	if(bits) bits = NULL;
	if(tjhnd) tjDestroy(tjhnd);
	if(dpy) XCloseDisplay(dpy);
}


XVFrame &XVFrame::operator= (Frame &f)
{
	if(!f.bits) _throw("Frame not initialized");
<<<<<<< HEAD
	if(f.pf.bpc!=8)
		throw(Error("YUV encoder", "YUV encoding requires 8 bits per component"));
	int tjflags=0;
	init(f.hdr);
	if(f.flags&FRAME_BOTTOMUP) tjflags|=TJ_BOTTOMUP;
=======
	if(f.pixelSize < 3 || f.pixelSize > 4)
		_throw("Only true color frames are supported");
	int tjflags = 0;
	init(f.hdr);
	if(f.flags & FRAME_BOTTOMUP) tjflags |= TJ_BOTTOMUP;
	if(f.flags & FRAME_BGR) tjflags |= TJ_BGR;
>>>>>>> 4a7cbfac
	if(!tjhnd)
	{
		if((tjhnd = tjInitCompress()) == NULL)
			throw(Error("XVFrame::compressor", tjGetErrorStr()));
	}
<<<<<<< HEAD
	_tj(tjEncodeYUV2(tjhnd, f.bits, f.hdr.width, f.pitch, f.hdr.height,
		tjpf[f.pf.id], bits, TJ_420, tjflags));
	hdr.size=(unsigned int)tjBufSizeYUV(f.hdr.width, f.hdr.height, TJ_420);
	if(hdr.size!=(unsigned long)fb.xvi->data_size)
=======
	_tj(tjEncodeYUV(tjhnd, f.bits, f.hdr.width, f.pitch, f.hdr.height,
		f.pixelSize, bits, TJ_420, tjflags));
	hdr.size = (unsigned int)tjBufSizeYUV(f.hdr.width, f.hdr.height, TJ_420);
	if(hdr.size != (unsigned long)fb.xvi->data_size)
>>>>>>> 4a7cbfac
		_throw("Image size mismatch in YUV encoder");
	return *this;
}


void XVFrame::init(rrframeheader &h)
{
	checkHeader(h);
	_fbxv(fbxv_init(&fb, dpy, win, h.framew, h.frameh, I420_PLANAR, 0));
	if(h.framew > fb.xvi->width || h.frameh > fb.xvi->height)
	{
		XSync(dpy, False);
		_fbxv(fbxv_init(&fb, dpy, win, h.framew, h.frameh, I420_PLANAR, 0));
	}
<<<<<<< HEAD
	hdr=h;
	if(hdr.framew>fb.xvi->width) hdr.framew=fb.xvi->width;
	if(hdr.frameh>fb.xvi->height) hdr.frameh=fb.xvi->height;
	bits=(unsigned char *)fb.xvi->data;
	flags=pitch=0;
	memset(&pf, 0, sizeof(PF));
	hdr.size=fb.xvi->data_size;
=======
	hdr = h;
	if(hdr.framew > fb.xvi->width) hdr.framew = fb.xvi->width;
	if(hdr.frameh > fb.xvi->height) hdr.frameh = fb.xvi->height;
	bits = (unsigned char *)fb.xvi->data;
	flags = pixelSize = pitch = 0;
	hdr.size = fb.xvi->data_size;
>>>>>>> 4a7cbfac
}


void XVFrame::redraw(void)
{
	_fbxv(fbxv_write(&fb, 0, 0, 0, 0, 0, 0, hdr.framew, hdr.frameh));
}

#endif<|MERGE_RESOLUTION|>--- conflicted
+++ resolved
@@ -30,7 +30,7 @@
 			(s == 1 ? TJ_444 : \
 				(s == 0 ? TJ_GRAYSCALE : TJ_444))))
 
-static int tjpf[PIXELFORMATS]=
+static int tjpf[PIXELFORMATS] =
 {
 	TJPF_RGB, TJPF_RGBX, -1, TJPF_BGR, TJPF_BGRX, -1, TJPF_XBGR, -1, TJPF_XRGB,
 	-1, TJPF_GRAY
@@ -39,12 +39,8 @@
 
 // Uncompressed frame
 
-<<<<<<< HEAD
-Frame::Frame(bool primary_) : bits(NULL), rbits(NULL), pitch(0),
-=======
-Frame::Frame(bool primary_) : bits(NULL), rbits(NULL), pitch(0), pixelSize(0),
->>>>>>> 4a7cbfac
-	flags(0), isGL(false), isXV(false), stereo(false), primary(primary_)
+Frame::Frame(bool primary_) : bits(NULL), rbits(NULL), pitch(0), flags(0),
+	isGL(false), isXV(false), stereo(false), primary(primary_)
 {
 	memset(&hdr, 0, sizeof(rrframeheader));
 	memset(&pf, 0, sizeof(PF));
@@ -73,47 +69,27 @@
 
 void Frame::init(rrframeheader &h, int pixelFormat, int flags_, bool stereo_)
 {
-<<<<<<< HEAD
-	if(pixelFormat<0 || pixelFormat>=PIXELFORMATS)
+	if(pixelFormat < 0 || pixelFormat >= PIXELFORMATS)
 		throw(Error("Frame::init", "Invalid argument"));
 
-	flags=flags_;
-	PF newpf=pf_get(pixelFormat);
-	if(h.size==0) h.size=h.framew*h.frameh*newpf.size;
+	flags = flags_;
+	PF newpf = pf_get(pixelFormat);
+	if(h.size == 0) h.size = h.framew * h.frameh * newpf.size;
 	checkHeader(h);
-	if(h.framew!=hdr.framew || h.frameh!=hdr.frameh || newpf.size!=pf.size
+	if(h.framew != hdr.framew || h.frameh != hdr.frameh || newpf.size != pf.size
 		|| !bits)
 	{
 		if(bits) delete [] bits;
-		_newcheck(bits=new unsigned char[h.framew*h.frameh*newpf.size+1]);
+		_newcheck(bits = new unsigned char[h.framew * h.frameh * newpf.size + 1]);
 	}
 	if(stereo_)
 	{
-		if(h.framew!=hdr.framew || h.frameh!=hdr.frameh || newpf.size!=pf.size
-			|| !rbits)
+		if(h.framew != hdr.framew || h.frameh != hdr.frameh
+			|| newpf.size != pf.size || !rbits)
 		{
 			if(rbits) delete [] rbits;
-			_newcheck(rbits=new unsigned char[h.framew*h.frameh*newpf.size+1]);
-=======
-	if(ps < 1) throw(Error("Frame::init", "Invalid argument"));
-
-	flags = flags_;
-	if(h.size == 0) h.size = h.framew * h.frameh * ps;
-	checkHeader(h);
-	if(h.framew != hdr.framew || h.frameh != hdr.frameh || ps != pixelSize
-		|| !bits)
-	{
-		if(bits) delete [] bits;
-		_newcheck(bits = new unsigned char[h.framew * h.frameh * ps + 1]);
-	}
-	if(stereo_)
-	{
-		if(h.framew != hdr.framew || h.frameh != hdr.frameh || ps != pixelSize
-			|| !rbits)
-		{
-			if(rbits) delete [] rbits;
-			_newcheck(rbits = new unsigned char[h.framew * h.frameh * ps + 1]);
->>>>>>> 4a7cbfac
+			_newcheck(rbits =
+				new unsigned char[h.framew * h.frameh * newpf.size + 1]);
 		}
 	}
 	else
@@ -123,33 +99,19 @@
 			delete [] rbits;  rbits = NULL;
 		}
 	}
-<<<<<<< HEAD
-	pf=newpf;  pitch=pf.size*h.framew;  stereo=stereo_;  hdr=h;
-=======
-	pixelSize = ps;  pitch = pixelSize * h.framew;  stereo = stereo_;
-	hdr = h;
->>>>>>> 4a7cbfac
+	pf = newpf;  pitch = pf.size * h.framew;  stereo = stereo_;  hdr = h;
 }
 
 
 void Frame::init(unsigned char *bits_, int width, int pitch_, int height,
 	int pixelFormat, int flags_)
 {
-<<<<<<< HEAD
-	bits=bits_;
-	hdr.x=hdr.y=0;
-	hdr.framew=hdr.width=width;
-	hdr.frameh=hdr.height=height;
-	pf=pf_get(pixelFormat);
-	hdr.size=hdr.framew*hdr.frameh*pf.size;
-=======
 	bits = bits_;
 	hdr.x = hdr.y = 0;
 	hdr.framew = hdr.width = width;
 	hdr.frameh = hdr.height = height;
-	pixelSize = pixelSize_;
-	hdr.size = hdr.framew * hdr.frameh * pixelSize;
->>>>>>> 4a7cbfac
+	pf = pf_get(pixelFormat);
+	hdr.size = hdr.framew * hdr.frameh * pf.size;
 	checkHeader(hdr);
 	pitch = pitch_;
 	flags = flags_;
@@ -161,29 +123,7 @@
 {
 	Frame *f;
 
-<<<<<<< HEAD
 	if(!bits || !pitch || !pf.size) _throw("Frame not initialized");
-	if(x<0 || y<0 || width<1 || height<1 || (x+width)>hdr.width
-		|| (y+height)>hdr.height)
-		throw Error("Frame::getTile", "Argument out of range");
-
-	_newcheck(f=new Frame(false));
-	f->hdr=hdr;
-	f->hdr.x=x;
-	f->hdr.y=y;
-	f->hdr.width=width;
-	f->hdr.height=height;
-	f->pf=pf;
-	f->flags=flags;
-	f->pitch=pitch;
-	f->stereo=stereo;
-	f->isGL=isGL;
-	bool bu=(flags&FRAME_BOTTOMUP);
-	f->bits=&bits[pitch*(bu? hdr.height-y-height:y)+pf.size*x];
-	if(stereo && rbits)
-		f->rbits=&rbits[pitch*(bu? hdr.height-y-height:y)+pf.size*x];
-=======
-	if(!bits || !pitch || !pixelSize) _throw("Frame not initialized");
 	if(x < 0 || y < 0 || width < 1 || height < 1 || (x + width) > hdr.width
 		|| (y + height) > hdr.height)
 		throw Error("Frame::getTile", "Argument out of range");
@@ -194,17 +134,16 @@
 	f->hdr.y = y;
 	f->hdr.width = width;
 	f->hdr.height = height;
-	f->pixelSize = pixelSize;
+	f->pf = pf;
 	f->flags = flags;
 	f->pitch = pitch;
 	f->stereo = stereo;
 	f->isGL = isGL;
 	bool bu = (flags & FRAME_BOTTOMUP);
-	f->bits = &bits[pitch * (bu ? hdr.height - y - height : y) + pixelSize * x];
+	f->bits = &bits[pitch * (bu ? hdr.height - y - height : y) + pf.size * x];
 	if(stereo && rbits)
 		f->rbits =
-			&rbits[pitch * (bu ? hdr.height - y - height : y) + pixelSize * x];
->>>>>>> 4a7cbfac
+			&rbits[pitch * (bu ? hdr.height - y - height : y) + pf.size * x];
 	return f;
 }
 
@@ -217,65 +156,37 @@
 		|| (y + height) > hdr.height)
 		throw Error("Frame::tileEquals", "Argument out of range");
 
-<<<<<<< HEAD
-	if(last && hdr.width==last->hdr.width && hdr.height==last->hdr.height
-		&& hdr.framew==last->hdr.framew && hdr.frameh==last->hdr.frameh
-		&& hdr.qual==last->hdr.qual && hdr.subsamp==last->hdr.subsamp
-		&& pf.id==last->pf.id && hdr.winid==last->hdr.winid
-		&& hdr.dpynum==last->hdr.dpynum)
-	{
-		if(bits && last->bits)
-		{
-			unsigned char *newBits=
-				&bits[pitch*(bu? hdr.height-y-height:y)+pf.size*x];
-			unsigned char *oldBits=
-				&last->bits[last->pitch*(bu? hdr.height-y-height:y)+pf.size*x];
-			for(int i=0; i<height; i++)
-			{
-				if(memcmp(&newBits[pitch*i], &oldBits[last->pitch*i], pf.size*width))
-=======
 	if(last && hdr.width == last->hdr.width && hdr.height == last->hdr.height
 		&& hdr.framew == last->hdr.framew && hdr.frameh == last->hdr.frameh
 		&& hdr.qual == last->hdr.qual && hdr.subsamp == last->hdr.subsamp
-		&& pixelSize == last->pixelSize && hdr.winid == last->hdr.winid
+		&& pf.id == last->pf.id && hdr.winid == last->hdr.winid
 		&& hdr.dpynum == last->hdr.dpynum)
 	{
 		if(bits && last->bits)
 		{
 			unsigned char *newBits =
-				&bits[pitch * (bu ? hdr.height - y - height : y) + pixelSize * x];
+				&bits[pitch * (bu ? hdr.height - y - height : y) + pf.size * x];
 			unsigned char *oldBits =
 				&last->bits[last->pitch * (bu ? hdr.height - y - height : y) +
-					pixelSize * x];
+					pf.size * x];
 			for(int i = 0; i < height; i++)
 			{
 				if(memcmp(&newBits[pitch * i], &oldBits[last->pitch * i],
-					pixelSize * width))
->>>>>>> 4a7cbfac
+					pf.size * width))
 					return false;
 			}
 		}
 		if(stereo && rbits && last->rbits)
 		{
-<<<<<<< HEAD
-			unsigned char *newBits=
-				&rbits[pitch*(bu? hdr.height-y-height:y)+pf.size*x];
-			unsigned char *oldBits=
-				&last->rbits[last->pitch*(bu? hdr.height-y-height:y)+pf.size*x];
-			for(int i=0; i<height; i++)
-			{
-				if(memcmp(&newBits[pitch*i], &oldBits[last->pitch*i], pf.size*width))
-=======
 			unsigned char *newBits =
-				&rbits[pitch * (bu ? hdr.height - y - height : y) + pixelSize * x];
+				&rbits[pitch * (bu ? hdr.height - y - height : y) + pf.size * x];
 			unsigned char *oldBits =
 				&last->rbits[last->pitch * (bu ? hdr.height - y - height : y) +
-					pixelSize * x];
+					pf.size * x];
 			for(int i = 0; i < height; i++)
 			{
 				if(memcmp(&newBits[pitch * i], &oldBits[last->pitch * i],
-					pixelSize * width))
->>>>>>> 4a7cbfac
+					pf.size * width))
 					return false;
 			}
 		}
@@ -287,33 +198,17 @@
 
 void Frame::makeAnaglyph(Frame &r, Frame &g, Frame &b)
 {
-<<<<<<< HEAD
 	int i, j;
-	unsigned char *srcrptr=r.bits, *srcgptr=g.bits, *srcbptr=b.bits,
-		*dstptr=bits, *dstrptr, *dstgptr, *dstbptr;
-
-	if(pf.bpc!=8) _throw("Anaglyphic stereo requires 8 bits per component");
-	for(j=0; j<hdr.frameh; j++, srcrptr+=r.pitch, srcgptr+=g.pitch,
-		srcbptr+=b.pitch, dstptr+=pitch)
-	{
-		for(i=0, dstrptr=&dstptr[pf.rindex], dstgptr=&dstptr[pf.gindex],
-			dstbptr=&dstptr[pf.bindex]; i<hdr.framew; i++, dstrptr+=pf.size,
-			dstgptr+=pf.size, dstbptr+=pf.size)
-=======
-	int rindex = flags & FRAME_BGR ? 2 : 0, gindex = 1,
-		bindex = flags & FRAME_BGR ? 0 : 2, i, j;
 	unsigned char *srcrptr = r.bits, *srcgptr = g.bits, *srcbptr = b.bits,
 		*dstptr = bits, *dstrptr, *dstgptr, *dstbptr;
 
-	if(flags & FRAME_ALPHAFIRST) { rindex++;  gindex++;  bindex++; }
-
+	if(pf.bpc != 8) _throw("Anaglyphic stereo requires 8 bits per component");
 	for(j = 0; j < hdr.frameh; j++, srcrptr += r.pitch, srcgptr += g.pitch,
 		srcbptr += b.pitch, dstptr += pitch)
 	{
-		for(i = 0, dstrptr = &dstptr[rindex], dstgptr = &dstptr[gindex],
-			dstbptr = &dstptr[bindex]; i < hdr.framew;
-			i++, dstrptr += pixelSize, dstgptr += pixelSize, dstbptr += pixelSize)
->>>>>>> 4a7cbfac
+		for(i = 0, dstrptr = &dstptr[pf.rindex], dstgptr = &dstptr[pf.gindex],
+			dstbptr = &dstptr[pf.bindex]; i < hdr.framew;
+			i++, dstrptr += pf.size, dstgptr += pf.size, dstbptr += pf.size)
 		{
 			*dstrptr = srcrptr[i];  *dstgptr = srcgptr[i];  *dstbptr = srcbptr[i];
 		}
@@ -332,13 +227,8 @@
 
 	if(mode == RRSTEREO_INTERLEAVED)
 	{
-<<<<<<< HEAD
-		int rowSize=pf.size*hdr.framew;
-		for(int j=0; j<hdr.frameh; j++)
-=======
-		int rowSize = pixelSize * hdr.framew;
+		int rowSize = pf.size * hdr.framew;
 		for(int j = 0; j < hdr.frameh; j++)
->>>>>>> 4a7cbfac
 		{
 			if(j % 2 == 0) memcpy(dstptr, srclptr, rowSize);
 			else memcpy(dstptr, srcrptr, rowSize);
@@ -347,15 +237,9 @@
 	}
 	else if(mode == RRSTEREO_TOPBOTTOM)
 	{
-<<<<<<< HEAD
-		int rowSize=pf.size*hdr.framew;
-		srcrptr+=pitch;
-		for(int j=0; j<(hdr.frameh+1)/2; j++)
-=======
-		int rowSize = pixelSize * hdr.framew;
+		int rowSize = pf.size * hdr.framew;
 		srcrptr += pitch;
 		for(int j = 0; j < (hdr.frameh + 1) / 2; j++)
->>>>>>> 4a7cbfac
 		{
 			memcpy(dstptr, srclptr, rowSize);
 			srclptr += pitch * 2;  dstptr += pitch;
@@ -368,48 +252,25 @@
 	}
 	else if(mode == RRSTEREO_SIDEBYSIDE)
 	{
-<<<<<<< HEAD
-		int pad=pitch-hdr.framew*pf.size, h=hdr.frameh;
-		while(h>0)
-		{
-			unsigned char *srclptr2=srclptr;
-			unsigned char *srcrptr2=srcrptr+pf.size;
-			for(int i=0; i<(hdr.framew+1)/2; i++)
-			{
-				*(int *)dstptr=*(int *)srclptr2;
-				srclptr2+=pf.size*2;  dstptr+=pf.size;
-=======
-		int pad = pitch - hdr.framew * pixelSize;
-		int h = hdr.frameh;
+		int pad = pitch - hdr.framew * pf.size, h = hdr.frameh;
 		while(h > 0)
 		{
 			unsigned char *srclptr2 = srclptr;
-			unsigned char *srcrptr2 = srcrptr + pixelSize;
+			unsigned char *srcrptr2 = srcrptr + pf.size;
 			for(int i = 0; i < (hdr.framew + 1) / 2; i++)
 			{
 				*(int *)dstptr = *(int *)srclptr2;
-				srclptr2 += pixelSize * 2;  dstptr += pixelSize;
->>>>>>> 4a7cbfac
+				srclptr2 += pf.size * 2;  dstptr += pf.size;
 			}
 			for(int i = (hdr.framew + 1) / 2; i < hdr.framew - 1; i++)
 			{
-<<<<<<< HEAD
-				*(int *)dstptr=*(int *)srcrptr2;
-				srcrptr2+=pf.size*2;  dstptr+=pf.size;
-=======
 				*(int *)dstptr = *(int *)srcrptr2;
-				srcrptr2 += pixelSize * 2;  dstptr += pixelSize;
->>>>>>> 4a7cbfac
+				srcrptr2 += pf.size * 2;  dstptr += pf.size;
 			}
 			if(hdr.framew > 1)
 			{
-<<<<<<< HEAD
 				memcpy(dstptr, srcrptr2, pf.size);
-				dstptr+=pf.size;
-=======
-				memcpy(dstptr, srcrptr2, pixelSize);
-				dstptr += pixelSize;
->>>>>>> 4a7cbfac
+				dstptr += pf.size;
 			}
 			srclptr += pitch;  srcrptr += pitch;  dstptr += pad;
 			h--;
@@ -422,200 +283,93 @@
 {
 	if(!f.bits || f.hdr.size < 1 || !bits || !hdr.size)
 		_throw("Frame not initialized");
-	if(pf.bpc<8)
+	if(pf.bpc < 8)
 		throw(Error("RGB decompressor",
 			"Destination frame has the wrong pixel format"));
 
-<<<<<<< HEAD
-	bool dstbu=(flags&FRAME_BOTTOMUP);
-	int srcStride=f.pitch, dstStride=pitch;
-	int startLine=dstbu? max(0, hdr.frameh-f.hdr.y-height) : f.hdr.y;
-	unsigned char *srcptr=rightEye? f.rbits:f.bits,
-		*dstptr=rightEye? &rbits[pitch*startLine+f.hdr.x*pf.size]:
-			&bits[pitch*startLine+f.hdr.x*pf.size];
-=======
-	int dstbgr = ((flags & FRAME_BGR) != 0),
-		dstbu = ((flags & FRAME_BOTTOMUP) != 0),
-		dstaf = ((flags & FRAME_ALPHAFIRST) != 0);
-	int i, j;
+	bool dstbu = (flags & FRAME_BOTTOMUP);
 	int srcStride = f.pitch, dstStride = pitch;
 	int startLine = dstbu ? max(0, hdr.frameh - f.hdr.y - height) : f.hdr.y;
 	unsigned char *srcptr = rightEye ? f.rbits : f.bits,
-		*dstptr = rightEye ? &rbits[pitch * startLine + f.hdr.x * pixelSize] :
-			&bits[pitch * startLine + f.hdr.x * pixelSize];
-	unsigned char *srcptr2, *dstptr2;
->>>>>>> 4a7cbfac
+		*dstptr = rightEye ? &rbits[pitch * startLine + f.hdr.x * pf.size] :
+			&bits[pitch * startLine + f.hdr.x * pf.size];
 
 	if(!dstbu)
 	{
 		srcptr = &srcptr[(height - 1) * f.pitch];  srcStride = -srcStride;
 	}
-<<<<<<< HEAD
 	pf_get(PF_RGB).convert(srcptr, width, srcStride, height, dstptr, dstStride,
 		pf);
 }
 
 
-#define DRAWLOGO()  \
-switch(pf.size)  \
-{  \
-	case 3:  \
-	{  \
-		for(int j=0; j<height; j++, rowptr+=stride)  \
-		{  \
-			unsigned char *pixel=rowptr;  \
-			logoptr2=logoptr;  \
-			for(int i=0; i<width; i++, pixel+=pf.size)  \
-			{  \
-				if(*(logoptr2++))  \
-				{  \
-					pixel[pf.rindex]^=113;  pixel[pf.gindex]^=162;  \
-					pixel[pf.bindex]^=117;  \
-				}  \
-			}  \
-			logoptr+=VGLLOGO_WIDTH;  \
-		}  \
-		break;  \
-	}  \
-	case 4:  \
-	{  \
-		unsigned int mask;  \
-		pf.setRGB((unsigned char *)&mask, 113, 162, 117);  \
-		for(int j=0; j<height; j++, rowptr+=stride)  \
-		{  \
-			unsigned int *pixel=(unsigned int *)rowptr;  \
-			logoptr2=logoptr;  \
-			for(int i=0; i<width; i++, pixel++)  \
-			{  \
-				if(*(logoptr2++)) *pixel^=mask;  \
-			}  \
-			logoptr+=VGLLOGO_WIDTH;  \
-		}  \
-		break;  \
-	}  \
-	default:  \
-		_throw("Invalid pixel format");  \
-=======
-	if(!dstbgr && pixelSize == 3)
-	{
-		int wps = width * pixelSize;
-		if(dstaf)
-		{
-			dstptr++;  wps--;
-		}
-		for(i = 0; i < height; i++, srcptr += srcStride, dstptr += dstStride)
-		{
-			memcpy(dstptr, srcptr, wps);
-		}
-	}
-	else
-	{
-		if(dstaf) dstptr++;
-		if(!dstbgr)
-		{
-			for(i = 0; i < height; i++, srcptr += srcStride, dstptr += dstStride)
-			{
-				for(j = 0, srcptr2 = srcptr, dstptr2 = dstptr; j < width;
-					j++, srcptr2 += f.pixelSize, dstptr2 += pixelSize)
-					memcpy(dstptr2, srcptr2, 3);
-			}
-		}
-		else
-		{
-			for(i = 0; i < height; i++, srcptr += srcStride, dstptr += dstStride)
-			{
-				for(j = 0, srcptr2 = srcptr, dstptr2 = dstptr; j < width;
-					j++, srcptr2 += f.pixelSize, dstptr2 += pixelSize)
-				{
-					dstptr2[2] = srcptr2[0];
-					dstptr2[1] = srcptr2[1];
-					dstptr2[0] = srcptr2[2];
-				}
-			}
-		}
-	}
->>>>>>> 4a7cbfac
+#define DRAWLOGO() \
+switch(pf.size) \
+{ \
+	case 3: \
+	{ \
+		for(int j = 0; j < height; j++, rowptr += stride) \
+		{ \
+			unsigned char *pixel = rowptr; \
+			logoptr2 = logoptr; \
+			for(int i = 0; i < width; i++, pixel += pf.size) \
+			{ \
+				if(*(logoptr2++)) \
+				{ \
+					pixel[pf.rindex] ^= 113;  pixel[pf.gindex] ^= 162; \
+					pixel[pf.bindex] ^= 117; \
+				} \
+			} \
+			logoptr += VGLLOGO_WIDTH; \
+		} \
+		break; \
+	} \
+	case 4: \
+	{ \
+		unsigned int mask; \
+		pf.setRGB((unsigned char *)&mask, 113, 162, 117); \
+		for(int j = 0; j < height; j++, rowptr += stride) \
+		{ \
+			unsigned int *pixel = (unsigned int *)rowptr; \
+			logoptr2 = logoptr; \
+			for(int i = 0; i < width; i++, pixel++) \
+			{ \
+				if(*(logoptr2++)) *pixel ^= mask; \
+			} \
+			logoptr += VGLLOGO_WIDTH; \
+		} \
+		break; \
+	} \
+	default: \
+		_throw("Invalid pixel format"); \
 }
 
 
 void Frame::addLogo(void)
 {
-<<<<<<< HEAD
-	unsigned char *rowptr, *logoptr=vgllogo, *logoptr2;
-
-	if(!bits || hdr.width<1 || hdr.height<1) return;
-	int height=min(VGLLOGO_HEIGHT, hdr.height-1);
-	int width=min(VGLLOGO_WIDTH, hdr.width-1);
-	int stride=flags&FRAME_BOTTOMUP? -pitch:pitch;
-	if(height<1 || width<1) return;
-	if(flags&FRAME_BOTTOMUP)
-		rowptr=&bits[pitch*height+(hdr.width-width-1)*pf.size];
-	else
-		rowptr=&bits[pitch*(hdr.height-height-1)+(hdr.width-width-1)*pf.size];
-	DRAWLOGO()
-
-	if(!rbits) return;
-	logoptr=vgllogo;
-	if(flags&FRAME_BOTTOMUP)
-		rowptr=&rbits[pitch*height+(hdr.width-width-1)*pf.size];
-	else
-		rowptr=&rbits[pitch*(hdr.height-height-1)+(hdr.width-width-1)*pf.size];
-	logoptr=vgllogo;
-	DRAWLOGO()
-=======
-	unsigned char *rowptr, *colptr, *logoptr = vgllogo, *logoptr2;
-	int rindex = flags & FRAME_BGR ? 2 : 0, gindex = 1,
-		bindex = flags & FRAME_BGR ? 0 : 2;
-	if(flags & FRAME_ALPHAFIRST) { rindex++;  gindex++;  bindex++; }
+	unsigned char *rowptr, *logoptr = vgllogo, *logoptr2;
 
 	if(!bits || hdr.width < 1 || hdr.height < 1) return;
 	int height = min(VGLLOGO_HEIGHT, hdr.height - 1);
 	int width = min(VGLLOGO_WIDTH, hdr.width - 1);
+	int stride = flags & FRAME_BOTTOMUP ? -pitch : pitch;
 	if(height < 1 || width < 1) return;
 	if(flags & FRAME_BOTTOMUP)
-		rowptr = &bits[pitch * height + (hdr.width - width - 1) * pixelSize];
+		rowptr = &bits[pitch * height + (hdr.width - width - 1) * pf.size];
 	else
 		rowptr = &bits[pitch * (hdr.height - height - 1) +
-			(hdr.width - width - 1) * pixelSize];
-	for(int j = 0; j < height; j++)
-	{
-		colptr = rowptr;
-		logoptr2 = logoptr;
-		for(int i = 0; i < width; i++)
-		{
-			if(*(logoptr2++))
-			{
-				colptr[rindex] ^= 113;  colptr[gindex] ^= 162;  colptr[bindex] ^= 117;
-			}
-			colptr += pixelSize;
-		}
-		rowptr += (flags & FRAME_BOTTOMUP) ? -pitch : pitch;
-		logoptr += VGLLOGO_WIDTH;
-	}
+			(hdr.width - width - 1) * pf.size];
+	DRAWLOGO()
 
 	if(!rbits) return;
 	logoptr = vgllogo;
 	if(flags & FRAME_BOTTOMUP)
-		rowptr = &rbits[pitch * height + (hdr.width - width - 1) * pixelSize];
+		rowptr = &rbits[pitch * height + (hdr.width - width - 1) * pf.size];
 	else
 		rowptr = &rbits[pitch * (hdr.height - height - 1) +
-			(hdr.width - width - 1) * pixelSize];
-	for(int j = 0; j < height; j++)
-	{
-		colptr = rowptr;
-		logoptr2 = logoptr;
-		for(int i = 0; i < width; i++)
-		{
-			if(*(logoptr2++))
-			{
-				colptr[rindex] ^= 113;  colptr[gindex] ^= 162;  colptr[bindex] ^= 117;
-			}
-			colptr += pixelSize;
-		}
-		rowptr += (flags & FRAME_BOTTOMUP) ? -pitch : pitch;
-		logoptr += VGLLOGO_WIDTH;
-	}
->>>>>>> 4a7cbfac
+			(hdr.width - width - 1) * pf.size];
+	logoptr = vgllogo;
+	DRAWLOGO()
 }
 
 
@@ -651,13 +405,8 @@
 
 CompressedFrame::CompressedFrame(void) : Frame(), tjhnd(NULL)
 {
-<<<<<<< HEAD
-	if(!(tjhnd=tjInitCompress())) _throw(tjGetErrorStr());
-	pf=pf_get(PF_RGB);
-=======
 	if(!(tjhnd = tjInitCompress())) _throw(tjGetErrorStr());
-	pixelSize = 3;
->>>>>>> 4a7cbfac
+	pf = pf_get(PF_RGB);
 	memset(&rhdr, 0, sizeof(rrframeheader));
 }
 
@@ -670,11 +419,7 @@
 CompressedFrame &CompressedFrame::operator= (Frame &f)
 {
 	if(!f.bits) _throw("Frame not initialized");
-<<<<<<< HEAD
-	if(f.pf.size<3 || f.pf.size>4)
-=======
-	if(f.pixelSize < 3 || f.pixelSize > 4)
->>>>>>> 4a7cbfac
+	if(f.pf.size < 3 || f.pf.size > 4)
 		_throw("Only true color frames are supported");
 	switch(f.hdr.compress)
 	{
@@ -691,24 +436,14 @@
 {
 	int tjflags = 0;
 
-<<<<<<< HEAD
-	if(f.hdr.subsamp!=4) throw(Error("YUV encoder", "Invalid argument"));
-	if(f.pf.bpc!=8)
+	if(f.hdr.subsamp != 4) throw(Error("YUV encoder", "Invalid argument"));
+	if(f.pf.bpc != 8)
 		throw(Error("YUV encoder", "YUV encoding requires 8 bits per component"));
 	init(f.hdr, 0);
-	if(f.flags&FRAME_BOTTOMUP) tjflags|=TJ_BOTTOMUP;
+	if(f.flags & FRAME_BOTTOMUP) tjflags |= TJ_BOTTOMUP;
 	_tj(tjEncodeYUV2(tjhnd, f.bits, f.hdr.width, f.pitch, f.hdr.height,
 		tjpf[f.pf.id], bits, TJSUBSAMP(f.hdr.subsamp), tjflags));
-	hdr.size=(unsigned int)tjBufSizeYUV(f.hdr.width, f.hdr.height,
-=======
-	if(f.hdr.subsamp != 4) throw(Error("YUV encoder", "Invalid argument"));
-	init(f.hdr, 0);
-	if(f.flags & FRAME_BOTTOMUP) tjflags |= TJ_BOTTOMUP;
-	if(f.flags & FRAME_BGR) tjflags |= TJ_BGR;
-	_tj(tjEncodeYUV(tjhnd, f.bits, f.hdr.width, f.pitch, f.hdr.height,
-		f.pixelSize, bits, TJSUBSAMP(f.hdr.subsamp), tjflags));
 	hdr.size = (unsigned int)tjBufSizeYUV(f.hdr.width, f.hdr.height,
->>>>>>> 4a7cbfac
 		TJSUBSAMP(f.hdr.subsamp));
 }
 
@@ -719,95 +454,54 @@
 
 	if(f.hdr.qual > 100 || f.hdr.subsamp > 16 || !isPow2(f.hdr.subsamp))
 		throw(Error("JPEG compressor", "Invalid argument"));
-	if(f.pf.bpc!=8)
+	if(f.pf.bpc != 8)
 		throw(Error("JPEG compressor",
 			"JPEG compression requires 8 bits per component"));
 
-<<<<<<< HEAD
-	init(f.hdr, f.stereo? RR_LEFT:0);
-	if(f.flags&FRAME_BOTTOMUP) tjflags|=TJ_BOTTOMUP;
+	init(f.hdr, f.stereo ? RR_LEFT : 0);
+	if(f.flags & FRAME_BOTTOMUP) tjflags |= TJ_BOTTOMUP;
 	unsigned long size;
 	_tj(tjCompress2(tjhnd, f.bits, f.hdr.width, f.pitch, f.hdr.height,
 		tjpf[f.pf.id], &bits, &size, TJSUBSAMP(f.hdr.subsamp), f.hdr.qual,
-		tjflags|TJFLAG_NOREALLOC));
-	hdr.size=(unsigned int)size;
-=======
-	init(f.hdr, f.stereo ? RR_LEFT : 0);
-	if(f.flags & FRAME_BOTTOMUP) tjflags |= TJ_BOTTOMUP;
-	if(f.flags & FRAME_BGR) tjflags |= TJ_BGR;
-	unsigned long size;
-	_tj(tjCompress(tjhnd, f.bits, f.hdr.width, f.pitch, f.hdr.height,
-		f.pixelSize, bits, &size, TJSUBSAMP(f.hdr.subsamp), f.hdr.qual, tjflags));
+		tjflags | TJFLAG_NOREALLOC));
 	hdr.size = (unsigned int)size;
->>>>>>> 4a7cbfac
 	if(f.stereo && f.rbits)
 	{
 		init(f.hdr, RR_RIGHT);
 		if(rbits)
-<<<<<<< HEAD
 			_tj(tjCompress2(tjhnd, f.rbits, f.hdr.width, f.pitch, f.hdr.height,
 				tjpf[f.pf.id], &rbits, &size, TJSUBSAMP(f.hdr.subsamp), f.hdr.qual,
-				tjflags|TJFLAG_NOREALLOC));
-		rhdr.size=(unsigned int)size;
-=======
-			_tj(tjCompress(tjhnd, f.rbits, f.hdr.width, f.pitch, f.hdr.height,
-				f.pixelSize, rbits, &size, TJSUBSAMP(f.hdr.subsamp), f.hdr.qual,
-				tjflags));
+				tjflags | TJFLAG_NOREALLOC));
 		rhdr.size = (unsigned int)size;
->>>>>>> 4a7cbfac
 	}
 }
 
 
 void CompressedFrame::compressRGB(Frame &f)
 {
-<<<<<<< HEAD
 	unsigned char *srcptr;
-	bool bu=(f.flags&FRAME_BOTTOMUP);
-	if(f.pf.bpc!=8)
+	bool bu = (f.flags & FRAME_BOTTOMUP);
+	if(f.pf.bpc != 8)
 		throw(Error("RGB compressor",
 			"RGB encoding requires 8 bits per component"));
-	int dstPitch=f.hdr.width*3;
-	int srcStride=bu? f.pitch:-f.pitch;
-
-	init(f.hdr, f.stereo? RR_LEFT:0);
-	srcptr=bu? f.bits:&f.bits[f.pitch*(f.hdr.height-1)];
+	int dstPitch = f.hdr.width * 3;
+	int srcStride = bu ? f.pitch : -f.pitch;
+
+	init(f.hdr, f.stereo ? RR_LEFT : 0);
+	srcptr = bu ? f.bits : &f.bits[f.pitch * (f.hdr.height - 1)];
 	f.pf.convert(srcptr, f.hdr.width, srcStride, f.hdr.height, bits, dstPitch,
 		pf_get(PF_RGB));
-	hdr.size=dstPitch*f.hdr.height;
-=======
-	int i;  unsigned char *srcptr, *dstptr;
-	int bu = (f.flags & FRAME_BOTTOMUP) ? 1 : 0;
-	if(f.flags & FRAME_BGR || f.flags & FRAME_ALPHAFIRST || f.pixelSize != 3)
-		throw(Error("RGB compressor", "Source frame is not RGB"));
-	int dstPitch = f.hdr.width * f.pixelSize;
-	int srcStride = bu ? f.pitch : -f.pitch;
-
-	init(f.hdr, f.stereo ? RR_LEFT : 0);
-	srcptr = bu ? f.bits : &f.bits[f.pitch * (f.hdr.height - 1)];
-	for(i = 0, dstptr = bits; i < f.hdr.height;
-		i++, srcptr += srcStride, dstptr += dstPitch)
-		memcpy(dstptr, srcptr, dstPitch);
 	hdr.size = dstPitch * f.hdr.height;
->>>>>>> 4a7cbfac
 
 	if(f.stereo && f.rbits)
 	{
 		init(f.hdr, RR_RIGHT);
 		if(rbits)
 		{
-<<<<<<< HEAD
-			srcptr=bu? f.rbits:&f.rbits[f.pitch*(f.hdr.height-1)];
+			srcptr = bu ? f.rbits : &f.rbits[f.pitch * (f.hdr.height - 1)];
 			f.pf.convert(srcptr, f.hdr.width, srcStride, f.hdr.height, rbits,
 				dstPitch, pf_get(PF_RGB));
-			rhdr.size=dstPitch*f.hdr.height;
-=======
-			srcptr = bu ? f.rbits : &f.rbits[f.pitch * (f.hdr.height - 1)];
-			for(i = 0, dstptr = rbits; i < f.hdr.height;
-				i++, srcptr += srcStride, dstptr += dstPitch)
-				memcpy(dstptr, srcptr, dstPitch);
 			rhdr.size = dstPitch * f.hdr.height;
->>>>>>> 4a7cbfac
 		}
 	}
 }
@@ -852,11 +546,7 @@
 		delete [] rbits;  rbits = NULL;
 		memset(&rhdr, 0, sizeof(rrframeheader));
 	}
-<<<<<<< HEAD
-	pitch=hdr.width*pf.size;
-=======
-	pitch = hdr.width * pixelSize;
->>>>>>> 4a7cbfac
+	pitch = hdr.width * pf.size;
 }
 
 
@@ -921,23 +611,12 @@
 		XSync(wh.dpy, False);
 		_fbx(fbx_init(&fb, wh, h.framew, h.frameh, usexshm));
 	}
-<<<<<<< HEAD
-	hdr=h;
-	if(hdr.framew>fb.width) hdr.framew=fb.width;
-	if(hdr.frameh>fb.height) hdr.frameh=fb.height;
-	pf=fb.pf;  pitch=fb.pitch;
-	bits=(unsigned char *)fb.bits;
-	flags=0;
-=======
 	hdr = h;
 	if(hdr.framew > fb.width) hdr.framew = fb.width;
 	if(hdr.frameh > fb.height) hdr.frameh = fb.height;
-	pixelSize = fbx_ps[fb.format];  pitch = fb.pitch;
+	pf = fb.pf;  pitch = fb.pitch;
 	bits = (unsigned char *)fb.bits;
 	flags = 0;
-	if(fbx_bgr[fb.format]) flags |= FRAME_BGR;
-	if(fbx_alphafirst[fb.format]) flags |= FRAME_ALPHAFIRST;
->>>>>>> 4a7cbfac
 }
 
 
@@ -948,23 +627,15 @@
 		_throw("JPEG not initialized");
 	init(cf.hdr);
 	if(!fb.xi) _throw("Frame not initialized");
-<<<<<<< HEAD
-	int width=min(cf.hdr.width, fb.width-cf.hdr.x);
-	int height=min(cf.hdr.height, fb.height-cf.hdr.y);
-	if(width>0 && height>0 && cf.hdr.width<=width && cf.hdr.height<=height)
-=======
-	if(fbx_bgr[fb.format]) tjflags |= TJ_BGR;
-	if(fbx_alphafirst[fb.format]) tjflags |= TJ_ALPHAFIRST;
 	int width = min(cf.hdr.width, fb.width - cf.hdr.x);
 	int height = min(cf.hdr.height, fb.height - cf.hdr.y);
 	if(width > 0 && height > 0 && cf.hdr.width <= width
 		&& cf.hdr.height <= height)
->>>>>>> 4a7cbfac
 	{
 		if(cf.hdr.compress == RRCOMP_RGB) decompressRGB(cf, width, height, false);
 		else
 		{
-			if(pf.bpc!=8)
+			if(pf.bpc != 8)
 				throw(Error("JPEG decompressor",
 					"JPEG decompression requires 8 bits per component"));
 			if(!tjhnd)
@@ -972,16 +643,9 @@
 				if((tjhnd = tjInitDecompress()) == NULL)
 					throw(Error("FBXFrame::decompressor", tjGetErrorStr()));
 			}
-<<<<<<< HEAD
 			_tj(tjDecompress2(tjhnd, cf.bits, cf.hdr.size,
-				(unsigned char *)&fb.bits[fb.pitch*cf.hdr.y+cf.hdr.x*pf.size], width,
-				fb.pitch, height, tjpf[pf.id], tjflags));
-=======
-			_tj(tjDecompress(tjhnd, cf.bits, cf.hdr.size,
-				(unsigned char *)&fb.bits[fb.pitch * cf.hdr.y + cf.hdr.x *
-					fbx_ps[fb.format]],
-				width, fb.pitch, height, fbx_ps[fb.format], tjflags));
->>>>>>> 4a7cbfac
+				(unsigned char *)&fb.bits[fb.pitch * cf.hdr.y + cf.hdr.x * pf.size],
+				width, fb.pitch, height, tjpf[pf.id], tjflags));
 		}
 	}
 	return *this;
@@ -1036,36 +700,20 @@
 XVFrame &XVFrame::operator= (Frame &f)
 {
 	if(!f.bits) _throw("Frame not initialized");
-<<<<<<< HEAD
-	if(f.pf.bpc!=8)
+	if(f.pf.bpc != 8)
 		throw(Error("YUV encoder", "YUV encoding requires 8 bits per component"));
-	int tjflags=0;
-	init(f.hdr);
-	if(f.flags&FRAME_BOTTOMUP) tjflags|=TJ_BOTTOMUP;
-=======
-	if(f.pixelSize < 3 || f.pixelSize > 4)
-		_throw("Only true color frames are supported");
 	int tjflags = 0;
 	init(f.hdr);
 	if(f.flags & FRAME_BOTTOMUP) tjflags |= TJ_BOTTOMUP;
-	if(f.flags & FRAME_BGR) tjflags |= TJ_BGR;
->>>>>>> 4a7cbfac
 	if(!tjhnd)
 	{
 		if((tjhnd = tjInitCompress()) == NULL)
 			throw(Error("XVFrame::compressor", tjGetErrorStr()));
 	}
-<<<<<<< HEAD
 	_tj(tjEncodeYUV2(tjhnd, f.bits, f.hdr.width, f.pitch, f.hdr.height,
 		tjpf[f.pf.id], bits, TJ_420, tjflags));
-	hdr.size=(unsigned int)tjBufSizeYUV(f.hdr.width, f.hdr.height, TJ_420);
-	if(hdr.size!=(unsigned long)fb.xvi->data_size)
-=======
-	_tj(tjEncodeYUV(tjhnd, f.bits, f.hdr.width, f.pitch, f.hdr.height,
-		f.pixelSize, bits, TJ_420, tjflags));
 	hdr.size = (unsigned int)tjBufSizeYUV(f.hdr.width, f.hdr.height, TJ_420);
 	if(hdr.size != (unsigned long)fb.xvi->data_size)
->>>>>>> 4a7cbfac
 		_throw("Image size mismatch in YUV encoder");
 	return *this;
 }
@@ -1080,22 +728,13 @@
 		XSync(dpy, False);
 		_fbxv(fbxv_init(&fb, dpy, win, h.framew, h.frameh, I420_PLANAR, 0));
 	}
-<<<<<<< HEAD
-	hdr=h;
-	if(hdr.framew>fb.xvi->width) hdr.framew=fb.xvi->width;
-	if(hdr.frameh>fb.xvi->height) hdr.frameh=fb.xvi->height;
-	bits=(unsigned char *)fb.xvi->data;
-	flags=pitch=0;
-	memset(&pf, 0, sizeof(PF));
-	hdr.size=fb.xvi->data_size;
-=======
 	hdr = h;
 	if(hdr.framew > fb.xvi->width) hdr.framew = fb.xvi->width;
 	if(hdr.frameh > fb.xvi->height) hdr.frameh = fb.xvi->height;
 	bits = (unsigned char *)fb.xvi->data;
-	flags = pixelSize = pitch = 0;
+	flags = pitch = 0;
+	memset(&pf, 0, sizeof(PF));
 	hdr.size = fb.xvi->data_size;
->>>>>>> 4a7cbfac
 }
 
 
