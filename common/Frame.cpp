// Copyright (C)2004 Landmark Graphics Corporation
// Copyright (C)2005-2007 Sun Microsystems, Inc.
// Copyright (C)2009-2012, 2014, 2017-2019 D. R. Commander
//
// This library is free software and may be redistributed and/or modified under
// the terms of the wxWindows Library License, Version 3.1 or (at your option)
// any later version.  The full license is in the LICENSE.txt file included
// with this distribution.
//
// This library is distributed in the hope that it will be useful,
// but WITHOUT ANY WARRANTY; without even the implied warranty of
// MERCHANTABILITY or FITNESS FOR A PARTICULAR PURPOSE.  See the
// wxWindows Library License for more details.

#include "Log.h"
#include "Error.h"
#include "vglutil.h"
#include <string.h>
#include "vgllogo.h"
#include "Frame.h"

using namespace vglutil;
using namespace vglcommon;


#define TJSUBSAMP(s) \
	(s >= 4 ? TJ_420 : \
		(s == 2 ? TJ_422 : \
			(s == 1 ? TJ_444 : \
				(s == 0 ? TJ_GRAYSCALE : TJ_444))))

static int tjpf[PIXELFORMATS] =
{
	TJPF_RGB, TJPF_RGBX, -1, TJPF_BGR, TJPF_BGRX, -1, TJPF_XBGR, -1, TJPF_XRGB,
	-1, TJPF_GRAY
};


// Uncompressed frame

Frame::Frame(bool primary_) : bits(NULL), rbits(NULL), pitch(0), flags(0),
	pf(pf_get(-1)), isGL(false), isXV(false), stereo(false), primary(primary_)
{
	memset(&hdr, 0, sizeof(rrframeheader));
	ready.wait();
}


Frame::~Frame(void)
{
	deInit();
}


void Frame::deInit(void)
{
	if(bits && primary)
	{
		delete [] bits;  bits = NULL;
	}
	if(rbits && primary)
	{
		delete [] rbits;  rbits = NULL;
	}
}


void Frame::init(rrframeheader &h, int pixelFormat, int flags_, bool stereo_)
{
	if(pixelFormat < 0 || pixelFormat >= PIXELFORMATS)
		throw(Error("Frame::init", "Invalid argument"));

	flags = flags_;
	PF *newpf = pf_get(pixelFormat);
	if(h.size == 0) h.size = h.framew * h.frameh * newpf->size;
	checkHeader(h);
	if(h.framew != hdr.framew || h.frameh != hdr.frameh
		|| newpf->size != pf->size || !bits)
	{
		if(bits) delete [] bits;
		bits = new unsigned char[h.framew * h.frameh * newpf->size + 1];
	}
	if(stereo_)
	{
		if(h.framew != hdr.framew || h.frameh != hdr.frameh
			|| newpf->size != pf->size || !rbits)
		{
			if(rbits) delete [] rbits;
			rbits = new unsigned char[h.framew * h.frameh * newpf->size + 1];
		}
	}
	else
	{
		if(rbits)
		{
			delete [] rbits;  rbits = NULL;
		}
	}
	pf = newpf;  pitch = pf->size * h.framew;  stereo = stereo_;  hdr = h;
}


void Frame::init(unsigned char *bits_, int width, int pitch_, int height,
	int pixelFormat, int flags_)
{
	if(!bits_ || width < 1 || pitch_ < 1 || height < 1 || pixelFormat < 0
		|| pixelFormat >= PIXELFORMATS)
		THROW("Invalid argument");

	bits = bits_;
	hdr.x = hdr.y = 0;
	hdr.framew = hdr.width = width;
	hdr.frameh = hdr.height = height;
	pf = pf_get(pixelFormat);
	hdr.size = hdr.framew * hdr.frameh * pf->size;
	checkHeader(hdr);
	pitch = pitch_;
	flags = flags_;
	primary = false;
}


Frame *Frame::getTile(int x, int y, int width, int height)
{
	Frame *f;

	if(!bits || !pitch || !pf->size) THROW("Frame not initialized");
	if(x < 0 || y < 0 || width < 1 || height < 1 || (x + width) > hdr.width
		|| (y + height) > hdr.height)
		throw Error("Frame::getTile", "Argument out of range");

	f = new Frame(false);
	f->hdr = hdr;
	f->hdr.x = x;
	f->hdr.y = y;
	f->hdr.width = width;
	f->hdr.height = height;
	f->pf = pf;
	f->flags = flags;
	f->pitch = pitch;
	f->stereo = stereo;
	f->isGL = isGL;
	bool bu = (flags & FRAME_BOTTOMUP);
	f->bits = &bits[pitch * (bu ? hdr.height - y - height : y) + pf->size * x];
	if(stereo && rbits)
		f->rbits =
			&rbits[pitch * (bu ? hdr.height - y - height : y) + pf->size * x];
	return f;
}


bool Frame::tileEquals(Frame *last, int x, int y, int width, int height)
{
	bool bu = (flags & FRAME_BOTTOMUP);

	if(x < 0 || y < 0 || width < 1 || height < 1 || (x + width) > hdr.width
		|| (y + height) > hdr.height)
		throw Error("Frame::tileEquals", "Argument out of range");

	if(last && hdr.width == last->hdr.width && hdr.height == last->hdr.height
		&& hdr.framew == last->hdr.framew && hdr.frameh == last->hdr.frameh
		&& hdr.qual == last->hdr.qual && hdr.subsamp == last->hdr.subsamp
		&& pf->id == last->pf->id && pf->size == last->pf->size
		&& hdr.winid == last->hdr.winid && hdr.dpynum == last->hdr.dpynum)
	{
		if(bits && last->bits)
		{
			unsigned char *newBits =
				&bits[pitch * (bu ? hdr.height - y - height : y) + pf->size * x];
			unsigned char *oldBits =
				&last->bits[last->pitch * (bu ? hdr.height - y - height : y) +
					pf->size * x];
			for(int i = 0; i < height; i++)
			{
				if(memcmp(&newBits[pitch * i], &oldBits[last->pitch * i],
					pf->size * width))
					return false;
			}
		}
		if(stereo && rbits && last->rbits)
		{
			unsigned char *newBits =
				&rbits[pitch * (bu ? hdr.height - y - height : y) + pf->size * x];
			unsigned char *oldBits =
				&last->rbits[last->pitch * (bu ? hdr.height - y - height : y) +
					pf->size * x];
			for(int i = 0; i < height; i++)
			{
				if(memcmp(&newBits[pitch * i], &oldBits[last->pitch * i],
					pf->size * width))
					return false;
			}
		}
		return true;
	}
	return false;
}


void Frame::makeAnaglyph(Frame &r, Frame &g, Frame &b)
{
	int i, j;
	unsigned char *srcrptr = r.bits, *srcgptr = g.bits, *srcbptr = b.bits,
		*dstptr = bits, *dstrptr, *dstgptr, *dstbptr;

	if(pf->bpc != 8) THROW("Anaglyphic stereo requires 8 bits per component");

	for(j = 0; j < hdr.frameh; j++, srcrptr += r.pitch, srcgptr += g.pitch,
		srcbptr += b.pitch, dstptr += pitch)
	{
		for(i = 0, dstrptr = &dstptr[pf->rindex], dstgptr = &dstptr[pf->gindex],
			dstbptr = &dstptr[pf->bindex];
			i < hdr.framew;
			i++, dstrptr += pf->size, dstgptr += pf->size, dstbptr += pf->size)
		{
			*dstrptr = srcrptr[i];  *dstgptr = srcgptr[i];  *dstbptr = srcbptr[i];
		}
	}
}


void Frame::makePassive(Frame &stf, int mode)
{
	unsigned char *srclptr = stf.bits, *srcrptr = stf.rbits;
	unsigned char *dstptr = bits;

	if(hdr.framew != stf.hdr.framew || hdr.frameh != stf.hdr.frameh
		|| pitch != stf.pitch)
		THROW("Frames are not the same size");

	if(mode == RRSTEREO_INTERLEAVED)
	{
		int rowSize = pf->size * hdr.framew;
		for(int j = 0; j < hdr.frameh; j++)
		{
			if(j % 2 == 0) memcpy(dstptr, srclptr, rowSize);
			else memcpy(dstptr, srcrptr, rowSize);
			srclptr += pitch;  srcrptr += pitch;  dstptr += pitch;
		}
	}
	else if(mode == RRSTEREO_TOPBOTTOM)
	{
		int rowSize = pf->size * hdr.framew;
		srcrptr += pitch;
		for(int j = 0; j < (hdr.frameh + 1) / 2; j++)
		{
			memcpy(dstptr, srclptr, rowSize);
			srclptr += pitch * 2;  dstptr += pitch;
		}
		for(int j = (hdr.frameh + 1) / 2; j < hdr.frameh; j++)
		{
			memcpy(dstptr, srcrptr, rowSize);
			srcrptr += pitch * 2;  dstptr += pitch;
		}
	}
	else if(mode == RRSTEREO_SIDEBYSIDE)
	{
		int pad = pitch - hdr.framew * pf->size, h = hdr.frameh;
		while(h > 0)
		{
			unsigned char *srclptr2 = srclptr;
			unsigned char *srcrptr2 = srcrptr + pf->size;
			for(int i = 0; i < (hdr.framew + 1) / 2; i++)
			{
				*(int *)dstptr = *(int *)srclptr2;
				srclptr2 += pf->size * 2;  dstptr += pf->size;
			}
			for(int i = (hdr.framew + 1) / 2; i < hdr.framew - 1; i++)
			{
				*(int *)dstptr = *(int *)srcrptr2;
				srcrptr2 += pf->size * 2;  dstptr += pf->size;
			}
			if(hdr.framew > 1)
			{
				memcpy(dstptr, srcrptr2, pf->size);
				dstptr += pf->size;
			}
			srclptr += pitch;  srcrptr += pitch;  dstptr += pad;
			h--;
		}
	}
}


void Frame::decompressRGB(Frame &f, int width, int height, bool rightEye)
{
	if(!f.bits || f.hdr.size < 1 || !bits || !hdr.size)
		THROW("Frame not initialized");
	if(pf->bpc < 8)
		throw(Error("RGB decompressor",
			"Destination frame has the wrong pixel format"));

	bool dstbu = (flags & FRAME_BOTTOMUP);
	int srcStride = f.pitch, dstStride = pitch;
	int startLine = dstbu ? max(0, hdr.frameh - f.hdr.y - height) : f.hdr.y;
	unsigned char *srcptr = rightEye ? f.rbits : f.bits,
		*dstptr = rightEye ? &rbits[pitch * startLine + f.hdr.x * pf->size] :
			&bits[pitch * startLine + f.hdr.x * pf->size];

	if(!dstbu)
	{
		srcptr = &srcptr[(height - 1) * f.pitch];  srcStride = -srcStride;
	}
	pf_get(PF_RGB)->convert(srcptr, width, srcStride, height, dstptr, dstStride,
		pf);
}


#define DRAWLOGO() \
	switch(pf->size) \
	{ \
		case 3: \
		{ \
			for(int j = 0; j < height; j++, rowptr += stride) \
			{ \
				unsigned char *pixel = rowptr; \
				logoptr2 = logoptr; \
				for(int i = 0; i < width; i++, pixel += pf->size) \
				{ \
					if(*(logoptr2++)) \
					{ \
						pixel[pf->rindex] ^= 113;  pixel[pf->gindex] ^= 162; \
						pixel[pf->bindex] ^= 117; \
					} \
				} \
				logoptr += VGLLOGO_WIDTH; \
			} \
			break; \
		} \
		case 4: \
		{ \
			unsigned int mask; \
			pf->setRGB((unsigned char *)&mask, 113, 162, 117); \
			for(int j = 0; j < height; j++, rowptr += stride) \
			{ \
				unsigned int *pixel = (unsigned int *)rowptr; \
				logoptr2 = logoptr; \
				for(int i = 0; i < width; i++, pixel++) \
				{ \
					if(*(logoptr2++)) *pixel ^= mask; \
				} \
				logoptr += VGLLOGO_WIDTH; \
			} \
			break; \
		} \
<<<<<<< HEAD
		break; \
	} \
	default: \
		THROW("Invalid pixel format"); \
}
=======
		default: \
			_throw("Invalid pixel format"); \
	}
>>>>>>> 5d62145f


void Frame::addLogo(void)
{
	unsigned char *rowptr, *logoptr = vgllogo, *logoptr2;

	if(!bits || hdr.width < 1 || hdr.height < 1) return;

	int height = min(VGLLOGO_HEIGHT, hdr.height - 1);
	int width = min(VGLLOGO_WIDTH, hdr.width - 1);
	int stride = flags & FRAME_BOTTOMUP ? -pitch : pitch;
	if(height < 1 || width < 1) return;
	if(flags & FRAME_BOTTOMUP)
		rowptr = &bits[pitch * height + (hdr.width - width - 1) * pf->size];
	else
		rowptr = &bits[pitch * (hdr.height - height - 1) +
			(hdr.width - width - 1) * pf->size];
	DRAWLOGO()

	if(!rbits) return;
	logoptr = vgllogo;
	if(flags & FRAME_BOTTOMUP)
		rowptr = &rbits[pitch * height + (hdr.width - width - 1) * pf->size];
	else
		rowptr = &rbits[pitch * (hdr.height - height - 1) +
			(hdr.width - width - 1) * pf->size];
	logoptr = vgllogo;
	DRAWLOGO()
}


void Frame::dumpHeader(rrframeheader &h)
{
	vglout.print("hdr.size    = %lu\n", h.size);
	vglout.print("hdr.winid   = 0x%.8x\n", h.winid);
	vglout.print("hdr.dpynum  = %d\n", h.dpynum);
	vglout.print("hdr.compress= %d\n", h.compress);
	vglout.print("hdr.framew  = %d\n", h.framew);
	vglout.print("hdr.frameh  = %d\n", h.frameh);
	vglout.print("hdr.width   = %d\n", h.width);
	vglout.print("hdr.height  = %d\n", h.height);
	vglout.print("hdr.x       = %d\n", h.x);
	vglout.print("hdr.y       = %d\n", h.y);
	vglout.print("hdr.qual    = %d\n", h.qual);
	vglout.print("hdr.subsamp = %d\n", h.subsamp);
	vglout.print("hdr.flags   = %d\n", h.flags);
}


void Frame::checkHeader(rrframeheader &h)
{
	if(h.flags != RR_EOF && (h.framew < 1 || h.frameh < 1 || h.width < 1
		|| h.height < 1 || h.x + h.width > h.framew || h.y + h.height > h.frameh))
	{
		throw(Error("Frame::checkHeader", "Invalid header"));
	}
}


// Compressed frame

CompressedFrame::CompressedFrame(void) : Frame(), tjhnd(NULL)
{
	if(!(tjhnd = tjInitCompress())) THROW(tjGetErrorStr());
	pf = pf_get(PF_RGB);
	memset(&rhdr, 0, sizeof(rrframeheader));
}


CompressedFrame::~CompressedFrame(void)
{
	if(tjhnd) tjDestroy(tjhnd);
}

CompressedFrame &CompressedFrame::operator= (Frame &f)
{
	if(!f.bits) THROW("Frame not initialized");
	if(f.pf->size < 3 || f.pf->size > 4)
		THROW("Only true color frames are supported");

	switch(f.hdr.compress)
	{
		case RRCOMP_RGB:  compressRGB(f);  break;
		case RRCOMP_JPEG:  compressJPEG(f);  break;
		case RRCOMP_YUV:  compressYUV(f);  break;
		default:  THROW("Invalid compression type");
	}
	return *this;
}


void CompressedFrame::compressYUV(Frame &f)
{
	int tjflags = 0;

	if(f.hdr.subsamp != 4) throw(Error("YUV encoder", "Invalid argument"));
	if(f.pf->bpc != 8)
		throw(Error("YUV encoder", "YUV encoding requires 8 bits per component"));

	init(f.hdr, 0);
	if(f.flags & FRAME_BOTTOMUP) tjflags |= TJ_BOTTOMUP;
	TJ(tjEncodeYUV2(tjhnd, f.bits, f.hdr.width, f.pitch, f.hdr.height,
		tjpf[f.pf->id], bits, TJSUBSAMP(f.hdr.subsamp), tjflags));
	hdr.size = (unsigned int)tjBufSizeYUV(f.hdr.width, f.hdr.height,
		TJSUBSAMP(f.hdr.subsamp));
}


void CompressedFrame::compressJPEG(Frame &f)
{
	int tjflags = 0;

	if(f.hdr.qual > 100 || f.hdr.subsamp > 16 || !IS_POW2(f.hdr.subsamp))
		throw(Error("JPEG compressor", "Invalid argument"));
	if(f.pf->bpc != 8)
		throw(Error("JPEG compressor",
			"JPEG compression requires 8 bits per component"));

	init(f.hdr, f.stereo ? RR_LEFT : 0);
	if(f.flags & FRAME_BOTTOMUP) tjflags |= TJ_BOTTOMUP;
	unsigned long size;
	TJ(tjCompress2(tjhnd, f.bits, f.hdr.width, f.pitch, f.hdr.height,
		tjpf[f.pf->id], &bits, &size, TJSUBSAMP(f.hdr.subsamp), f.hdr.qual,
		tjflags | TJFLAG_NOREALLOC));
	hdr.size = (unsigned int)size;
	if(f.stereo && f.rbits)
	{
		init(f.hdr, RR_RIGHT);
		if(rbits)
			TJ(tjCompress2(tjhnd, f.rbits, f.hdr.width, f.pitch, f.hdr.height,
				tjpf[f.pf->id], &rbits, &size, TJSUBSAMP(f.hdr.subsamp), f.hdr.qual,
				tjflags | TJFLAG_NOREALLOC));
		rhdr.size = (unsigned int)size;
	}
}


void CompressedFrame::compressRGB(Frame &f)
{
	unsigned char *srcptr;
	bool bu = (f.flags & FRAME_BOTTOMUP);

	if(f.pf->bpc != 8)
		throw(Error("RGB compressor",
			"RGB encoding requires 8 bits per component"));

	int dstPitch = f.hdr.width * 3;
	int srcStride = bu ? f.pitch : -f.pitch;
	init(f.hdr, f.stereo ? RR_LEFT : 0);
	srcptr = bu ? f.bits : &f.bits[f.pitch * (f.hdr.height - 1)];
	f.pf->convert(srcptr, f.hdr.width, srcStride, f.hdr.height, bits, dstPitch,
		pf_get(PF_RGB));
	hdr.size = dstPitch * f.hdr.height;

	if(f.stereo && f.rbits)
	{
		init(f.hdr, RR_RIGHT);
		if(rbits)
		{
			srcptr = bu ? f.rbits : &f.rbits[f.pitch * (f.hdr.height - 1)];
			f.pf->convert(srcptr, f.hdr.width, srcStride, f.hdr.height, rbits,
				dstPitch, pf_get(PF_RGB));
			rhdr.size = dstPitch * f.hdr.height;
		}
	}
}


void CompressedFrame::init(rrframeheader &h, int buffer)
{
	checkHeader(h);
	if(h.flags == RR_EOF) { hdr = h;  return; }
	switch(buffer)
	{
		case RR_LEFT:
			if(h.width != hdr.width || h.height != hdr.height || !bits)
			{
				if(bits) delete [] bits;
				bits = new unsigned char[tjBufSize(h.width, h.height, h.subsamp)];
			}
			hdr = h;  hdr.flags = RR_LEFT;  stereo = true;
			break;
		case RR_RIGHT:
			if(h.width != rhdr.width || h.height != rhdr.height || !rbits)
			{
				if(rbits) delete [] rbits;
				rbits = new unsigned char[tjBufSize(h.width, h.height, h.subsamp)];
			}
			rhdr = h;  rhdr.flags = RR_RIGHT;  stereo = true;
			break;
		default:
			if(h.width != hdr.width || h.height != hdr.height || !bits)
			{
				if(bits) delete [] bits;
				bits = new unsigned char[tjBufSize(h.width, h.height, h.subsamp)];
			}
			hdr = h;  hdr.flags = 0;  stereo = false;
			break;
	}
	if(!stereo && rbits)
	{
		delete [] rbits;  rbits = NULL;
		memset(&rhdr, 0, sizeof(rrframeheader));
	}
	pitch = hdr.width * pf->size;
}


// Frame created from shared graphics memory

FBXFrame::FBXFrame(Display *dpy, Drawable draw, Visual *vis,
	bool reuseConn_) : Frame()
{
	if(!dpy || !draw) throw(Error("FBXFrame::FBXFrame", "Invalid argument"));

	XFlush(dpy);
	if(reuseConn_) init(dpy, draw, vis);
	else init(DisplayString(dpy), draw, vis);
}


FBXFrame::FBXFrame(char *dpystring, Window win) : Frame()
{
	init(dpystring, win);
}


void FBXFrame::init(char *dpystring, Drawable draw, Visual *vis)
{
	tjhnd = NULL;  reuseConn = false;
	memset(&fb, 0, sizeof(fbx_struct));

	if(!dpystring || !draw) throw(Error("FBXFrame::init", "Invalid argument"));
	if(!(wh.dpy = XOpenDisplay(dpystring)))
		throw(Error("FBXFrame::init", "Could not open display"));

	wh.d = draw;  wh.v = vis;
}


void FBXFrame::init(Display *dpy, Drawable draw, Visual *vis)
{
	tjhnd = NULL;  reuseConn = true;
	memset(&fb, 0, sizeof(fbx_struct));

	if(!dpy || !draw) throw(Error("FBXFrame::init", "Invalid argument"));

	wh.dpy = dpy;
	wh.d = draw;  wh.v = vis;
}


FBXFrame::~FBXFrame(void)
{
	if(fb.bits) fbx_term(&fb);
	if(bits) bits = NULL;
	if(tjhnd) tjDestroy(tjhnd);
	if(wh.dpy && !reuseConn) XCloseDisplay(wh.dpy);
}


void FBXFrame::init(rrframeheader &h)
{
	checkHeader(h);
	int usexshm = 1;  char *env = NULL;
	if((env = getenv("VGL_USEXSHM")) != NULL && strlen(env) > 0
		&& !strcmp(env, "0"))
		usexshm = 0;
	FBX(fbx_init(&fb, wh, h.framew, h.frameh, usexshm));
	if(h.framew > fb.width || h.frameh > fb.height)
	{
		XSync(wh.dpy, False);
		FBX(fbx_init(&fb, wh, h.framew, h.frameh, usexshm));
	}
	hdr = h;
	if(hdr.framew > fb.width) hdr.framew = fb.width;
	if(hdr.frameh > fb.height) hdr.frameh = fb.height;
	pf = fb.pf;  pitch = fb.pitch;
	bits = (unsigned char *)fb.bits;
	flags = 0;
}


FBXFrame &FBXFrame::operator= (CompressedFrame &cf)
{
	int tjflags = 0;

	if(!cf.bits || cf.hdr.size < 1)
		THROW("JPEG not initialized");
	init(cf.hdr);
	if(!fb.xi) THROW("Frame not initialized");

	int width = min(cf.hdr.width, fb.width - cf.hdr.x);
	int height = min(cf.hdr.height, fb.height - cf.hdr.y);
	if(width > 0 && height > 0 && cf.hdr.width <= width
		&& cf.hdr.height <= height)
	{
		if(cf.hdr.compress == RRCOMP_RGB) decompressRGB(cf, width, height, false);
		else
		{
			if(pf->bpc != 8)
				throw(Error("JPEG decompressor",
					"JPEG decompression requires 8 bits per component"));
			if(!tjhnd)
			{
				if((tjhnd = tjInitDecompress()) == NULL)
					throw(Error("FBXFrame::decompressor", tjGetErrorStr()));
			}
			TJ(tjDecompress2(tjhnd, cf.bits, cf.hdr.size,
				(unsigned char *)&fb.bits[fb.pitch * cf.hdr.y + cf.hdr.x * pf->size],
				width, fb.pitch, height, tjpf[pf->id], tjflags));
		}
	}
	return *this;
}


void FBXFrame::redraw(void)
{
	if(flags & FRAME_BOTTOMUP) FBX(fbx_flip(&fb, 0, 0, 0, 0));
	FBX(fbx_write(&fb, 0, 0, 0, 0, fb.width, fb.height));
}


#ifdef USEXV

// Frame created using X Video

XVFrame::XVFrame(Display *dpy_, Window win_) : Frame()
{
	if(!dpy_ || !win_) throw(Error("XVFrame::XVFrame", "Invalid argument"));

	XFlush(dpy_);
	init(DisplayString(dpy_), win_);
}


XVFrame::XVFrame(char *dpystring, Window win_) : Frame()
{
	init(dpystring, win_);
}


void XVFrame::init(char *dpystring, Window win_)
{
	tjhnd = NULL;  isXV = true;
	memset(&fb, 0, sizeof(fbxv_struct));

	if(!dpystring || !win_) throw(Error("XVFrame::init", "Invalid argument"));
	if(!(dpy = XOpenDisplay(dpystring)))
		throw(Error("XVFrame::init", "Could not open display"));

	win = win_;
}


XVFrame::~XVFrame(void)
{
	fbxv_term(&fb);
	if(bits) bits = NULL;
	if(tjhnd) tjDestroy(tjhnd);
	if(dpy) XCloseDisplay(dpy);
}


XVFrame &XVFrame::operator= (Frame &f)
{
	if(!f.bits) THROW("Frame not initialized");
	if(f.pf->bpc != 8)
		throw(Error("YUV encoder", "YUV encoding requires 8 bits per component"));

	int tjflags = 0;
	init(f.hdr);
	if(f.flags & FRAME_BOTTOMUP) tjflags |= TJ_BOTTOMUP;
	if(!tjhnd)
	{
		if((tjhnd = tjInitCompress()) == NULL)
			throw(Error("XVFrame::compressor", tjGetErrorStr()));
	}
	TJ(tjEncodeYUV2(tjhnd, f.bits, f.hdr.width, f.pitch, f.hdr.height,
		tjpf[f.pf->id], bits, TJ_420, tjflags));
	hdr.size = (unsigned int)tjBufSizeYUV(f.hdr.width, f.hdr.height, TJ_420);
	if(hdr.size != (unsigned long)fb.xvi->data_size)
		THROW("Image size mismatch in YUV encoder");
	return *this;
}


void XVFrame::init(rrframeheader &h)
{
	checkHeader(h);
	FBXV(fbxv_init(&fb, dpy, win, h.framew, h.frameh, I420_PLANAR, 0));
	if(h.framew > fb.xvi->width || h.frameh > fb.xvi->height)
	{
		XSync(dpy, False);
		FBXV(fbxv_init(&fb, dpy, win, h.framew, h.frameh, I420_PLANAR, 0));
	}
	hdr = h;
	if(hdr.framew > fb.xvi->width) hdr.framew = fb.xvi->width;
	if(hdr.frameh > fb.xvi->height) hdr.frameh = fb.xvi->height;
	bits = (unsigned char *)fb.xvi->data;
	flags = pitch = 0;
	hdr.size = fb.xvi->data_size;
}


void XVFrame::redraw(void)
{
	FBXV(fbxv_write(&fb, 0, 0, 0, 0, 0, 0, hdr.framew, hdr.frameh));
}

#endif<|MERGE_RESOLUTION|>--- conflicted
+++ resolved
@@ -343,17 +343,9 @@
 			} \
 			break; \
 		} \
-<<<<<<< HEAD
-		break; \
-	} \
-	default: \
-		THROW("Invalid pixel format"); \
-}
-=======
 		default: \
-			_throw("Invalid pixel format"); \
-	}
->>>>>>> 5d62145f
+			THROW("Invalid pixel format"); \
+	}
 
 
 void Frame::addLogo(void)
