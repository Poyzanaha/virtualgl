--- conflicted
+++ resolved
@@ -43,11 +43,6 @@
 	goto bailout; \
 }
 #define CATCH(f)  { if((f) == -1) goto bailout; }
-<<<<<<< HEAD
-
-#define NP2(i)  ((i) > 0 ? (1 << (int)(log((double)(i)) / log(2.))) : 0)
-=======
->>>>>>> 86343deb
 
 #define SPHERE_RED(f) \
 	(GLfloat)fabs(MAXI * (2. * f - 1.))
