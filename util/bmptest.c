--- conflicted
+++ resolved
@@ -33,46 +33,25 @@
 }
 
 
-<<<<<<< HEAD
 void initBuf(unsigned char *buf, int width, int pitch, int height, PF pf,
 	int orientation)
 {
 	int i, j;
-=======
-const char *pfStr[BMP_NUMPF] =
-{
-	"RGB", "RGBX", "BGR", "BGRX", "XBGR", "XRGB"
-};
-
-
-void initBuf(unsigned char *buf, int width, int pitch, int height, int pf,
-	int orientation)
-{
-	int i, j, ps = bmp_ps[pf];
->>>>>>> 4a7cbfac
 
 	for(j = 0; j < height; j++)
 	{
 		int row = orientation == BMPORN_TOPDOWN ? j : height - j - 1;
 		for(i = 0; i < width; i++)
 		{
-<<<<<<< HEAD
 			int r, g, b;
-			memset(&buf[row*pitch+i*pf.size], 0, pf.size);
-			r=(i*256/width)%256;  g=(j*256/height)%256;
-			b=(j*256/height+i*256/width)%256;
-			if(pf.bpc==10)
+			memset(&buf[row * pitch + i * pf.size], 0, pf.size);
+			r = (i * 256 / width) % 256;  g = (j * 256 / height) % 256;
+			b = (j * 256 / height + i * 256 / width) % 256;
+			if(pf.bpc == 10)
 			{
-				r<<=2;  g<<=2;  b<<=2;
+				r <<= 2;  g <<= 2;  b <<= 2;
 			}
-			pf.setRGB(&buf[row*pitch+i*pf.size], r, g, b);
-=======
-			memset(&buf[row * pitch + i * ps], 0, ps);
-			buf[row * pitch + i * ps + bmp_roffset[pf]] = (i * 256 / width) % 256;
-			buf[row * pitch + i * ps + bmp_goffset[pf]] = (j * 256 / height) % 256;
-			buf[row * pitch + i * ps + bmp_boffset[pf]] =
-				(j * 256 / height + i * 256 / width) % 256;
->>>>>>> 4a7cbfac
+			pf.setRGB(&buf[row * pitch + i * pf.size], r, g, b);
 		}
 	}
 }
@@ -81,38 +60,22 @@
 int cmpBuf(unsigned char *buf, int width, int pitch, int height, PF pf,
 	int orientation)
 {
-<<<<<<< HEAD
-	int i, j, retval=1;
-=======
-	int i, j, ps = bmp_ps[pf], retval = 1;
->>>>>>> 4a7cbfac
+	int i, j, retval = 1;
 
 	for(j = 0; j < height; j++)
 	{
 		int row = orientation == BMPORN_TOPDOWN ? j : height - j - 1;
 		for(i = 0; i < width; i++)
 		{
-<<<<<<< HEAD
 			int r, g, b;
-			pf.getRGB(&buf[row*pitch+i*pf.size], &r, &g, &b);
-			if(pf.bpc==10)
+			pf.getRGB(&buf[row * pitch + i * pf.size], &r, &g, &b);
+			if(pf.bpc == 10)
 			{
-				r>>=2;  g>>=2;  b>>=2;
+				r >>= 2;  g >>= 2;  b >>= 2;
 			}
-			if(r!=(i*256/width)%256 || g!=(j*256/height)%256
-				|| b!=(j*256/height+i*256/width)%256)
-				retval=0;
-=======
-			if(buf[row * pitch + i * ps + bmp_roffset[pf]]
-				!= (i * 256 / width) % 256)
+			if(r != (i * 256 / width) % 256 || g != (j * 256 / height) % 256
+				|| b != (j * 256 / height + i * 256 / width) % 256)
 				retval = 0;
-			if(buf[row * pitch + i * ps + bmp_goffset[pf]]
-				!= (j * 256 / height) % 256)
-				retval = 0;
-			if(buf[row * pitch + i * ps + bmp_boffset[pf]]
-				!= (j * 256 / height + i * 256 / width) % 256)
-				retval = 0;
->>>>>>> 4a7cbfac
 		}
 	}
 	return retval;
@@ -123,46 +86,27 @@
 	enum BMPORN orientation)
 {
 	char filename[80], *md5sum, md5buf[65];
-<<<<<<< HEAD
-	int pitch=BMPPAD(width*pf.size, align), loadWidth=0, loadHeight=0,
-		retval=0;
-	unsigned char *buf=NULL;
-	char *md5ref=!stricmp(ext, "ppm")? "c0c9f772b464d1896326883a5c79c545":
-=======
-	int pitch = BMPPAD(width * bmp_ps[pf], align), loadWidth = 0, loadHeight = 0,
+	int pitch = BMPPAD(width * pf.size, align), loadWidth = 0, loadHeight = 0,
 		retval = 0;
 	unsigned char *buf = NULL;
 	char *md5ref = !stricmp(ext, "ppm") ? "c0c9f772b464d1896326883a5c79c545" :
->>>>>>> 4a7cbfac
 		"b03eec1eaaad38fed9cab5082bf37e52";
 
 	if((buf = (unsigned char *)malloc(pitch * height)) == NULL)
 		_throw("Could not allocate memory");
 	initBuf(buf, width, pitch, height, pf, orientation);
 
-<<<<<<< HEAD
 	snprintf(filename, 80, "bmptest_%s_%d_%s.%s", pf.name, align,
-		orientation==BMPORN_TOPDOWN? "td":"bu", ext);
-	if(bmp_save(filename, buf, width, pitch, height, pf.id, orientation)==-1)
-=======
-	snprintf(filename, 80, "bmptest_%s_%d_%s.%s", pfStr[pf], align,
 		orientation == BMPORN_TOPDOWN ? "td" : "bu", ext);
-	if(bmp_save(filename, buf, width, pitch, height, pf, orientation) == -1)
->>>>>>> 4a7cbfac
+	if(bmp_save(filename, buf, width, pitch, height, pf.id, orientation) == -1)
 		_throw(bmp_geterr());
 	md5sum = MD5File(filename, md5buf);
 	if(stricmp(md5sum, md5ref))
 		_throwmd5(filename, md5sum, md5ref);
 
-<<<<<<< HEAD
-	free(buf);  buf=NULL;
+	free(buf);  buf = NULL;
 	if(bmp_load(filename, &buf, &loadWidth, align, &loadHeight, pf.id,
-		orientation)==-1)
-=======
-	free(buf);  buf = NULL;
-	if(bmp_load(filename, &buf, &loadWidth, align, &loadHeight, pf,
 		orientation) == -1)
->>>>>>> 4a7cbfac
 		_throw(bmp_geterr());
 	if(width != loadWidth || height != loadHeight)
 	{
@@ -184,22 +128,13 @@
 
 int main(void)
 {
-<<<<<<< HEAD
-	int align, width=35, height=39, format;
-=======
-	int align, width = 35, height = 39;
-	enum BMPPF pf;
->>>>>>> 4a7cbfac
+	int align, width = 35, height = 39, format;
 
 	for(align = 1; align <= 8; align *= 2)
 	{
-<<<<<<< HEAD
-		for(format=0; format<PIXELFORMATS-1; format++)
-=======
-		for(pf = 0; pf < BMP_NUMPF; pf++)
->>>>>>> 4a7cbfac
+		for(format = 0; format < PIXELFORMATS - 1; format++)
 		{
-			PF pf=pf_get(format);
+			PF pf = pf_get(format);
 
 			printf("%s Top-Down BMP (row alignment = %d bytes)  ...  ", pf.name,
 				align);
