--- conflicted
+++ resolved
@@ -42,32 +42,19 @@
 #endif
 
 
-<<<<<<< HEAD
-#define BENCH_NAME "FBXtest"
-#define N          2
-#define MAXRGB     (1<<(depth/3))
-
-int WIDTH=1240, HEIGHT=900, depth=24;
-=======
 #define BENCH_NAME  "FBXtest"
-
 #define N  2
-
-int WIDTH = 1240, HEIGHT = 900;
->>>>>>> 4a7cbfac
+#define MAXRGB  (1 << (depth / 3))
+
+int WIDTH = 1240, HEIGHT = 900, depth = 24;
 int width, height;
 bool doPixmap = false, doShm = true, doFS = false, doVid = false,
 	doDisplay = false, interactive = false, advance = false, doStress = false;
 int offset, retCode = 0;
 double benchTime = 5.0;
 #ifndef _WIN32
-<<<<<<< HEAD
-bool checkDB=false;
-Window win=0;
-=======
-bool checkDB = false, doCI = false;
+bool checkDB = false;
 Window win = 0;
->>>>>>> 4a7cbfac
 #endif
 fbx_wh wh;
 Timer timer, timer2;
@@ -77,112 +64,47 @@
 #define FG()
 #endif
 
-<<<<<<< HEAD
-=======
-const BMPPF fb2bmpformat[FBX_FORMATS] =
-{
-	BMPPF_RGB, BMPPF_RGBX, BMPPF_BGR, BMPPF_BGRX, BMPPF_XBGR, BMPPF_XRGB,
-	BMPPF_RGB
-};
-
->>>>>>> 4a7cbfac
 void nativeRead(bool), nativeWrite(bool);
 
 
 void initBuf(int x, int y, int width, int pitch, int height, PF pf,
 	unsigned char *buf, int offset)
 {
-<<<<<<< HEAD
 	int i, j;
-=======
-	int i, j, ps = fbx_ps[format];
->>>>>>> 4a7cbfac
 
 	for(j = 0; j < height; j++)
 	{
-<<<<<<< HEAD
-		for(i=0; i<width; i++)
-			pf.setRGB(&buf[j*pitch+i*pf.size], (i+x+offset)%MAXRGB,
-				(j+y+offset)%MAXRGB, (j+y+i+x+offset)%MAXRGB);
+		for(i = 0; i < width; i++)
+			pf.setRGB(&buf[j * pitch + i * pf.size], (i + x + offset) % MAXRGB,
+				(j + y + offset) % MAXRGB, (j + y + i + x + offset) % MAXRGB);
 	}
 }
 
 
 int cmpBuf(int x, int y, int width, int pitch, int height, PF pf,
-	unsigned char *buf, int offset, bool flip=false)
+	unsigned char *buf, int offset, bool flip = false)
 {
 	int i, j;
-=======
-		for(i = 0; i < width; i++)
-		{
-			memset(&buf[j * pitch + i * ps], 0, fbx_ps[format]);
-			if(format == FBX_INDEX)
-				buf[j * pitch + i] = (i + x + j + y + offset) % 32;
-			else
-			{
-				buf[j * pitch + i * ps + fbx_roffset[format]] = (i + x + offset) % 256;
-				buf[j * pitch + i * ps + fbx_goffset[format]] = (j + y + offset) % 256;
-				buf[j * pitch + i * ps + fbx_boffset[format]] =
-					(j + y + i + x + offset) % 256;
-			}
-		}
-	}
-}
-
-
-int cmpBuf(int x, int y, int width, int pitch, int height, int format,
-	unsigned char *buf, int offset, bool flip = false)
-{
-	int i, j, ps = fbx_ps[format];
->>>>>>> 4a7cbfac
 
 	for(j = 0; j < height; j++)
 	{
 		int line = flip ? height - 1 - j : j;
 		for(i = 0; i < width; i++)
 		{
-<<<<<<< HEAD
-			bool ignore=false;
+			bool ignore = false;
 			#ifdef __APPLE__
 			// In XQuartz, X[Shm]GetImage() picks up the little window resize
 			// gadget at the bottom right, so we have to ignore those pixels.
-			if(line>=height-16 && i>=width-16) ignore=true;
+			if(line >= height - 16 && i >= width - 16) ignore = true;
 			#endif
 			int r, g, b;
-			pf.getRGB(&buf[line*pitch+i*pf.size], &r, &g, &b);
-			if(r!=(i+x+offset)%MAXRGB && !ignore)
+			pf.getRGB(&buf[line * pitch + i * pf.size], &r, &g, &b);
+			if(r != (i + x + offset) % MAXRGB && !ignore)
 				return 0;
-			if(g!=(j+y+offset)%MAXRGB && !ignore)
+			if(g != (j + y + offset) % MAXRGB && !ignore)
 				return 0;
-			if(b!=(j+y+i+x+offset)%MAXRGB && !ignore)
+			if(b != (j + y + i + x + offset) % MAXRGB && !ignore)
 				return 0;
-=======
-			if(format == FBX_INDEX)
-			{
-				if(buf[line * pitch + i] != (i + x + j + y + offset) % 32) return 0;
-			}
-			else
-			{
-				bool ignore = false;
-				#ifdef __APPLE__
-				// In XQuartz, X[Shm]GetImage() picks up the little window resize
-				// gadget at the bottom right, so we have to ignore those pixels.
-				if(line >= height - 16 && i >= width - 16) ignore = true;
-				#endif
-				if(buf[line * pitch + i * ps + fbx_roffset[format]]
-					!= (i + x + offset) % 256
-					&& !ignore)
-					return 0;
-				if(buf[line * pitch + i * ps + fbx_goffset[format]]
-					!= (j + y + offset) % 256
-					&& !ignore)
-					return 0;
-				if(buf[line * pitch + i * ps + fbx_boffset[format]]
-					!= (j + y + i + x + offset) % 256
-					&& !ignore)
-					return 0;
-			}
->>>>>>> 4a7cbfac
 		}
 	}
 	return 1;
@@ -228,13 +150,8 @@
 	{
 		_fbx(fbx_init(&fb, wh, 0, 0, useShm ? 1 : 0));
 		if(useShm && !fb.shm) _throw("MIT-SHM not available");
-<<<<<<< HEAD
 		fprintf(stderr, "Native Pixel Format:  %s\n", fb.pf.name);
-		if(fb.width!=width || fb.height!=height)
-=======
-		fprintf(stderr, "Native Pixel Format:  %s\n", fbx_formatname(fb.format));
 		if(fb.width != width || fb.height != height)
->>>>>>> 4a7cbfac
 		{
 			fprintf(stderr, "WARNING:  Requested size = %d x %d  Actual size = %d x %d\n",
 				width, height, fb.width, fb.height);
@@ -268,13 +185,8 @@
 				((double)1000000. * drawTime));
 		memset(fb.bits, 0, fb.pitch * fb.height);
 		_fbx(fbx_read(&fb, 0, 0));
-<<<<<<< HEAD
 		if(!cmpBuf(0, 0, fb.width, fb.pitch, fb.height, fb.pf,
-			(unsigned char *)fb.bits, i-1, true))
-=======
-		if(!cmpBuf(0, 0, fb.width, fb.pitch, fb.height, fb.format,
 			(unsigned char *)fb.bits, i - 1, true))
->>>>>>> 4a7cbfac
 		{
 			fprintf(stderr, " (ERROR CHECK FAILED)\n");
 			retCode = -1;
@@ -309,15 +221,9 @@
 				((double)4000000. * drawTime));
 		memset(fb.bits, 0, fb.pitch * fb.height);
 		_fbx(fbx_read(&fb, 0, 0));
-<<<<<<< HEAD
-		if(!cmpBuf(0, 0, fb.width/2, fb.pitch, fb.height/2,
-			fb.pf, (unsigned char *)&fb.bits[fb.height/2*fb.pitch
-				+fb.width/2*fb.pf.size], i-1))
-=======
-		if(!cmpBuf(0, 0, fb.width / 2, fb.pitch, fb.height / 2, fb.format,
-			(unsigned char *)&fb.bits[fb.height / 2 * fb.pitch +
-				fb.width / 2 * fbx_ps[fb.format]], i - 1))
->>>>>>> 4a7cbfac
+		if(!cmpBuf(0, 0, fb.width / 2, fb.pitch, fb.height / 2,
+			fb.pf, (unsigned char *)&fb.bits[fb.height / 2 * fb.pitch +
+				fb.width / 2 * fb.pf.size], i - 1))
 		{
 			fprintf(stderr, " (ERROR CHECK FAILED)\n");
 			retCode = -1;
@@ -351,13 +257,8 @@
 				((double)1000000. * drawTime));
 		memset(fb.bits, 0, fb.pitch * fb.height);
 		_fbx(fbx_read(&fb, 0, 0));
-<<<<<<< HEAD
 		if(!cmpBuf(0, 0, fb.width, fb.pitch, fb.height, fb.pf,
-			(unsigned char *)fb.bits, i-1))
-=======
-		if(!cmpBuf(0, 0, fb.width, fb.pitch, fb.height, fb.format,
 			(unsigned char *)fb.bits, i - 1))
->>>>>>> 4a7cbfac
 		{
 			fprintf(stderr, " (ERROR CHECK FAILED)\n");
 			retCode = -1;
@@ -385,12 +286,7 @@
 
 	try
 	{
-<<<<<<< HEAD
-		_fbx(fbx_init(&fb, wh, 0, 0, useShm? 1:0));
-=======
 		_fbx(fbx_init(&fb, wh, 0, 0, useShm ? 1 : 0));
-		int ps = fbx_ps[fb.format];
->>>>>>> 4a7cbfac
 		if(useShm && !fb.shm) _throw("MIT-SHM not available");
 		if(fb.width != width || fb.height != height)
 		{
@@ -402,24 +298,14 @@
 			fprintf(stderr, "FBX read [SHM]:                ");
 		else
 			fprintf(stderr, "FBX read:                      ");
-<<<<<<< HEAD
-		memset(fb.bits, 0, fb.width*fb.height*fb.pf.size);
-		i=0;  readTime=0.;  timer2.start();
-=======
-		memset(fb.bits, 0, fb.width * fb.height * ps);
+		memset(fb.bits, 0, fb.width * fb.height * fb.pf.size);
 		i = 0;  readTime = 0.;  timer2.start();
->>>>>>> 4a7cbfac
 		do
 		{
 			timer.start();
 			_fbx(fbx_read(&fb, 0, 0));
-<<<<<<< HEAD
-			readTime+=timer.elapsed();
+			readTime += timer.elapsed();
 			if(!cmpBuf(0, 0, fb.width, fb.pitch, fb.height, fb.pf,
-=======
-			readTime += timer.elapsed();
-			if(!cmpBuf(0, 0, fb.width, fb.pitch, fb.height, fb.format,
->>>>>>> 4a7cbfac
 				(unsigned char *)fb.bits, offset))
 				error = 1;
 			i++;
@@ -511,14 +397,8 @@
 				fbx_term(&fb);
 				_fbx(fbx_init(&fb, wh, myWidth, myHeight, useShm ? 1 : 0));
 				if(useShm && !fb.shm) _throw("MIT-SHM not available");
-<<<<<<< HEAD
-				memset(fb.bits, 0, fb.width*fb.height*fb.pf.size);
-				for(i=0; i<iter; i++)
-=======
-				int ps = fbx_ps[fb.format];
-				memset(fb.bits, 0, fb.width * fb.height * ps);
+				memset(fb.bits, 0, fb.width * fb.height * fb.pf.size);
 				for(i = 0; i < iter; i++)
->>>>>>> 4a7cbfac
 					_fbx(fbx_read(&fb, myX, myY));
 				if(!cmpBuf(myX, myY, fb.width, fb.pitch, fb.height, fb.pf,
 					(unsigned char *)fb.bits, 0))
@@ -708,24 +588,13 @@
 		{
 			_fbx(fbx_init(&fb[i], wh, 0, 0, doShm ? 1 : 0));
 			snprintf(temps, 256, "frame%d.ppm", i);
-<<<<<<< HEAD
-			unsigned char *buf=NULL;  int tempw=0, temph=0;
+			unsigned char *buf = NULL;  int tempw = 0, temph = 0;
 			if(bmp_load(temps, &buf, &tempw, 1, &temph, fb[i].pf.id,
-				BMPORN_TOPDOWN)==-1)
-				_throw(bmp_geterr());
-			for(int j=0; j<min(temph, fb[i].height); j++)
-				memcpy(&fb[i].bits[fb[i].pitch*j], &buf[tempw*fb[i].pf.size*j],
-					min(tempw, fb[i].width)*fb[i].pf.size);
-=======
-			unsigned char *buf = NULL;  int tempw = 0, temph = 0;
-			if(bmp_load(temps, &buf, &tempw, 1, &temph, fb2bmpformat[fb[i].format],
 				BMPORN_TOPDOWN) == -1)
 				_throw(bmp_geterr());
-			int ps = fbx_ps[fb[i].format];
 			for(int j = 0; j < min(temph, fb[i].height); j++)
-				memcpy(&fb[i].bits[fb[i].pitch * j], &buf[tempw * ps * j],
-					min(tempw, fb[i].width) * ps);
->>>>>>> 4a7cbfac
+				memcpy(&fb[i].bits[fb[i].pitch * j], &buf[tempw * fb[i].pf.size * j],
+					min(tempw, fb[i].width) * fb[i].pf.size);
 			free(buf);
 		}
 
@@ -854,13 +723,8 @@
 		{
 			doShm = false;
 		}
-<<<<<<< HEAD
-		else if(!stricmp(argv[i], "-vid")) doVid=true;
+		else if(!stricmp(argv[i], "-vid")) doVid = true;
 		else if(!stricmp(argv[i], "-v"))
-=======
-		if(!stricmp(argv[i], "-vid")) doVid = true;
-		else if(!strnicmp(argv[i], "-v", 2))
->>>>>>> 4a7cbfac
 		{
 			fbx_printwarnings(stderr);
 		}
@@ -869,51 +733,26 @@
 		{
 			doPixmap = true;  doShm = false;
 		}
-<<<<<<< HEAD
 		#endif
-		else if(!stricmp(argv[i], "-i")) interactive=true;
-		else if(!stricmp(argv[i], "-mt")) doStress=true;
+		else if(!stricmp(argv[i], "-i")) interactive = true;
+		else if(!stricmp(argv[i], "-mt")) doStress = true;
 		else if(!stricmp(argv[i], "-fs"))
-=======
-		if(!strnicmp(argv[i], "-index", 3))
-		{
-			doCI = true;
-		}
-		else
-		#endif
-		if(!stricmp(argv[i], "-i")) interactive = true;
-		if(!stricmp(argv[i], "-mt")) doStress = true;
-		if(!stricmp(argv[i], "-fs"))
->>>>>>> 4a7cbfac
 		{
 			doFS = true;
 			#ifdef _WIN32
 			winstyle = WS_EX_TOPMOST | WS_POPUP | WS_VISIBLE;
 			#endif
 		}
-		else if(!stricmp(argv[i], "-time") && i<argc-1)
-		{
-<<<<<<< HEAD
-			if(sscanf(argv[++i], "%lf", &benchTime)<1 || benchTime<=0.0)
+		else if(!stricmp(argv[i], "-time") && i < argc - 1)
+		{
+			if(sscanf(argv[++i], "%lf", &benchTime) < 1 || benchTime <= 0.0)
 				usage(argv);
 		}
-		else if(!stricmp(argv[i], "-size") && i<argc-1)
-		{
-			if(sscanf(argv[++i], "%dx%d", &WIDTH, &HEIGHT)<2 || WIDTH<1 || HEIGHT<1)
+		else if(!stricmp(argv[i], "-size") && i < argc - 1)
+		{
+			if(sscanf(argv[++i], "%dx%d", &WIDTH, &HEIGHT) < 2 || WIDTH < 1
+				|| HEIGHT < 1)
 				usage(argv);
-=======
-			double temp = -1.;
-			if(i < argc - 1 && sscanf(argv[++i], "%lf", &temp) && temp > 0.)
-				benchTime = temp;
-		}
-		if(!strnicmp(argv[i], "-s", 2) && i < argc - 1)
-		{
-			int w = 0, h = 0;
-			if(sscanf(argv[++i], "%dx%d", &w, &h) == 2 && w > 0 && h > 0)
-			{
-				WIDTH = w;  HEIGHT = h;
-			}
->>>>>>> 4a7cbfac
 		}
 		else usage(argv);
 	}
@@ -999,100 +838,37 @@
 
 		XVisualInfo vtemp, *v = NULL;  int n = 0;
 		XSetWindowAttributes swa;
-<<<<<<< HEAD
-		Window root=DefaultRootWindow(wh.dpy);
-
-		vtemp.depth=DefaultDepth(wh.dpy, DefaultScreen(wh.dpy));
-		if(vtemp.depth==30) depth=30;
-		vtemp.c_class=TrueColor;
-		v=XGetVisualInfo(wh.dpy, VisualDepthMask|VisualClassMask, &vtemp, &n);
+		Window root = DefaultRootWindow(wh.dpy);
+
+		vtemp.depth = DefaultDepth(wh.dpy, DefaultScreen(wh.dpy));
+		if(vtemp.depth == 30) depth = 30;
+		vtemp.c_class = TrueColor;
+		v = XGetVisualInfo(wh.dpy, VisualDepthMask | VisualClassMask, &vtemp, &n);
 		if(!v || !n) _throw("No RGB visuals available");
-		int mask=CWBorderPixel|CWColormap|CWEventMask;
-		swa.colormap=XCreateColormap(wh.dpy, root, v->visual, AllocNone);
-		swa.border_pixel=0;
-		swa.event_mask=0;
+		int mask = CWBorderPixel | CWColormap | CWEventMask;
+		swa.colormap = XCreateColormap(wh.dpy, root, v->visual, AllocNone);
+		swa.border_pixel = 0;
+		swa.event_mask = 0;
 		if(doFS)
 		{
-			mask|=CWOverrideRedirect;  swa.override_redirect=True;
+			mask |= CWOverrideRedirect;  swa.override_redirect = True;
 		}
 		if(doVid)
 		{
 			if(interactive)
-				swa.event_mask|=PointerMotionMask|ButtonPressMask|ExposureMask;
-			swa.event_mask|=KeyPressMask;
+				swa.event_mask |= PointerMotionMask | ButtonPressMask | ExposureMask;
+			swa.event_mask |= KeyPressMask;
 		}
 		if(doPixmap)
 		{
-			_errifnot(win=XCreateWindow(wh.dpy, root, 0, 0, 1, 1, 0, v->depth,
+			_errifnot(win = XCreateWindow(wh.dpy, root, 0, 0, 1, 1, 0, v->depth,
 				InputOutput, v->visual, mask, &swa));
-			_errifnot(wh.d=XCreatePixmap(wh.dpy, win, width, height, v->depth));
-			wh.v=v->visual;
-=======
-		Window root = DefaultRootWindow(wh.dpy);
-
-		vtemp.depth = doCI ? 8 : 24;
-		vtemp.c_class = doCI ? PseudoColor : TrueColor;
-		if((v = XGetVisualInfo(wh.dpy, VisualDepthMask | VisualClassMask, &vtemp,
-			&n)) != NULL && n != 0)
-		{
-			int mask = CWBorderPixel | CWColormap | CWEventMask;
-			swa.colormap = XCreateColormap(wh.dpy, root, v->visual,
-				doCI ? AllocAll : AllocNone);
-			swa.border_pixel = 0;
-			swa.event_mask = 0;
-			if(doCI)
-			{
-				XColor xc[32];  int i;
-				_errifnot(v->colormap_size == 256);
-				for(i = 0; i < 32; i++)
-				{
-					xc[i].red = (i < 16 ? i * 16 : 255) << 8;
-					xc[i].green = (i < 16 ? i * 16 : 255 - (i - 16) * 16) << 8;
-					xc[i].blue = (i < 16 ? 255 : 255 - (i - 16) * 16) << 8;
-					xc[i].flags = DoRed | DoGreen | DoBlue;
-					xc[i].pixel = i;
-				}
-				XStoreColors(wh.dpy, swa.colormap, xc, 32);
-			}
-			if(doFS)
-			{
-				mask |= CWOverrideRedirect;  swa.override_redirect = True;
-			}
-			if(doVid)
-			{
-				if(interactive)
-					swa.event_mask |= PointerMotionMask | ButtonPressMask | ExposureMask;
-				swa.event_mask |= KeyPressMask;
-			}
-			if(doPixmap)
-			{
-				_errifnot(win = XCreateWindow(wh.dpy, root, 0, 0, 1, 1, 0, v->depth,
-					InputOutput, v->visual, mask, &swa));
-				_errifnot(wh.d = XCreatePixmap(wh.dpy, win, width, height, v->depth));
-				wh.v = v->visual;
-			}
-			else
-			{
-				_errifnot(wh.d = XCreateWindow(wh.dpy, root, 0, 0, width, height, 0,
-					v->depth, InputOutput, v->visual, mask, &swa));
-				_errifnot(XMapRaised(wh.dpy, wh.d));
-			}
-			if(doFS) XSetInputFocus(wh.dpy, wh.d, RevertToParent, CurrentTime);
-			XSync(wh.dpy, False);
-			if(doVid) event_loop();
-			else display();
-			if(doPixmap)
-			{
-				XFreePixmap(wh.dpy, wh.d);
-				XDestroyWindow(wh.dpy, win);
-			}
-			else XDestroyWindow(wh.dpy, wh.d);
-			XFree(v);  v = NULL;
->>>>>>> 4a7cbfac
+			_errifnot(wh.d = XCreatePixmap(wh.dpy, win, width, height, v->depth));
+			wh.v = v->visual;
 		}
 		else
 		{
-			_errifnot(wh.d=XCreateWindow(wh.dpy, root, 0, 0, width, height, 0,
+			_errifnot(wh.d = XCreateWindow(wh.dpy, root, 0, 0, width, height, 0,
 				v->depth, InputOutput, v->visual, mask, &swa));
 			_errifnot(XMapRaised(wh.dpy, wh.d));
 		}
@@ -1106,7 +882,7 @@
 			XDestroyWindow(wh.dpy, win);
 		}
 		else XDestroyWindow(wh.dpy, wh.d);
-		XFree(v);  v=NULL;
+		XFree(v);  v = NULL;
 
 		#endif
 
