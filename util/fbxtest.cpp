// Copyright (C)2004 Landmark Graphics Corporation
// Copyright (C)2005, 2006 Sun Microsystems, Inc.
// Copyright (C)2011, 2013-2014, 2017-2019 D. R. Commander
//
// This library is free software and may be redistributed and/or modified under
// the terms of the wxWindows Library License, Version 3.1 or (at your option)
// any later version.  The full license is in the LICENSE.txt file included
// with this distribution.
//
// This library is distributed in the hope that it will be useful,
// but WITHOUT ANY WARRANTY; without even the implied warranty of
// MERCHANTABILITY or FITNESS FOR A PARTICULAR PURPOSE.  See the
// wxWindows Library License for more details.

#include <math.h>
#include <stdlib.h>
#include <stdio.h>
#include <stdarg.h>
#include <string.h>
#include "Thread.h"
#include "vglutil.h"
#include "Timer.h"
#include "fbx.h"
#ifndef _WIN32
	#include <errno.h>
	#include "x11err.h"
#endif
#include "bmp.h"

using namespace vglutil;


#ifndef _WIN32
extern "C" {
int xhandler(Display *dpy, XErrorEvent *xe)
{
	fprintf(stderr, "X11 Error: %s\n", x11error(xe->error_code));
	return 0;
}
}  // extern "C"
#endif


#define BENCH_NAME  "FBXtest"
#define N  2
#define MAXRGB  (1 << (depth / 3))
#define DEFAULT_WIDTH  1240
#define DEFAULT_HEIGHT  900

int drawableWidth = DEFAULT_WIDTH, drawableHeight = DEFAULT_HEIGHT, depth = 24;
bool doPixmap = false, doShm = true, doFS = false, doVid = false,
	doDisplay = false, interactive = false, advance = false, doStress = false;
int pixelOffset, retCode = 0;
double benchTime = 5.0;
#ifndef _WIN32
bool checkDB = false;
Window win = 0;
#endif
fbx_wh wh;
#ifdef _WIN32
#define FG()  SetForegroundWindow(wh)
#else
#define FG()
#endif

void nativeRead(bool), nativeWrite(bool);


void initBuf(int x, int y, int width, int pitch, int height, PF *pf,
	unsigned char *buf, int offset)
{
	int i, j;

	for(j = 0; j < height; j++)
	{
		for(i = 0; i < width; i++)
			pf->setRGB(&buf[j * pitch + i * pf->size], (i + x + offset) % MAXRGB,
				(j + y + offset) % MAXRGB, (j + y + i + x + offset) % MAXRGB);
	}
}


int cmpBuf(int x, int y, int width, int pitch, int height, PF *pf,
	unsigned char *buf, int offset, bool flip = false)
{
	int i, j;

	for(j = 0; j < height; j++)
	{
		int line = flip ? height - 1 - j : j;
		for(i = 0; i < width; i++)
		{
			bool ignore = false;
			#ifdef __APPLE__
			// In XQuartz, X[Shm]GetImage() picks up the little window resize
			// gadget at the bottom right, so we have to ignore those pixels.
			if(line >= height - 16 && i >= width - 16) ignore = true;
			#endif
			int r, g, b;
			pf->getRGB(&buf[line * pitch + i * pf->size], &r, &g, &b);
			if(r != (i + x + offset) % MAXRGB && !ignore)
				return 0;
			if(g != (j + y + offset) % MAXRGB && !ignore)
				return 0;
			if(b != (j + y + i + x + offset) % MAXRGB && !ignore)
				return 0;
		}
	}
	return 1;
}


// Makes sure the frame buffer has been cleared prior to a write
void clearFB(void)
{
	#ifdef _WIN32

	if(wh)
	{
		HDC hdc = 0;  RECT rect;
<<<<<<< HEAD
		W32(hdc = GetDC(wh));
		W32(GetClientRect(wh, &rect));
		W32(PatBlt(hdc, 0, 0, rect.right, rect.bottom, BLACKNESS));
		W32(ReleaseDC(wh, hdc));
=======
		TRY_W32(hdc = GetDC(wh));
		TRY_W32(GetClientRect(wh, &rect));
		TRY_W32(PatBlt(hdc, 0, 0, rect.right, rect.bottom, BLACKNESS));
		TRY_W32(ReleaseDC(wh, hdc));
>>>>>>> 86343deb
	}

	#else

	if(wh.dpy && wh.d && !doPixmap)
	{
		XSetWindowBackground(wh.dpy, wh.d,
			BlackPixel(wh.dpy, DefaultScreen(wh.dpy)));
		XClearWindow(wh.dpy, wh.d);
		XSync(wh.dpy, False);
	}

	#endif
}


// Platform-specific write test
void nativeWrite(bool useShm)
{
	fbx_struct fb;  int i = 0;  double drawTime;
	Timer timer, timer2;

	memset(&fb, 0, sizeof(fb));

	try
	{
<<<<<<< HEAD
		FBX(fbx_init(&fb, wh, 0, 0, useShm ? 1 : 0));
=======
		TRY_FBX(fbx_init(&fb, wh, 0, 0, useShm ? 1 : 0));
>>>>>>> 86343deb
		if(useShm && !fb.shm) THROW("MIT-SHM not available");
		fprintf(stderr, "Native Pixel Format:  %s\n", fb.pf->name);
		if(fb.width != drawableWidth || fb.height != drawableHeight)
		{
			fprintf(stderr, "WARNING:  Requested size = %d x %d  Actual size = %d x %d\n",
				drawableWidth, drawableHeight, fb.width, fb.height);
		}

		clearFB();
		if(useShm)
			fprintf(stderr, "FBX bottom-up write [SHM]:     ");
		else
			fprintf(stderr, "FBX bottom-up write:           ");
		i = 0;  drawTime = 0;  timer2.start();
		do
		{
			#ifndef _WIN32
			if(checkDB)
			{
				memset(fb.bits, 255, fb.pitch * fb.height);
<<<<<<< HEAD
				FBX(fbx_awrite(&fb, 0, 0, 0, 0, 0, 0));
=======
				TRY_FBX(fbx_awrite(&fb, 0, 0, 0, 0, 0, 0));
>>>>>>> 86343deb
			}
			#endif
			initBuf(0, 0, fb.width, fb.pitch, fb.height, fb.pf,
				(unsigned char *)fb.bits, i);
			timer.start();
<<<<<<< HEAD
			FBX(fbx_flip(&fb, 0, 0, 0, 0));
			FBX(fbx_write(&fb, 0, 0, 0, 0, 0, 0));
=======
			TRY_FBX(fbx_flip(&fb, 0, 0, 0, 0));
			TRY_FBX(fbx_write(&fb, 0, 0, 0, 0, 0, 0));
>>>>>>> 86343deb
			drawTime += timer.elapsed();
			i++;
		} while(timer2.elapsed() < benchTime);
		fprintf(stderr, "%f Mpixels/sec",
			(double)i * (double)(fb.width * fb.height) /
				((double)1000000. * drawTime));
		memset(fb.bits, 0, fb.pitch * fb.height);
<<<<<<< HEAD
		FBX(fbx_read(&fb, 0, 0));
=======
		TRY_FBX(fbx_read(&fb, 0, 0));
>>>>>>> 86343deb
		if(!cmpBuf(0, 0, fb.width, fb.pitch, fb.height, fb.pf,
			(unsigned char *)fb.bits, i - 1, true))
		{
			fprintf(stderr, " (ERROR CHECK FAILED)\n");
			retCode = -1;
		}
		else fprintf(stderr, " (no errors)\n");

		clearFB();
		if(useShm)
			fprintf(stderr, "FBX 1/4 top-down write [SHM]:  ");
		else
			fprintf(stderr, "FBX 1/4 top-down write:        ");
		i = 0;  drawTime = 0.;  timer2.start();
		do
		{
			#ifndef _WIN32
			if(checkDB)
			{
				memset(fb.bits, 255, fb.pitch * fb.height);
<<<<<<< HEAD
				FBX(fbx_awrite(&fb, 0, 0, 0, 0, 0, 0));
=======
				TRY_FBX(fbx_awrite(&fb, 0, 0, 0, 0, 0, 0));
>>>>>>> 86343deb
			}
			#endif
			initBuf(0, 0, fb.width, fb.pitch, fb.height, fb.pf,
				(unsigned char *)fb.bits, i);
			timer.start();
<<<<<<< HEAD
			FBX(fbx_write(&fb, 0, 0, fb.width / 2, fb.height / 2, fb.width / 2,
=======
			TRY_FBX(fbx_write(&fb, 0, 0, fb.width / 2, fb.height / 2, fb.width / 2,
>>>>>>> 86343deb
				fb.height / 2));
			drawTime += timer.elapsed();
			i++;
		} while(timer2.elapsed() < benchTime);
		fprintf(stderr, "%f Mpixels/sec",
			(double)i * (double)(fb.width * fb.height) /
				((double)4000000. * drawTime));
		memset(fb.bits, 0, fb.pitch * fb.height);
<<<<<<< HEAD
		FBX(fbx_read(&fb, 0, 0));
=======
		TRY_FBX(fbx_read(&fb, 0, 0));
>>>>>>> 86343deb
		if(!cmpBuf(0, 0, fb.width / 2, fb.pitch, fb.height / 2,
			fb.pf, (unsigned char *)&fb.bits[fb.height / 2 * fb.pitch +
				fb.width / 2 * fb.pf->size], i - 1))
		{
			fprintf(stderr, " (ERROR CHECK FAILED)\n");
			retCode = -1;
		}
		else fprintf(stderr, " (no errors)\n");

		clearFB();
		if(useShm)
			fprintf(stderr, "FBX top-down write [SHM]:      ");
		else
			fprintf(stderr, "FBX top-down write:            ");
		i = 0;  drawTime = 0.;  timer2.start();
		do
		{
			#ifndef _WIN32
			if(checkDB)
			{
				memset(fb.bits, 255, fb.pitch * fb.height);
<<<<<<< HEAD
				FBX(fbx_awrite(&fb, 0, 0, 0, 0, 0, 0));
=======
				TRY_FBX(fbx_awrite(&fb, 0, 0, 0, 0, 0, 0));
>>>>>>> 86343deb
			}
			#endif
			initBuf(0, 0, fb.width, fb.pitch, fb.height, fb.pf,
				(unsigned char *)fb.bits, i);
			timer.start();
<<<<<<< HEAD
			FBX(fbx_write(&fb, 0, 0, 0, 0, 0, 0));
=======
			TRY_FBX(fbx_write(&fb, 0, 0, 0, 0, 0, 0));
>>>>>>> 86343deb
			drawTime += timer.elapsed();
			i++;
		} while(timer2.elapsed() < benchTime);
		fprintf(stderr, "%f Mpixels/sec",
			(double)i * (double)(fb.width * fb.height) /
				((double)1000000. * drawTime));
		memset(fb.bits, 0, fb.pitch * fb.height);
<<<<<<< HEAD
		FBX(fbx_read(&fb, 0, 0));
=======
		TRY_FBX(fbx_read(&fb, 0, 0));
>>>>>>> 86343deb
		if(!cmpBuf(0, 0, fb.width, fb.pitch, fb.height, fb.pf,
			(unsigned char *)fb.bits, i - 1))
		{
			fprintf(stderr, " (ERROR CHECK FAILED)\n");
			retCode = -1;
		}
		else fprintf(stderr, " (no errors)\n");

	}
	catch(std::exception &e)
	{
		fprintf(stderr, "%s\n", e.what());  retCode = -1;
	}

	pixelOffset = i - 1;

	fbx_term(&fb);
}


// Platform-specific readback test
void nativeRead(bool useShm)
{
	fbx_struct fb;  int i, error = 0;  double readTime;
	Timer timer, timer2;

	memset(&fb, 0, sizeof(fb));

	try
	{
<<<<<<< HEAD
		FBX(fbx_init(&fb, wh, 0, 0, useShm ? 1 : 0));
=======
		TRY_FBX(fbx_init(&fb, wh, 0, 0, useShm ? 1 : 0));
>>>>>>> 86343deb
		if(useShm && !fb.shm) THROW("MIT-SHM not available");
		if(fb.width != drawableWidth || fb.height != drawableHeight)
		{
			fprintf(stderr, "WARNING:  Requested size = %d x %d  Actual size = %d x %d\n",
				drawableWidth, drawableHeight, fb.width, fb.height);
		}

		if(useShm)
			fprintf(stderr, "FBX read [SHM]:                ");
		else
			fprintf(stderr, "FBX read:                      ");
		memset(fb.bits, 0, fb.width * fb.height * fb.pf->size);
		i = 0;  readTime = 0.;  timer2.start();
		do
		{
			timer.start();
<<<<<<< HEAD
			FBX(fbx_read(&fb, 0, 0));
=======
			TRY_FBX(fbx_read(&fb, 0, 0));
>>>>>>> 86343deb
			readTime += timer.elapsed();
			if(!cmpBuf(0, 0, fb.width, fb.pitch, fb.height, fb.pf,
				(unsigned char *)fb.bits, pixelOffset))
				error = 1;
			i++;
		} while(timer2.elapsed() < benchTime);
		fprintf(stderr, "%f Mpixels/sec",
			(double)i * (double)(fb.width * fb.height) /
				((double)1000000. * readTime));
		if(error)
		{
			fprintf(stderr, " (ERROR CHECK FAILED)\n");
			retCode = -1;
		}
		else fprintf(stderr, " (no errors)\n");

	}
	catch(std::exception &e)
	{
		fprintf(stderr, "%s\n", e.what());  retCode = -1;
	}

	fbx_term(&fb);
}


// This serves as a unit test for the FBX library
class WriteThread : public Runnable
{
	public:

		WriteThread(int myRank_, int iter_, bool useShm_) : myRank(myRank_),
			iter(iter_), useShm(useShm_) {}

		void run(void)
		{
			int i;  fbx_struct fb;
			memset(&fb, 0, sizeof(fb));

			try
			{
				int myWidth, myHeight, myX = 0, myY = 0;

<<<<<<< HEAD
				FBX(fbx_init(&fb, wh, 0, 0, useShm ? 1 : 0));
=======
				TRY_FBX(fbx_init(&fb, wh, 0, 0, useShm ? 1 : 0));
>>>>>>> 86343deb
				if(myRank < 2) { myWidth = fb.width / 2;  myX = 0; }
				else { myWidth = fb.width - fb.width / 2;  myX = fb.width / 2; }
				if(myRank % 2 == 0) { myHeight = fb.height / 2;  myY = 0; }
				else { myHeight = fb.height - fb.height / 2;  myY = fb.height / 2; }
				fbx_term(&fb);
<<<<<<< HEAD
				FBX(fbx_init(&fb, wh, myWidth, myHeight, useShm ? 1 : 0));
=======
				TRY_FBX(fbx_init(&fb, wh, myWidth, myHeight, useShm ? 1 : 0));
>>>>>>> 86343deb
				if(useShm && !fb.shm) THROW("MIT-SHM not available");
				initBuf(myX, myY, fb.width, fb.pitch, fb.height, fb.pf,
					(unsigned char *)fb.bits, 0);
				for(i = 0; i < iter; i++)
<<<<<<< HEAD
					FBX(fbx_write(&fb, 0, 0, myX, myY, fb.width, fb.height));
=======
					TRY_FBX(fbx_write(&fb, 0, 0, myX, myY, fb.width, fb.height));
>>>>>>> 86343deb
				fbx_term(&fb);
			}
			catch(...)
			{
				fbx_term(&fb);  retCode = -1;  throw;
			}
		}

	private:

		int myRank, iter;
		bool useShm;
};


class ReadThread : public Runnable
{
	public:

		ReadThread(int myRank_, int iter_, bool useShm_) : myRank(myRank_),
			iter(iter_), useShm(useShm_) {}

		void run(void)
		{
			fbx_struct fb;
			memset(&fb, 0, sizeof(fb));

			try
			{
				int i, myWidth, myHeight, myX = 0, myY = 0;

<<<<<<< HEAD
				FBX(fbx_init(&fb, wh, 0, 0, useShm ? 1 : 0));
=======
				TRY_FBX(fbx_init(&fb, wh, 0, 0, useShm ? 1 : 0));
>>>>>>> 86343deb
				if(myRank < 2) { myWidth = fb.width / 2;  myX = 0; }
				else { myWidth = fb.width - fb.width / 2;  myX = fb.width / 2; }
				if(myRank % 2 == 0) { myHeight = fb.height / 2;  myY = 0; }
				else { myHeight = fb.height - fb.height / 2;  myY = fb.height / 2; }
				fbx_term(&fb);
<<<<<<< HEAD
				FBX(fbx_init(&fb, wh, myWidth, myHeight, useShm ? 1 : 0));
				if(useShm && !fb.shm) THROW("MIT-SHM not available");
				memset(fb.bits, 0, fb.width * fb.height * fb.pf->size);
				for(i = 0; i < iter; i++)
					FBX(fbx_read(&fb, myX, myY));
=======
				TRY_FBX(fbx_init(&fb, wh, myWidth, myHeight, useShm ? 1 : 0));
				if(useShm && !fb.shm) THROW("MIT-SHM not available");
				memset(fb.bits, 0, fb.width * fb.height * fb.pf->size);
				for(i = 0; i < iter; i++)
					TRY_FBX(fbx_read(&fb, myX, myY));
>>>>>>> 86343deb
				if(!cmpBuf(myX, myY, fb.width, fb.pitch, fb.height, fb.pf,
					(unsigned char *)fb.bits, 0))
					THROW("ERROR: Bogus data read back.");
				fbx_term(&fb);
			}
			catch(...)
			{
				fbx_term(&fb);  retCode = -1;  throw;
			}
		}

	private:

		int myRank, iter;
		bool useShm;
};


void nativeStress(bool useShm)
{
	int i, n;  double testTime;
	Thread *thread[4];
	Timer timer;

	try
	{
		clearFB();
		if(useShm)
			fprintf(stderr, "FBX write [multithreaded SHM]:   ");
		else
			fprintf(stderr, "FBX write [multithreaded]:       ");
		n = N;
		do
		{
			n += n;
			timer.start();
			WriteThread *writeThread[4];
			for(i = 0; i < 4; i++)
			{
				writeThread[i] = new WriteThread(i, n, useShm ? 1 : 0);
				thread[i] = new Thread(writeThread[i]);
				thread[i]->start();
			}
			for(i = 0; i < 4; i++) thread[i]->stop();
			for(i = 0; i < 4; i++) thread[i]->checkError();
			for(i = 0; i < 4; i++)
			{
				delete thread[i];  delete writeThread[i];
			}
			testTime = timer.elapsed();
		} while(testTime < 1.);
		fprintf(stderr, "%f Mpixels/sec\n",
			(double)n * (double)(drawableWidth * drawableHeight) /
				((double)1000000. * testTime));

	}
	catch(std::exception &e)
	{
		fprintf(stderr, "%s\n", e.what());
	}

	try
	{
		if(useShm)
			fprintf(stderr, "FBX read [multithreaded SHM]:    ");
		else
			fprintf(stderr, "FBX read [multithreaded]:        ");
		n = N;
		do
		{
			n += n;
			timer.start();
			ReadThread *readThread[4];
			for(i = 0; i < 4; i++)
			{
				readThread[i] = new ReadThread(i, n, useShm);
				thread[i] = new Thread(readThread[i]);
				thread[i]->start();
			}
			for(i = 0; i < 4; i++) thread[i]->stop();
			for(i = 0; i < 4; i++) thread[i]->checkError();
			for(i = 0; i < 4; i++)
			{
				delete thread[i];  delete readThread[i];
			}
			testTime = timer.elapsed();
		} while(testTime < 1.);
		fprintf(stderr, "%f Mpixels/sec\n",
			(double)n * (double)(drawableWidth * drawableHeight) /
				((double)1000000. * testTime));

	}
	catch(std::exception &e)
	{
		fprintf(stderr, "%s\n", e.what());  retCode = -1;
	}

}


void display(void)
{
	if(doStress)
	{
		fprintf(stderr, "-- Stress tests --\n");
		#ifndef _WIN32
		if(doShm)
		{
			FG();  nativeStress(1);
		}
		#endif
		FG();  nativeStress(0);
		fprintf(stderr, "\n");
		return;
	}

	fprintf(stderr, "-- Performance tests --\n");
	#ifndef _WIN32
	if(doShm)
	{
		FG();  nativeWrite(1);
		FG();  nativeRead(1);
	}
	#endif
	FG();  nativeWrite(0);
	FG();  nativeRead(0);
	fprintf(stderr, "\n");
}


#ifdef _WIN32
LRESULT CALLBACK WndProc(HWND hwnd, UINT iMsg, WPARAM wParam, LPARAM lParam)
{
	switch(iMsg)
	{
		case WM_CREATE:
			return 0;
		case WM_CLOSE:
			PostQuitMessage(0);
			return 0;
		case WM_CHAR:
			if((wParam == 27 || wParam == 'q' || wParam == 'Q') && doVid)
			{
				PostQuitMessage(0);
				return 0;
			}
			break;
		case WM_PAINT:
			if(!doVid)
			{
				display();
				PostQuitMessage(0);
			}
			else
			{
				if(interactive) doDisplay = true;
				return 0;
			}
			break;
		case WM_MOUSEMOVE:
			if((wParam & MK_LBUTTON) && doVid && interactive)
			{
				doDisplay = advance = true;
				return 0;
			}
			break;
	}
	return DefWindowProc(hwnd, iMsg, wParam, lParam);
}
#endif


void event_loop(void)
{
	fbx_struct fb[10];
	int frame = 0, inc = -1;  bool first = true;
	unsigned long frames = 0;
	Timer timer;
	double elapsed, mpixels = 0.;
	char temps[256];

	for(int i = 0; i < 10; i++)
	{
		memset(&fb[i], 0, sizeof(fb[i]));
	}

	try
	{
		for(int i = 0; i < 10; i++)
		{
<<<<<<< HEAD
			FBX(fbx_init(&fb[i], wh, 0, 0, doShm ? 1 : 0));
=======
			TRY_FBX(fbx_init(&fb[i], wh, 0, 0, doShm ? 1 : 0));
>>>>>>> 86343deb
			snprintf(temps, 256, "frame%d.ppm", i);
			unsigned char *buf = NULL;  int tempw = 0, temph = 0;
			if(bmp_load(temps, &buf, &tempw, 1, &temph, fb[i].pf->id,
				BMPORN_TOPDOWN) == -1)
				THROW(bmp_geterr());
			for(int j = 0; j < min(temph, fb[i].height); j++)
				memcpy(&fb[i].bits[fb[i].pitch * j], &buf[tempw * fb[i].pf->size * j],
					min(tempw, fb[i].width) * fb[i].pf->size);
			free(buf);
		}

		timer.start();
		while(1)
		{
			advance = false;  doDisplay = false;
			if(first)
			{
				doDisplay = true;  first = false;
			}

			#ifdef _WIN32

			int ret;  MSG msg;
			if((ret = GetMessage(&msg, NULL, 0, 0)) == -1) { THROW_W32(); }
			else if(ret == 0)
			{
				for(int i = 0; i < 10; i++) fbx_term(&fb[i]);
				break;
			}
			TranslateMessage(&msg);
			DispatchMessage(&msg);

			#else

			while(1)
			{
				XEvent event;
				if(XPending(wh.dpy) > 0) XNextEvent(wh.dpy, &event);
				else break;
				switch(event.type)
				{
					case Expose:
						doDisplay = true;
						break;
					case KeyPress:
					{
						char buf[10];
						XLookupString(&event.xkey, buf, sizeof(buf), NULL, NULL);
						switch(buf[0])
						{
							case 27: case 'q': case 'Q':
								for(int i = 0; i < 10; i++) fbx_term(&fb[i]);
								return;
						}
						break;
					}
					case MotionNotify:
						if(event.xmotion.state & Button1Mask) doDisplay = advance = true;
						break;
				}
			}

			#endif

			if(!interactive || doDisplay)
			{
<<<<<<< HEAD
				FBX(fbx_write(&fb[frame], 0, 0, 0, 0, 0, 0));
=======
				TRY_FBX(fbx_write(&fb[frame], 0, 0, 0, 0, 0, 0));
>>>>>>> 86343deb
				if(!interactive || advance)
				{
					if(frame == 0 || frame == 9) inc = -1 * inc;
					frame += inc;  frames++;
					mpixels +=
						(double)fb[frame].width * (double)fb[frame].height / 1000000.;

					if((elapsed = timer.elapsed()) > 2.0)
					{
						snprintf(temps, 256, "%f frames/sec - %f Mpixels/sec",
							(double)frames / elapsed, mpixels / elapsed);
						printf("%s\n", temps);
						timer.start();  mpixels = 0.;  frames = 0;
					}
				}
			}
		}
	}
	catch(...)
	{
		for(int i = 0; i < 10; i++) fbx_term(&fb[i]);
		retCode = -1;
		throw;
	}

}


void usage(char **argv)
{
	fprintf(stderr, "USAGE: %s [options]\n\n", argv[0]);
	fprintf(stderr, "Options:\n");
	#ifndef _WIN32
	fprintf(stderr, "-checkdb = Verify that double buffering is working correctly\n");
	fprintf(stderr, "-noshm = Do not use MIT-SHM extension to accelerate blitting\n");
	fprintf(stderr, "-pm = Blit to a pixmap rather than to a window\n");
	#endif
	fprintf(stderr, "-mt = Run multithreaded stress tests\n");
	fprintf(stderr, "-v = Print all warnings and informational messages from FBX\n");
	fprintf(stderr, "-fs = Full-screen mode\n");
	fprintf(stderr, "-time <t> = Run each benchmark for <t> seconds (default: %.1f)\n",
		benchTime);
	fprintf(stderr, "-size <wxh> = Specify drawable width & height (default: %dx%d)\n\n",
		DEFAULT_WIDTH, DEFAULT_HEIGHT);
	exit(1);
}


int main(int argc, char **argv)
{
	#ifdef _WIN32
	int winstyle = WS_OVERLAPPED | WS_SYSMENU | WS_CAPTION | WS_VISIBLE;
	#endif
	int i, screenWidth, screenHeight;

	fprintf(stderr, "\n%s v%s (Build %s)\n\n", BENCH_NAME, __VERSION, __BUILD);

	if(argc > 1) for(i = 1; i < argc; i++)
	{
		if(!stricmp(argv[i], "-h") || !strcmp(argv[i], "-?")) usage(argv);
		#ifndef _WIN32
		else if(!stricmp(argv[i], "-checkdb"))
		{
			checkDB = true;
			fprintf(stderr, "Checking double buffering.  Watch for flashing to indicate that it is\n");
			fprintf(stderr, "not enabled.  Performance will be sub-optimal.\n");
		}
		#endif
		else if(!stricmp(argv[i], "-noshm"))
		{
			doShm = false;
		}
		else if(!stricmp(argv[i], "-vid")) doVid = true;
		else if(!stricmp(argv[i], "-v"))
		{
			fbx_printwarnings(stderr);
		}
		#ifndef _WIN32
		else if(!stricmp(argv[i], "-pm"))
		{
			doPixmap = true;  doShm = false;
		}
		#endif
		else if(!stricmp(argv[i], "-i")) interactive = true;
		else if(!stricmp(argv[i], "-mt")) doStress = true;
		else if(!stricmp(argv[i], "-fs"))
		{
			doFS = true;
			#ifdef _WIN32
			winstyle = WS_EX_TOPMOST | WS_POPUP | WS_VISIBLE;
			#endif
		}
		else if(!stricmp(argv[i], "-time") && i < argc - 1)
		{
			if(sscanf(argv[++i], "%lf", &benchTime) < 1 || benchTime <= 0.0)
				usage(argv);
		}
		else if(!stricmp(argv[i], "-size") && i < argc - 1)
		{
			if(sscanf(argv[++i], "%dx%d", &drawableWidth, &drawableHeight) < 2
				|| drawableWidth < 1 || drawableHeight < 1)
				usage(argv);
		}
		else usage(argv);
	}

	try
	{
		#ifdef _WIN32

		WNDCLASSEX wndclass;  MSG msg;
		wndclass.cbSize = sizeof(WNDCLASSEX);
		wndclass.style = CS_HREDRAW | CS_VREDRAW;
		wndclass.lpfnWndProc = WndProc;
		wndclass.cbClsExtra = 0;
		wndclass.cbWndExtra = 0;
		wndclass.hInstance = GetModuleHandle(NULL);
		wndclass.hIcon = LoadIcon(NULL, IDI_APPLICATION);
		wndclass.hCursor = LoadCursor(NULL, IDC_ARROW);
		wndclass.hbrBackground = (HBRUSH)GetStockObject(WHITE_BRUSH);
		wndclass.lpszMenuName = NULL;
		wndclass.lpszClassName = BENCH_NAME;
		wndclass.hIconSm = LoadIcon(NULL, IDI_WINLOGO);
<<<<<<< HEAD
		W32(RegisterClassEx(&wndclass));
=======
		TRY_W32(RegisterClassEx(&wndclass));
>>>>>>> 86343deb
		screenWidth = GetSystemMetrics(doFS ? SM_CXSCREEN : SM_CXMAXIMIZED);
		screenHeight = GetSystemMetrics(doFS ? SM_CYSCREEN : SM_CYMAXIMIZED);

		#else

		if(!XInitThreads())
		{
			fprintf(stderr, "ERROR: Could not initialize Xlib thread safety\n");
			exit(1);
		}
		XSetErrorHandler(xhandler);
		memset(&wh, 0, sizeof(fbx_wh));
		if(!(wh.dpy = XOpenDisplay(0)))
		{
			fprintf(stderr, "Could not open display %s\n", XDisplayName(0));
			exit(1);
		}
		screenWidth = DisplayWidth(wh.dpy, DefaultScreen(wh.dpy));
		screenHeight = DisplayHeight(wh.dpy, DefaultScreen(wh.dpy));

		#endif

		if(!doFS && !doPixmap)
		{
			drawableWidth = min(drawableWidth, screenWidth);
			drawableHeight = min(drawableHeight, screenHeight);
		}
		fprintf(stderr, "%s size:  %d x %d\n", doPixmap ? "Pixmap" : "Window",
			drawableWidth, drawableHeight);

		#ifdef _WIN32

		int bw = GetSystemMetrics(SM_CXFIXEDFRAME) * 2;
		int bh =
			GetSystemMetrics(SM_CYFIXEDFRAME) * 2 + GetSystemMetrics(SM_CYCAPTION);
<<<<<<< HEAD
		W32(wh = CreateWindowEx(0, BENCH_NAME, BENCH_NAME, winstyle, 0, 0,
=======
		TRY_W32(wh = CreateWindowEx(0, BENCH_NAME, BENCH_NAME, winstyle, 0, 0,
>>>>>>> 86343deb
			drawableWidth + bw, drawableHeight + bh, NULL, NULL,
			GetModuleHandle(NULL), NULL));
		UpdateWindow(wh);
		BOOL ret;
		if(doVid)
		{
			event_loop();  return 0;
		}
		while(1)
		{
			if((ret = GetMessage(&msg, NULL, 0, 0)) == -1) THROW_W32();
			else if(ret == 0) break;
			TranslateMessage(&msg);
			DispatchMessage(&msg);
		}
		return (int)msg.wParam;

		#else

		XVisualInfo vtemp, *v = NULL;  int n = 0;
		XSetWindowAttributes swa;
		Window root = DefaultRootWindow(wh.dpy);

		vtemp.depth = DefaultDepth(wh.dpy, DefaultScreen(wh.dpy));
		if(vtemp.depth == 30) depth = 30;
		vtemp.c_class = TrueColor;
		vtemp.screen = DefaultScreen(wh.dpy);
		v = XGetVisualInfo(wh.dpy,
			VisualDepthMask | VisualClassMask | VisualScreenMask, &vtemp, &n);
		if(!v || !n) THROW("No RGB visuals available");
		int mask = CWBorderPixel | CWColormap | CWEventMask;
		swa.colormap = XCreateColormap(wh.dpy, root, v->visual, AllocNone);
		swa.border_pixel = 0;
		swa.event_mask = 0;
		if(doFS)
		{
			mask |= CWOverrideRedirect;  swa.override_redirect = True;
		}
		if(doVid)
		{
			if(interactive)
				swa.event_mask |= PointerMotionMask | ButtonPressMask | ExposureMask;
			swa.event_mask |= KeyPressMask;
		}
		if(doPixmap)
		{
			ERRIFNOT(win = XCreateWindow(wh.dpy, root, 0, 0, 1, 1, 0, v->depth,
				InputOutput, v->visual, mask, &swa));
			ERRIFNOT(wh.d = XCreatePixmap(wh.dpy, win, drawableWidth,
				drawableHeight, v->depth));
			wh.v = v->visual;
		}
		else
		{
			ERRIFNOT(wh.d = XCreateWindow(wh.dpy, root, 0, 0, drawableWidth,
				drawableHeight, 0, v->depth, InputOutput, v->visual, mask, &swa));
			ERRIFNOT(XMapRaised(wh.dpy, wh.d));
		}
		if(doFS) XSetInputFocus(wh.dpy, wh.d, RevertToParent, CurrentTime);
		XSync(wh.dpy, False);
		if(doVid) event_loop();
		else display();
		if(doPixmap)
		{
			XFreePixmap(wh.dpy, wh.d);
			XDestroyWindow(wh.dpy, win);
		}
		else XDestroyWindow(wh.dpy, wh.d);
		XFree(v);  v = NULL;

		#endif

	}
	catch(std::exception &e)
	{
		fprintf(stderr, "%s\n", e.what());  retCode = -1;
	}

	return retCode;
}<|MERGE_RESOLUTION|>--- conflicted
+++ resolved
@@ -118,17 +118,10 @@
 	if(wh)
 	{
 		HDC hdc = 0;  RECT rect;
-<<<<<<< HEAD
-		W32(hdc = GetDC(wh));
-		W32(GetClientRect(wh, &rect));
-		W32(PatBlt(hdc, 0, 0, rect.right, rect.bottom, BLACKNESS));
-		W32(ReleaseDC(wh, hdc));
-=======
 		TRY_W32(hdc = GetDC(wh));
 		TRY_W32(GetClientRect(wh, &rect));
 		TRY_W32(PatBlt(hdc, 0, 0, rect.right, rect.bottom, BLACKNESS));
 		TRY_W32(ReleaseDC(wh, hdc));
->>>>>>> 86343deb
 	}
 
 	#else
@@ -155,11 +148,7 @@
 
 	try
 	{
-<<<<<<< HEAD
-		FBX(fbx_init(&fb, wh, 0, 0, useShm ? 1 : 0));
-=======
 		TRY_FBX(fbx_init(&fb, wh, 0, 0, useShm ? 1 : 0));
->>>>>>> 86343deb
 		if(useShm && !fb.shm) THROW("MIT-SHM not available");
 		fprintf(stderr, "Native Pixel Format:  %s\n", fb.pf->name);
 		if(fb.width != drawableWidth || fb.height != drawableHeight)
@@ -180,23 +169,14 @@
 			if(checkDB)
 			{
 				memset(fb.bits, 255, fb.pitch * fb.height);
-<<<<<<< HEAD
-				FBX(fbx_awrite(&fb, 0, 0, 0, 0, 0, 0));
-=======
 				TRY_FBX(fbx_awrite(&fb, 0, 0, 0, 0, 0, 0));
->>>>>>> 86343deb
 			}
 			#endif
 			initBuf(0, 0, fb.width, fb.pitch, fb.height, fb.pf,
 				(unsigned char *)fb.bits, i);
 			timer.start();
-<<<<<<< HEAD
-			FBX(fbx_flip(&fb, 0, 0, 0, 0));
-			FBX(fbx_write(&fb, 0, 0, 0, 0, 0, 0));
-=======
 			TRY_FBX(fbx_flip(&fb, 0, 0, 0, 0));
 			TRY_FBX(fbx_write(&fb, 0, 0, 0, 0, 0, 0));
->>>>>>> 86343deb
 			drawTime += timer.elapsed();
 			i++;
 		} while(timer2.elapsed() < benchTime);
@@ -204,11 +184,7 @@
 			(double)i * (double)(fb.width * fb.height) /
 				((double)1000000. * drawTime));
 		memset(fb.bits, 0, fb.pitch * fb.height);
-<<<<<<< HEAD
-		FBX(fbx_read(&fb, 0, 0));
-=======
 		TRY_FBX(fbx_read(&fb, 0, 0));
->>>>>>> 86343deb
 		if(!cmpBuf(0, 0, fb.width, fb.pitch, fb.height, fb.pf,
 			(unsigned char *)fb.bits, i - 1, true))
 		{
@@ -229,21 +205,13 @@
 			if(checkDB)
 			{
 				memset(fb.bits, 255, fb.pitch * fb.height);
-<<<<<<< HEAD
-				FBX(fbx_awrite(&fb, 0, 0, 0, 0, 0, 0));
-=======
 				TRY_FBX(fbx_awrite(&fb, 0, 0, 0, 0, 0, 0));
->>>>>>> 86343deb
 			}
 			#endif
 			initBuf(0, 0, fb.width, fb.pitch, fb.height, fb.pf,
 				(unsigned char *)fb.bits, i);
 			timer.start();
-<<<<<<< HEAD
-			FBX(fbx_write(&fb, 0, 0, fb.width / 2, fb.height / 2, fb.width / 2,
-=======
 			TRY_FBX(fbx_write(&fb, 0, 0, fb.width / 2, fb.height / 2, fb.width / 2,
->>>>>>> 86343deb
 				fb.height / 2));
 			drawTime += timer.elapsed();
 			i++;
@@ -252,11 +220,7 @@
 			(double)i * (double)(fb.width * fb.height) /
 				((double)4000000. * drawTime));
 		memset(fb.bits, 0, fb.pitch * fb.height);
-<<<<<<< HEAD
-		FBX(fbx_read(&fb, 0, 0));
-=======
 		TRY_FBX(fbx_read(&fb, 0, 0));
->>>>>>> 86343deb
 		if(!cmpBuf(0, 0, fb.width / 2, fb.pitch, fb.height / 2,
 			fb.pf, (unsigned char *)&fb.bits[fb.height / 2 * fb.pitch +
 				fb.width / 2 * fb.pf->size], i - 1))
@@ -278,21 +242,13 @@
 			if(checkDB)
 			{
 				memset(fb.bits, 255, fb.pitch * fb.height);
-<<<<<<< HEAD
-				FBX(fbx_awrite(&fb, 0, 0, 0, 0, 0, 0));
-=======
 				TRY_FBX(fbx_awrite(&fb, 0, 0, 0, 0, 0, 0));
->>>>>>> 86343deb
 			}
 			#endif
 			initBuf(0, 0, fb.width, fb.pitch, fb.height, fb.pf,
 				(unsigned char *)fb.bits, i);
 			timer.start();
-<<<<<<< HEAD
-			FBX(fbx_write(&fb, 0, 0, 0, 0, 0, 0));
-=======
 			TRY_FBX(fbx_write(&fb, 0, 0, 0, 0, 0, 0));
->>>>>>> 86343deb
 			drawTime += timer.elapsed();
 			i++;
 		} while(timer2.elapsed() < benchTime);
@@ -300,11 +256,7 @@
 			(double)i * (double)(fb.width * fb.height) /
 				((double)1000000. * drawTime));
 		memset(fb.bits, 0, fb.pitch * fb.height);
-<<<<<<< HEAD
-		FBX(fbx_read(&fb, 0, 0));
-=======
 		TRY_FBX(fbx_read(&fb, 0, 0));
->>>>>>> 86343deb
 		if(!cmpBuf(0, 0, fb.width, fb.pitch, fb.height, fb.pf,
 			(unsigned char *)fb.bits, i - 1))
 		{
@@ -335,11 +287,7 @@
 
 	try
 	{
-<<<<<<< HEAD
-		FBX(fbx_init(&fb, wh, 0, 0, useShm ? 1 : 0));
-=======
 		TRY_FBX(fbx_init(&fb, wh, 0, 0, useShm ? 1 : 0));
->>>>>>> 86343deb
 		if(useShm && !fb.shm) THROW("MIT-SHM not available");
 		if(fb.width != drawableWidth || fb.height != drawableHeight)
 		{
@@ -356,11 +304,7 @@
 		do
 		{
 			timer.start();
-<<<<<<< HEAD
-			FBX(fbx_read(&fb, 0, 0));
-=======
 			TRY_FBX(fbx_read(&fb, 0, 0));
->>>>>>> 86343deb
 			readTime += timer.elapsed();
 			if(!cmpBuf(0, 0, fb.width, fb.pitch, fb.height, fb.pf,
 				(unsigned char *)fb.bits, pixelOffset))
@@ -404,30 +348,18 @@
 			{
 				int myWidth, myHeight, myX = 0, myY = 0;
 
-<<<<<<< HEAD
-				FBX(fbx_init(&fb, wh, 0, 0, useShm ? 1 : 0));
-=======
 				TRY_FBX(fbx_init(&fb, wh, 0, 0, useShm ? 1 : 0));
->>>>>>> 86343deb
 				if(myRank < 2) { myWidth = fb.width / 2;  myX = 0; }
 				else { myWidth = fb.width - fb.width / 2;  myX = fb.width / 2; }
 				if(myRank % 2 == 0) { myHeight = fb.height / 2;  myY = 0; }
 				else { myHeight = fb.height - fb.height / 2;  myY = fb.height / 2; }
 				fbx_term(&fb);
-<<<<<<< HEAD
-				FBX(fbx_init(&fb, wh, myWidth, myHeight, useShm ? 1 : 0));
-=======
 				TRY_FBX(fbx_init(&fb, wh, myWidth, myHeight, useShm ? 1 : 0));
->>>>>>> 86343deb
 				if(useShm && !fb.shm) THROW("MIT-SHM not available");
 				initBuf(myX, myY, fb.width, fb.pitch, fb.height, fb.pf,
 					(unsigned char *)fb.bits, 0);
 				for(i = 0; i < iter; i++)
-<<<<<<< HEAD
-					FBX(fbx_write(&fb, 0, 0, myX, myY, fb.width, fb.height));
-=======
 					TRY_FBX(fbx_write(&fb, 0, 0, myX, myY, fb.width, fb.height));
->>>>>>> 86343deb
 				fbx_term(&fb);
 			}
 			catch(...)
@@ -459,29 +391,17 @@
 			{
 				int i, myWidth, myHeight, myX = 0, myY = 0;
 
-<<<<<<< HEAD
-				FBX(fbx_init(&fb, wh, 0, 0, useShm ? 1 : 0));
-=======
 				TRY_FBX(fbx_init(&fb, wh, 0, 0, useShm ? 1 : 0));
->>>>>>> 86343deb
 				if(myRank < 2) { myWidth = fb.width / 2;  myX = 0; }
 				else { myWidth = fb.width - fb.width / 2;  myX = fb.width / 2; }
 				if(myRank % 2 == 0) { myHeight = fb.height / 2;  myY = 0; }
 				else { myHeight = fb.height - fb.height / 2;  myY = fb.height / 2; }
 				fbx_term(&fb);
-<<<<<<< HEAD
-				FBX(fbx_init(&fb, wh, myWidth, myHeight, useShm ? 1 : 0));
-				if(useShm && !fb.shm) THROW("MIT-SHM not available");
-				memset(fb.bits, 0, fb.width * fb.height * fb.pf->size);
-				for(i = 0; i < iter; i++)
-					FBX(fbx_read(&fb, myX, myY));
-=======
 				TRY_FBX(fbx_init(&fb, wh, myWidth, myHeight, useShm ? 1 : 0));
 				if(useShm && !fb.shm) THROW("MIT-SHM not available");
 				memset(fb.bits, 0, fb.width * fb.height * fb.pf->size);
 				for(i = 0; i < iter; i++)
 					TRY_FBX(fbx_read(&fb, myX, myY));
->>>>>>> 86343deb
 				if(!cmpBuf(myX, myY, fb.width, fb.pitch, fb.height, fb.pf,
 					(unsigned char *)fb.bits, 0))
 					THROW("ERROR: Bogus data read back.");
@@ -672,11 +592,7 @@
 	{
 		for(int i = 0; i < 10; i++)
 		{
-<<<<<<< HEAD
-			FBX(fbx_init(&fb[i], wh, 0, 0, doShm ? 1 : 0));
-=======
 			TRY_FBX(fbx_init(&fb[i], wh, 0, 0, doShm ? 1 : 0));
->>>>>>> 86343deb
 			snprintf(temps, 256, "frame%d.ppm", i);
 			unsigned char *buf = NULL;  int tempw = 0, temph = 0;
 			if(bmp_load(temps, &buf, &tempw, 1, &temph, fb[i].pf->id,
@@ -743,11 +659,7 @@
 
 			if(!interactive || doDisplay)
 			{
-<<<<<<< HEAD
-				FBX(fbx_write(&fb[frame], 0, 0, 0, 0, 0, 0));
-=======
 				TRY_FBX(fbx_write(&fb[frame], 0, 0, 0, 0, 0, 0));
->>>>>>> 86343deb
 				if(!interactive || advance)
 				{
 					if(frame == 0 || frame == 9) inc = -1 * inc;
@@ -871,11 +783,7 @@
 		wndclass.lpszMenuName = NULL;
 		wndclass.lpszClassName = BENCH_NAME;
 		wndclass.hIconSm = LoadIcon(NULL, IDI_WINLOGO);
-<<<<<<< HEAD
-		W32(RegisterClassEx(&wndclass));
-=======
 		TRY_W32(RegisterClassEx(&wndclass));
->>>>>>> 86343deb
 		screenWidth = GetSystemMetrics(doFS ? SM_CXSCREEN : SM_CXMAXIMIZED);
 		screenHeight = GetSystemMetrics(doFS ? SM_CYSCREEN : SM_CYMAXIMIZED);
 
@@ -911,11 +819,7 @@
 		int bw = GetSystemMetrics(SM_CXFIXEDFRAME) * 2;
 		int bh =
 			GetSystemMetrics(SM_CYFIXEDFRAME) * 2 + GetSystemMetrics(SM_CYCAPTION);
-<<<<<<< HEAD
-		W32(wh = CreateWindowEx(0, BENCH_NAME, BENCH_NAME, winstyle, 0, 0,
-=======
 		TRY_W32(wh = CreateWindowEx(0, BENCH_NAME, BENCH_NAME, winstyle, 0, 0,
->>>>>>> 86343deb
 			drawableWidth + bw, drawableHeight + bh, NULL, NULL,
 			GetModuleHandle(NULL), NULL));
 		UpdateWindow(wh);
