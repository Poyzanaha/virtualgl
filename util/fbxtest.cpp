<<<<<<< HEAD
/* Copyright (C)2004 Landmark Graphics Corporation
 * Copyright (C)2005, 2006 Sun Microsystems, Inc.
 * Copyright (C)2011, 2013-2014, 2017-2019 D. R. Commander
 *
 * This library is free software and may be redistributed and/or modified under
 * the terms of the wxWindows Library License, Version 3.1 or (at your option)
 * any later version.  The full license is in the LICENSE.txt file included
 * with this distribution.
 *
 * This library is distributed in the hope that it will be useful,
 * but WITHOUT ANY WARRANTY; without even the implied warranty of
 * MERCHANTABILITY or FITNESS FOR A PARTICULAR PURPOSE.  See the
 * wxWindows Library License for more details.
 */
=======
// Copyright (C)2004 Landmark Graphics Corporation
// Copyright (C)2005, 2006 Sun Microsystems, Inc.
// Copyright (C)2011, 2013-2014, 2017-2019 D. R. Commander
//
// This library is free software and may be redistributed and/or modified under
// the terms of the wxWindows Library License, Version 3.1 or (at your option)
// any later version.  The full license is in the LICENSE.txt file included
// with this distribution.
//
// This library is distributed in the hope that it will be useful,
// but WITHOUT ANY WARRANTY; without even the implied warranty of
// MERCHANTABILITY or FITNESS FOR A PARTICULAR PURPOSE.  See the
// wxWindows Library License for more details.
>>>>>>> 7f69b500

#include <math.h>
#include <stdlib.h>
#include <stdio.h>
#include <stdarg.h>
#include <string.h>
#include "Thread.h"
#include "vglutil.h"
#include "Timer.h"
#include "fbx.h"
#ifndef _WIN32
	#include <errno.h>
	#include "x11err.h"
#endif
#include "bmp.h"

using namespace vglutil;


#ifndef _WIN32
extern "C" {
int xhandler(Display *dpy, XErrorEvent *xe)
{
	fprintf(stderr, "X11 Error: %s\n", x11error(xe->error_code));
	return 0;
}
}  // extern "C"
#endif


#define BENCH_NAME  "FBXtest"
#define N  2
#define MAXRGB  (1 << (depth / 3))
#define DEFAULT_WIDTH  1240
#define DEFAULT_HEIGHT  900

int drawableWidth = DEFAULT_WIDTH, drawableHeight = DEFAULT_HEIGHT, depth = 24;
bool doPixmap = false, doShm = true, doFS = false, doVid = false,
	doDisplay = false, interactive = false, advance = false, doStress = false;
int pixelOffset, retCode = 0;
double benchTime = 5.0;
#ifndef _WIN32
bool checkDB = false;
Window win = 0;
#endif
fbx_wh wh;
#ifdef _WIN32
#define FG()  SetForegroundWindow(wh)
#else
#define FG()
#endif

void nativeRead(bool), nativeWrite(bool);


void initBuf(int x, int y, int width, int pitch, int height, PF *pf,
	unsigned char *buf, int offset)
{
	int i, j;

	for(j = 0; j < height; j++)
	{
		for(i = 0; i < width; i++)
			pf->setRGB(&buf[j * pitch + i * pf->size], (i + x + offset) % MAXRGB,
				(j + y + offset) % MAXRGB, (j + y + i + x + offset) % MAXRGB);
	}
}


int cmpBuf(int x, int y, int width, int pitch, int height, PF *pf,
	unsigned char *buf, int offset, bool flip = false)
{
	int i, j;

	for(j = 0; j < height; j++)
	{
		int line = flip ? height - 1 - j : j;
		for(i = 0; i < width; i++)
		{
			bool ignore = false;
			#ifdef __APPLE__
			// In XQuartz, X[Shm]GetImage() picks up the little window resize
			// gadget at the bottom right, so we have to ignore those pixels.
			if(line >= height - 16 && i >= width - 16) ignore = true;
			#endif
			int r, g, b;
			pf->getRGB(&buf[line * pitch + i * pf->size], &r, &g, &b);
			if(r != (i + x + offset) % MAXRGB && !ignore)
				return 0;
			if(g != (j + y + offset) % MAXRGB && !ignore)
				return 0;
			if(b != (j + y + i + x + offset) % MAXRGB && !ignore)
				return 0;
		}
	}
	return 1;
}


// Makes sure the frame buffer has been cleared prior to a write
void clearFB(void)
{
	#ifdef _WIN32

	if(wh)
	{
		HDC hdc = 0;  RECT rect;
		W32(hdc = GetDC(wh));
		W32(GetClientRect(wh, &rect));
		W32(PatBlt(hdc, 0, 0, rect.right, rect.bottom, BLACKNESS));
		W32(ReleaseDC(wh, hdc));
	}

	#else

	if(wh.dpy && wh.d && !doPixmap)
	{
		XSetWindowBackground(wh.dpy, wh.d,
			BlackPixel(wh.dpy, DefaultScreen(wh.dpy)));
		XClearWindow(wh.dpy, wh.d);
		XSync(wh.dpy, False);
	}

	#endif
}


// Platform-specific write test
void nativeWrite(bool useShm)
{
	fbx_struct fb;  int i = 0;  double drawTime;
	Timer timer, timer2;

	memset(&fb, 0, sizeof(fb));

	try
	{
		FBX(fbx_init(&fb, wh, 0, 0, useShm ? 1 : 0));
		if(useShm && !fb.shm) THROW("MIT-SHM not available");
		fprintf(stderr, "Native Pixel Format:  %s\n", fb.pf->name);
		if(fb.width != drawableWidth || fb.height != drawableHeight)
		{
			fprintf(stderr, "WARNING:  Requested size = %d x %d  Actual size = %d x %d\n",
				drawableWidth, drawableHeight, fb.width, fb.height);
		}

		clearFB();
		if(useShm)
			fprintf(stderr, "FBX bottom-up write [SHM]:     ");
		else
			fprintf(stderr, "FBX bottom-up write:           ");
		i = 0;  drawTime = 0;  timer2.start();
		do
		{
			#ifndef _WIN32
			if(checkDB)
			{
				memset(fb.bits, 255, fb.pitch * fb.height);
				FBX(fbx_awrite(&fb, 0, 0, 0, 0, 0, 0));
			}
			#endif
			initBuf(0, 0, fb.width, fb.pitch, fb.height, fb.pf,
				(unsigned char *)fb.bits, i);
			timer.start();
			FBX(fbx_flip(&fb, 0, 0, 0, 0));
			FBX(fbx_write(&fb, 0, 0, 0, 0, 0, 0));
			drawTime += timer.elapsed();
			i++;
		} while(timer2.elapsed() < benchTime);
		fprintf(stderr, "%f Mpixels/sec",
			(double)i * (double)(fb.width * fb.height) /
				((double)1000000. * drawTime));
		memset(fb.bits, 0, fb.pitch * fb.height);
		FBX(fbx_read(&fb, 0, 0));
		if(!cmpBuf(0, 0, fb.width, fb.pitch, fb.height, fb.pf,
			(unsigned char *)fb.bits, i - 1, true))
		{
			fprintf(stderr, " (ERROR CHECK FAILED)\n");
			retCode = -1;
		}
		else fprintf(stderr, " (no errors)\n");

		clearFB();
		if(useShm)
			fprintf(stderr, "FBX 1/4 top-down write [SHM]:  ");
		else
			fprintf(stderr, "FBX 1/4 top-down write:        ");
		i = 0;  drawTime = 0.;  timer2.start();
		do
		{
			#ifndef _WIN32
			if(checkDB)
			{
				memset(fb.bits, 255, fb.pitch * fb.height);
				FBX(fbx_awrite(&fb, 0, 0, 0, 0, 0, 0));
			}
			#endif
			initBuf(0, 0, fb.width, fb.pitch, fb.height, fb.pf,
				(unsigned char *)fb.bits, i);
			timer.start();
			FBX(fbx_write(&fb, 0, 0, fb.width / 2, fb.height / 2, fb.width / 2,
				fb.height / 2));
			drawTime += timer.elapsed();
			i++;
		} while(timer2.elapsed() < benchTime);
		fprintf(stderr, "%f Mpixels/sec",
			(double)i * (double)(fb.width * fb.height) /
				((double)4000000. * drawTime));
		memset(fb.bits, 0, fb.pitch * fb.height);
		FBX(fbx_read(&fb, 0, 0));
		if(!cmpBuf(0, 0, fb.width / 2, fb.pitch, fb.height / 2,
			fb.pf, (unsigned char *)&fb.bits[fb.height / 2 * fb.pitch +
				fb.width / 2 * fb.pf->size], i - 1))
		{
			fprintf(stderr, " (ERROR CHECK FAILED)\n");
			retCode = -1;
		}
		else fprintf(stderr, " (no errors)\n");

		clearFB();
		if(useShm)
			fprintf(stderr, "FBX top-down write [SHM]:      ");
		else
			fprintf(stderr, "FBX top-down write:            ");
		i = 0;  drawTime = 0.;  timer2.start();
		do
		{
			#ifndef _WIN32
			if(checkDB)
			{
				memset(fb.bits, 255, fb.pitch * fb.height);
				FBX(fbx_awrite(&fb, 0, 0, 0, 0, 0, 0));
			}
			#endif
			initBuf(0, 0, fb.width, fb.pitch, fb.height, fb.pf,
				(unsigned char *)fb.bits, i);
			timer.start();
			FBX(fbx_write(&fb, 0, 0, 0, 0, 0, 0));
			drawTime += timer.elapsed();
			i++;
		} while(timer2.elapsed() < benchTime);
		fprintf(stderr, "%f Mpixels/sec",
			(double)i * (double)(fb.width * fb.height) /
				((double)1000000. * drawTime));
		memset(fb.bits, 0, fb.pitch * fb.height);
		FBX(fbx_read(&fb, 0, 0));
		if(!cmpBuf(0, 0, fb.width, fb.pitch, fb.height, fb.pf,
			(unsigned char *)fb.bits, i - 1))
		{
			fprintf(stderr, " (ERROR CHECK FAILED)\n");
			retCode = -1;
		}
		else fprintf(stderr, " (no errors)\n");

	}
	catch(std::exception &e)
	{
		fprintf(stderr, "%s\n", e.what());  retCode = -1;
	}

	pixelOffset = i - 1;

	fbx_term(&fb);
}


// Platform-specific readback test
void nativeRead(bool useShm)
{
	fbx_struct fb;  int i, error = 0;  double readTime;
	Timer timer, timer2;

	memset(&fb, 0, sizeof(fb));

	try
	{
		FBX(fbx_init(&fb, wh, 0, 0, useShm ? 1 : 0));
		if(useShm && !fb.shm) THROW("MIT-SHM not available");
		if(fb.width != drawableWidth || fb.height != drawableHeight)
		{
			fprintf(stderr, "WARNING:  Requested size = %d x %d  Actual size = %d x %d\n",
				drawableWidth, drawableHeight, fb.width, fb.height);
		}

		if(useShm)
			fprintf(stderr, "FBX read [SHM]:                ");
		else
			fprintf(stderr, "FBX read:                      ");
		memset(fb.bits, 0, fb.width * fb.height * fb.pf->size);
		i = 0;  readTime = 0.;  timer2.start();
		do
		{
			timer.start();
			FBX(fbx_read(&fb, 0, 0));
			readTime += timer.elapsed();
			if(!cmpBuf(0, 0, fb.width, fb.pitch, fb.height, fb.pf,
				(unsigned char *)fb.bits, pixelOffset))
				error = 1;
			i++;
		} while(timer2.elapsed() < benchTime);
		fprintf(stderr, "%f Mpixels/sec",
			(double)i * (double)(fb.width * fb.height) /
				((double)1000000. * readTime));
		if(error)
		{
			fprintf(stderr, " (ERROR CHECK FAILED)\n");
			retCode = -1;
		}
		else fprintf(stderr, " (no errors)\n");

	}
	catch(std::exception &e)
	{
		fprintf(stderr, "%s\n", e.what());  retCode = -1;
	}

	fbx_term(&fb);
}


// This serves as a unit test for the FBX library
class WriteThread : public Runnable
{
	public:

		WriteThread(int myRank_, int iter_, bool useShm_) : myRank(myRank_),
			iter(iter_), useShm(useShm_) {}

		void run(void)
		{
			int i;  fbx_struct fb;
			memset(&fb, 0, sizeof(fb));

			try
			{
				int myWidth, myHeight, myX = 0, myY = 0;

				FBX(fbx_init(&fb, wh, 0, 0, useShm ? 1 : 0));
				if(myRank < 2) { myWidth = fb.width / 2;  myX = 0; }
				else { myWidth = fb.width - fb.width / 2;  myX = fb.width / 2; }
				if(myRank % 2 == 0) { myHeight = fb.height / 2;  myY = 0; }
				else { myHeight = fb.height - fb.height / 2;  myY = fb.height / 2; }
				fbx_term(&fb);
				FBX(fbx_init(&fb, wh, myWidth, myHeight, useShm ? 1 : 0));
				if(useShm && !fb.shm) THROW("MIT-SHM not available");
				initBuf(myX, myY, fb.width, fb.pitch, fb.height, fb.pf,
					(unsigned char *)fb.bits, 0);
				for(i = 0; i < iter; i++)
<<<<<<< HEAD
					FBX(fbx_write(&fb, 0, 0, myX, myY, fb.width, fb.height));
=======
					_fbx(fbx_write(&fb, 0, 0, myX, myY, fb.width, fb.height));
				fbx_term(&fb);
>>>>>>> 7f69b500
			}
			catch(...)
			{
				fbx_term(&fb);  retCode = -1;  throw;
			}
		}

	private:

		int myRank, iter;
		bool useShm;
};


class ReadThread : public Runnable
{
	public:

		ReadThread(int myRank_, int iter_, bool useShm_) : myRank(myRank_),
			iter(iter_), useShm(useShm_) {}

		void run(void)
		{
			fbx_struct fb;
			memset(&fb, 0, sizeof(fb));

			try
			{
				int i, myWidth, myHeight, myX = 0, myY = 0;

				FBX(fbx_init(&fb, wh, 0, 0, useShm ? 1 : 0));
				if(myRank < 2) { myWidth = fb.width / 2;  myX = 0; }
				else { myWidth = fb.width - fb.width / 2;  myX = fb.width / 2; }
				if(myRank % 2 == 0) { myHeight = fb.height / 2;  myY = 0; }
				else { myHeight = fb.height - fb.height / 2;  myY = fb.height / 2; }
				fbx_term(&fb);
				FBX(fbx_init(&fb, wh, myWidth, myHeight, useShm ? 1 : 0));
				if(useShm && !fb.shm) THROW("MIT-SHM not available");
				memset(fb.bits, 0, fb.width * fb.height * fb.pf->size);
				for(i = 0; i < iter; i++)
					FBX(fbx_read(&fb, myX, myY));
				if(!cmpBuf(myX, myY, fb.width, fb.pitch, fb.height, fb.pf,
					(unsigned char *)fb.bits, 0))
<<<<<<< HEAD
					THROW("ERROR: Bogus data read back.");
=======
					_throw("ERROR: Bogus data read back.");
				fbx_term(&fb);
>>>>>>> 7f69b500
			}
			catch(...)
			{
				fbx_term(&fb);  retCode = -1;  throw;
			}
		}

	private:

		int myRank, iter;
		bool useShm;
};


void nativeStress(bool useShm)
{
	int i, n;  double testTime;
	Thread *thread[4];
	Timer timer;

	try
	{
		clearFB();
		if(useShm)
			fprintf(stderr, "FBX write [multithreaded SHM]:   ");
		else
			fprintf(stderr, "FBX write [multithreaded]:       ");
		n = N;
		do
		{
			n += n;
			timer.start();
			WriteThread *writeThread[4];
			for(i = 0; i < 4; i++)
			{
				writeThread[i] = new WriteThread(i, n, useShm ? 1 : 0);
				thread[i] = new Thread(writeThread[i]);
				thread[i]->start();
			}
			for(i = 0; i < 4; i++) thread[i]->stop();
			for(i = 0; i < 4; i++) thread[i]->checkError();
			for(i = 0; i < 4; i++)
			{
				delete thread[i];  delete writeThread[i];
			}
			testTime = timer.elapsed();
		} while(testTime < 1.);
		fprintf(stderr, "%f Mpixels/sec\n",
			(double)n * (double)(drawableWidth * drawableHeight) /
				((double)1000000. * testTime));

	}
	catch(std::exception &e)
	{
		fprintf(stderr, "%s\n", e.what());
	}

	try
	{
		if(useShm)
			fprintf(stderr, "FBX read [multithreaded SHM]:    ");
		else
			fprintf(stderr, "FBX read [multithreaded]:        ");
		n = N;
		do
		{
			n += n;
			timer.start();
			ReadThread *readThread[4];
			for(i = 0; i < 4; i++)
			{
				readThread[i] = new ReadThread(i, n, useShm);
				thread[i] = new Thread(readThread[i]);
				thread[i]->start();
			}
			for(i = 0; i < 4; i++) thread[i]->stop();
			for(i = 0; i < 4; i++) thread[i]->checkError();
			for(i = 0; i < 4; i++)
			{
				delete thread[i];  delete readThread[i];
			}
			testTime = timer.elapsed();
		} while(testTime < 1.);
		fprintf(stderr, "%f Mpixels/sec\n",
			(double)n * (double)(drawableWidth * drawableHeight) /
				((double)1000000. * testTime));

	}
	catch(std::exception &e)
	{
		fprintf(stderr, "%s\n", e.what());  retCode = -1;
	}

}


void display(void)
{
	if(doStress)
	{
		fprintf(stderr, "-- Stress tests --\n");
		#ifndef _WIN32
		if(doShm)
		{
			FG();  nativeStress(1);
		}
		#endif
		FG();  nativeStress(0);
		fprintf(stderr, "\n");
		return;
	}

	fprintf(stderr, "-- Performance tests --\n");
	#ifndef _WIN32
	if(doShm)
	{
		FG();  nativeWrite(1);
		FG();  nativeRead(1);
	}
	#endif
	FG();  nativeWrite(0);
	FG();  nativeRead(0);
	fprintf(stderr, "\n");
}


#ifdef _WIN32
LRESULT CALLBACK WndProc(HWND hwnd, UINT iMsg, WPARAM wParam, LPARAM lParam)
{
	switch(iMsg)
	{
		case WM_CREATE:
			return 0;
		case WM_CLOSE:
			PostQuitMessage(0);
			return 0;
		case WM_CHAR:
			if((wParam == 27 || wParam == 'q' || wParam == 'Q') && doVid)
			{
				PostQuitMessage(0);
				return 0;
			}
			break;
		case WM_PAINT:
			if(!doVid)
			{
				display();
				PostQuitMessage(0);
			}
			else
			{
				if(interactive) doDisplay = true;
				return 0;
			}
			break;
		case WM_MOUSEMOVE:
			if((wParam & MK_LBUTTON) && doVid && interactive)
			{
				doDisplay = advance = true;
				return 0;
			}
			break;
	}
	return DefWindowProc(hwnd, iMsg, wParam, lParam);
}
#endif


void event_loop(void)
{
	fbx_struct fb[10];
	int frame = 0, inc = -1;  bool first = true;
	unsigned long frames = 0;
	Timer timer;
	double elapsed, mpixels = 0.;
	char temps[256];

	for(int i = 0; i < 10; i++)
	{
		memset(&fb[i], 0, sizeof(fb[i]));
	}

	try
	{
		for(int i = 0; i < 10; i++)
		{
			FBX(fbx_init(&fb[i], wh, 0, 0, doShm ? 1 : 0));
			snprintf(temps, 256, "frame%d.ppm", i);
			unsigned char *buf = NULL;  int tempw = 0, temph = 0;
			if(bmp_load(temps, &buf, &tempw, 1, &temph, fb[i].pf->id,
				BMPORN_TOPDOWN) == -1)
				THROW(bmp_geterr());
			for(int j = 0; j < min(temph, fb[i].height); j++)
				memcpy(&fb[i].bits[fb[i].pitch * j], &buf[tempw * fb[i].pf->size * j],
					min(tempw, fb[i].width) * fb[i].pf->size);
			free(buf);
		}

		timer.start();
		while(1)
		{
			advance = false;  doDisplay = false;
			if(first)
			{
				doDisplay = true;  first = false;
			}

			#ifdef _WIN32

			int ret;  MSG msg;
			if((ret = GetMessage(&msg, NULL, 0, 0)) == -1) { THROW_W32(); }
			else if(ret == 0)
			{
				for(int i = 0; i < 10; i++) fbx_term(&fb[i]);
				break;
			}
			TranslateMessage(&msg);
			DispatchMessage(&msg);

			#else

			while(1)
			{
				XEvent event;
				if(XPending(wh.dpy) > 0) XNextEvent(wh.dpy, &event);
				else break;
				switch(event.type)
				{
					case Expose:
						doDisplay = true;
						break;
					case KeyPress:
					{
						char buf[10];
						XLookupString(&event.xkey, buf, sizeof(buf), NULL, NULL);
						switch(buf[0])
						{
							case 27: case 'q': case 'Q':
								for(int i = 0; i < 10; i++) fbx_term(&fb[i]);
								return;
						}
						break;
					}
					case MotionNotify:
						if(event.xmotion.state & Button1Mask) doDisplay = advance = true;
						break;
				}
			}

			#endif

			if(!interactive || doDisplay)
			{
				FBX(fbx_write(&fb[frame], 0, 0, 0, 0, 0, 0));
				if(!interactive || advance)
				{
					if(frame == 0 || frame == 9) inc = -1 * inc;
					frame += inc;  frames++;
					mpixels +=
						(double)fb[frame].width * (double)fb[frame].height / 1000000.;

					if((elapsed = timer.elapsed()) > 2.0)
					{
						snprintf(temps, 256, "%f frames/sec - %f Mpixels/sec",
							(double)frames / elapsed, mpixels / elapsed);
						printf("%s\n", temps);
						timer.start();  mpixels = 0.;  frames = 0;
					}
				}
			}
		}
	}
	catch(...)
	{
		for(int i = 0; i < 10; i++) fbx_term(&fb[i]);
		retCode = -1;
		throw;
	}

}


void usage(char **argv)
{
	fprintf(stderr, "USAGE: %s [options]\n\n", argv[0]);
	fprintf(stderr, "Options:\n");
	#ifndef _WIN32
	fprintf(stderr, "-checkdb = Verify that double buffering is working correctly\n");
	fprintf(stderr, "-noshm = Do not use MIT-SHM extension to accelerate blitting\n");
	fprintf(stderr, "-pm = Blit to a pixmap rather than to a window\n");
	#endif
	fprintf(stderr, "-mt = Run multithreaded stress tests\n");
	fprintf(stderr, "-v = Print all warnings and informational messages from FBX\n");
	fprintf(stderr, "-fs = Full-screen mode\n");
	fprintf(stderr, "-time <t> = Run each benchmark for <t> seconds (default: %.1f)\n",
		benchTime);
	fprintf(stderr, "-size <wxh> = Specify drawable width & height (default: %dx%d)\n\n",
		DEFAULT_WIDTH, DEFAULT_HEIGHT);
	exit(1);
}


int main(int argc, char **argv)
{
	#ifdef _WIN32
	int winstyle = WS_OVERLAPPED | WS_SYSMENU | WS_CAPTION | WS_VISIBLE;
	#endif
	int i, screenWidth, screenHeight;

	fprintf(stderr, "\n%s v%s (Build %s)\n\n", BENCH_NAME, __VERSION, __BUILD);

	if(argc > 1) for(i = 1; i < argc; i++)
	{
		if(!stricmp(argv[i], "-h") || !strcmp(argv[i], "-?")) usage(argv);
		#ifndef _WIN32
		else if(!stricmp(argv[i], "-checkdb"))
		{
			checkDB = true;
			fprintf(stderr, "Checking double buffering.  Watch for flashing to indicate that it is\n");
			fprintf(stderr, "not enabled.  Performance will be sub-optimal.\n");
		}
		#endif
		else if(!stricmp(argv[i], "-noshm"))
		{
			doShm = false;
		}
		else if(!stricmp(argv[i], "-vid")) doVid = true;
		else if(!stricmp(argv[i], "-v"))
		{
			fbx_printwarnings(stderr);
		}
		#ifndef _WIN32
		else if(!stricmp(argv[i], "-pm"))
		{
			doPixmap = true;  doShm = false;
		}
		#endif
		else if(!stricmp(argv[i], "-i")) interactive = true;
		else if(!stricmp(argv[i], "-mt")) doStress = true;
		else if(!stricmp(argv[i], "-fs"))
		{
			doFS = true;
			#ifdef _WIN32
			winstyle = WS_EX_TOPMOST | WS_POPUP | WS_VISIBLE;
			#endif
		}
		else if(!stricmp(argv[i], "-time") && i < argc - 1)
		{
			if(sscanf(argv[++i], "%lf", &benchTime) < 1 || benchTime <= 0.0)
				usage(argv);
		}
		else if(!stricmp(argv[i], "-size") && i < argc - 1)
		{
			if(sscanf(argv[++i], "%dx%d", &drawableWidth, &drawableHeight) < 2
				|| drawableWidth < 1 || drawableHeight < 1)
				usage(argv);
		}
		else usage(argv);
	}

	try
	{
		#ifdef _WIN32

		WNDCLASSEX wndclass;  MSG msg;
		wndclass.cbSize = sizeof(WNDCLASSEX);
		wndclass.style = CS_HREDRAW | CS_VREDRAW;
		wndclass.lpfnWndProc = WndProc;
		wndclass.cbClsExtra = 0;
		wndclass.cbWndExtra = 0;
		wndclass.hInstance = GetModuleHandle(NULL);
		wndclass.hIcon = LoadIcon(NULL, IDI_APPLICATION);
		wndclass.hCursor = LoadCursor(NULL, IDC_ARROW);
		wndclass.hbrBackground = (HBRUSH)GetStockObject(WHITE_BRUSH);
		wndclass.lpszMenuName = NULL;
		wndclass.lpszClassName = BENCH_NAME;
		wndclass.hIconSm = LoadIcon(NULL, IDI_WINLOGO);
		W32(RegisterClassEx(&wndclass));
		screenWidth = GetSystemMetrics(doFS ? SM_CXSCREEN : SM_CXMAXIMIZED);
		screenHeight = GetSystemMetrics(doFS ? SM_CYSCREEN : SM_CYMAXIMIZED);

		#else

		if(!XInitThreads())
		{
			fprintf(stderr, "ERROR: Could not initialize Xlib thread safety\n");
			exit(1);
		}
		XSetErrorHandler(xhandler);
		memset(&wh, 0, sizeof(fbx_wh));
		if(!(wh.dpy = XOpenDisplay(0)))
		{
			fprintf(stderr, "Could not open display %s\n", XDisplayName(0));
			exit(1);
		}
		screenWidth = DisplayWidth(wh.dpy, DefaultScreen(wh.dpy));
		screenHeight = DisplayHeight(wh.dpy, DefaultScreen(wh.dpy));

		#endif

		if(!doFS && !doPixmap)
		{
			drawableWidth = min(drawableWidth, screenWidth);
			drawableHeight = min(drawableHeight, screenHeight);
		}
		fprintf(stderr, "%s size:  %d x %d\n", doPixmap ? "Pixmap" : "Window",
			drawableWidth, drawableHeight);

		#ifdef _WIN32

		int bw = GetSystemMetrics(SM_CXFIXEDFRAME) * 2;
		int bh =
			GetSystemMetrics(SM_CYFIXEDFRAME) * 2 + GetSystemMetrics(SM_CYCAPTION);
		W32(wh = CreateWindowEx(0, BENCH_NAME, BENCH_NAME, winstyle, 0, 0,
			drawableWidth + bw, drawableHeight + bh, NULL, NULL,
			GetModuleHandle(NULL), NULL));
		UpdateWindow(wh);
		BOOL ret;
		if(doVid)
		{
			event_loop();  return 0;
		}
		while(1)
		{
			if((ret = GetMessage(&msg, NULL, 0, 0)) == -1) THROW_W32();
			else if(ret == 0) break;
			TranslateMessage(&msg);
			DispatchMessage(&msg);
		}
		return (int)msg.wParam;

		#else

		XVisualInfo vtemp, *v = NULL;  int n = 0;
		XSetWindowAttributes swa;
		Window root = DefaultRootWindow(wh.dpy);

		vtemp.depth = DefaultDepth(wh.dpy, DefaultScreen(wh.dpy));
		if(vtemp.depth == 30) depth = 30;
		vtemp.c_class = TrueColor;
<<<<<<< HEAD
		v = XGetVisualInfo(wh.dpy, VisualDepthMask | VisualClassMask, &vtemp, &n);
		if(!v || !n) THROW("No RGB visuals available");
=======
		vtemp.screen = DefaultScreen(wh.dpy);
		v = XGetVisualInfo(wh.dpy,
			VisualDepthMask | VisualClassMask | VisualScreenMask, &vtemp, &n);
		if(!v || !n) _throw("No RGB visuals available");
>>>>>>> 7f69b500
		int mask = CWBorderPixel | CWColormap | CWEventMask;
		swa.colormap = XCreateColormap(wh.dpy, root, v->visual, AllocNone);
		swa.border_pixel = 0;
		swa.event_mask = 0;
		if(doFS)
		{
			mask |= CWOverrideRedirect;  swa.override_redirect = True;
		}
		if(doVid)
		{
			if(interactive)
				swa.event_mask |= PointerMotionMask | ButtonPressMask | ExposureMask;
			swa.event_mask |= KeyPressMask;
		}
		if(doPixmap)
		{
			ERRIFNOT(win = XCreateWindow(wh.dpy, root, 0, 0, 1, 1, 0, v->depth,
				InputOutput, v->visual, mask, &swa));
			ERRIFNOT(wh.d = XCreatePixmap(wh.dpy, win, drawableWidth,
				drawableHeight, v->depth));
			wh.v = v->visual;
		}
		else
		{
			ERRIFNOT(wh.d = XCreateWindow(wh.dpy, root, 0, 0, drawableWidth,
				drawableHeight, 0, v->depth, InputOutput, v->visual, mask, &swa));
			ERRIFNOT(XMapRaised(wh.dpy, wh.d));
		}
		if(doFS) XSetInputFocus(wh.dpy, wh.d, RevertToParent, CurrentTime);
		XSync(wh.dpy, False);
		if(doVid) event_loop();
		else display();
		if(doPixmap)
		{
			XFreePixmap(wh.dpy, wh.d);
			XDestroyWindow(wh.dpy, win);
		}
		else XDestroyWindow(wh.dpy, wh.d);
		XFree(v);  v = NULL;

		#endif

	}
	catch(std::exception &e)
	{
		fprintf(stderr, "%s\n", e.what());  retCode = -1;
	}

	return retCode;
}<|MERGE_RESOLUTION|>--- conflicted
+++ resolved
@@ -1,19 +1,3 @@
-<<<<<<< HEAD
-/* Copyright (C)2004 Landmark Graphics Corporation
- * Copyright (C)2005, 2006 Sun Microsystems, Inc.
- * Copyright (C)2011, 2013-2014, 2017-2019 D. R. Commander
- *
- * This library is free software and may be redistributed and/or modified under
- * the terms of the wxWindows Library License, Version 3.1 or (at your option)
- * any later version.  The full license is in the LICENSE.txt file included
- * with this distribution.
- *
- * This library is distributed in the hope that it will be useful,
- * but WITHOUT ANY WARRANTY; without even the implied warranty of
- * MERCHANTABILITY or FITNESS FOR A PARTICULAR PURPOSE.  See the
- * wxWindows Library License for more details.
- */
-=======
 // Copyright (C)2004 Landmark Graphics Corporation
 // Copyright (C)2005, 2006 Sun Microsystems, Inc.
 // Copyright (C)2011, 2013-2014, 2017-2019 D. R. Commander
@@ -27,7 +11,6 @@
 // but WITHOUT ANY WARRANTY; without even the implied warranty of
 // MERCHANTABILITY or FITNESS FOR A PARTICULAR PURPOSE.  See the
 // wxWindows Library License for more details.
->>>>>>> 7f69b500
 
 #include <math.h>
 #include <stdlib.h>
@@ -376,12 +359,8 @@
 				initBuf(myX, myY, fb.width, fb.pitch, fb.height, fb.pf,
 					(unsigned char *)fb.bits, 0);
 				for(i = 0; i < iter; i++)
-<<<<<<< HEAD
 					FBX(fbx_write(&fb, 0, 0, myX, myY, fb.width, fb.height));
-=======
-					_fbx(fbx_write(&fb, 0, 0, myX, myY, fb.width, fb.height));
 				fbx_term(&fb);
->>>>>>> 7f69b500
 			}
 			catch(...)
 			{
@@ -425,12 +404,8 @@
 					FBX(fbx_read(&fb, myX, myY));
 				if(!cmpBuf(myX, myY, fb.width, fb.pitch, fb.height, fb.pf,
 					(unsigned char *)fb.bits, 0))
-<<<<<<< HEAD
 					THROW("ERROR: Bogus data read back.");
-=======
-					_throw("ERROR: Bogus data read back.");
 				fbx_term(&fb);
->>>>>>> 7f69b500
 			}
 			catch(...)
 			{
@@ -871,15 +846,10 @@
 		vtemp.depth = DefaultDepth(wh.dpy, DefaultScreen(wh.dpy));
 		if(vtemp.depth == 30) depth = 30;
 		vtemp.c_class = TrueColor;
-<<<<<<< HEAD
-		v = XGetVisualInfo(wh.dpy, VisualDepthMask | VisualClassMask, &vtemp, &n);
-		if(!v || !n) THROW("No RGB visuals available");
-=======
 		vtemp.screen = DefaultScreen(wh.dpy);
 		v = XGetVisualInfo(wh.dpy,
 			VisualDepthMask | VisualClassMask | VisualScreenMask, &vtemp, &n);
-		if(!v || !n) _throw("No RGB visuals available");
->>>>>>> 7f69b500
+		if(!v || !n) THROW("No RGB visuals available");
 		int mask = CWBorderPixel | CWColormap | CWEventMask;
 		swa.colormap = XCreateColormap(wh.dpy, root, v->visual, AllocNone);
 		swa.border_pixel = 0;
