--- conflicted
+++ resolved
@@ -28,18 +28,6 @@
 static int errorLine = -1;
 static FILE *warningFile = NULL;
 
-<<<<<<< HEAD
-=======
-static const int fbx_rmask[FBX_FORMATS] =
-	{ 0x0000FF, 0x0000FF, 0xFF0000, 0xFF0000, 0x0000FF, 0xFF0000, 0 };
-static const int fbx_gmask[FBX_FORMATS] =
-	{ 0x00FF00, 0x00FF00, 0x00FF00, 0x00FF00, 0x00FF00, 0x00FF00, 0 };
-static const int fbx_bmask[FBX_FORMATS] =
-	{ 0xFF0000, 0xFF0000, 0x0000FF, 0x0000FF, 0xFF0000, 0x0000FF, 0 };
-static const char *formatName[FBX_FORMATS] =
-	{ "RGB", "RGBA", "BGR", "BGRA", "ABGR", "ARGB", "INDEX" };
-
->>>>>>> 4a7cbfac
 
 #if defined(_WIN32)
 
@@ -153,16 +141,6 @@
 }
 
 
-<<<<<<< HEAD
-=======
-const char *fbx_formatname(int format)
-{
-	if(format >= 0 && format <= FBX_FORMATS - 1) return formatName[format];
-	else return "Invalid format";
-}
-
-
->>>>>>> 4a7cbfac
 int fbx_init(fbx_struct *fb, fbx_wh wh, int width_, int height_, int useShm)
 {
 	int width, height;
@@ -170,11 +148,7 @@
 	#ifdef _WIN32
 	BMINFO bminfo;  HBITMAP hmembmp = 0;  RECT rect;  HDC hdc = NULL;
 	#else
-<<<<<<< HEAD
-	XWindowAttributes xwa;  int shmok=1, pixmap=0;
-=======
-	XWindowAttributes xwa;  int shmok = 1, alphaFirst, pixmap = 0;
->>>>>>> 4a7cbfac
+	XWindowAttributes xwa;  int shmok = 1, pixmap = 0;
 	#endif
 
 	if(!fb) _throw("Invalid argument");
@@ -246,22 +220,14 @@
 		bmask = 0xFF;
 	}
 
-<<<<<<< HEAD
-	for(i=0; i<PIXELFORMATS; i++)
-	{
-		PF pf=pf_get(i);
-		if(rmask==pf.rmask && gmask==pf.gmask && bmask==pf.bmask && ps==pf.size)
-			fb->pf=pf;
-	}
-	if(fb->pf.size==0) _throw("Display has unsupported pixel format");
-=======
-	fb->format = -1;
-	for(i = 0; i < FBX_FORMATS; i++)
-		if(rmask == fbx_rmask[i] && gmask == fbx_gmask[i] && bmask == fbx_bmask[i]
-			&& ps == fbx_ps[i] && fbx_alphafirst[i] == 0)
-			fb->format = i;
-	if(fb->format == -1) _throw("Display has unsupported pixel format");
->>>>>>> 4a7cbfac
+	for(i = 0; i < PIXELFORMATS; i++)
+	{
+		PF pf = pf_get(i);
+		if(rmask == pf.rmask && gmask == pf.gmask && bmask == pf.bmask
+			&& ps == pf.size)
+			fb->pf = pf;
+	}
+	if(fb->pf.size == 0) _throw("Display has unsupported pixel format");
 
 	bminfo.bmi.bmiHeader.biHeight = -bminfo.bmi.bmiHeader.biHeight;
 	/* (our convention is top-down) */
@@ -407,52 +373,32 @@
 	fb->pitch = fb->xi->bytes_per_line;
 	if(fb->width != width || fb->height != height)
 		_throw("Bitmap returned does not match requested size");
-<<<<<<< HEAD
-	rmask=fb->xi->red_mask;  gmask=fb->xi->green_mask;  bmask=fb->xi->blue_mask;
-	if((fb->xi->byte_order==MSBFirst && littleendian()) ||
-		(fb->xi->byte_order==LSBFirst && !littleendian()))
-	{
-		if(ps==4)
-		{
-			rmask=byteswap(rmask);
-			gmask=byteswap(gmask);
-			bmask=byteswap(bmask);
-		}
-		else
-		{
-			rmask=byteswap24(rmask);
-			gmask=byteswap24(gmask);
-			bmask=byteswap24(bmask);
-		}
-	}
-	for(i=0; i<PIXELFORMATS; i++)
-	{
-		PF pf=pf_get(i);
-		if(rmask==pf.rmask && gmask==pf.gmask && bmask==pf.bmask && ps==pf.size)
-			fb->pf=pf;
-	}
-	if(fb->pf.size==0) _throw("Display has unsupported pixel format");
-=======
 	rmask = fb->xi->red_mask;  gmask = fb->xi->green_mask;
 	bmask = fb->xi->blue_mask;
-	alphaFirst = 0;
-	if(fb->xi->byte_order == MSBFirst)
-	{
-		if(ps < 4)
-		{
-			rmask = fb->xi->blue_mask;  gmask = fb->xi->green_mask;
-			bmask = fb->xi->red_mask;
-		}
-		else alphaFirst = 1;
-	}
-
-	fb->format = -1;
-	for(i = 0; i < FBX_FORMATS; i++)
-		if(rmask == fbx_rmask[i] && gmask == fbx_gmask[i] && bmask == fbx_bmask[i]
-			&& ps == fbx_ps[i] && fbx_alphafirst[i] == alphaFirst)
-			fb->format = i;
-	if(fb->format == -1) _throw("Display has unsupported pixel format");
->>>>>>> 4a7cbfac
+	if((fb->xi->byte_order == MSBFirst && littleendian())
+		|| (fb->xi->byte_order == LSBFirst && !littleendian()))
+	{
+		if(ps == 4)
+		{
+			rmask = byteswap(rmask);
+			gmask = byteswap(gmask);
+			bmask = byteswap(bmask);
+		}
+		else
+		{
+			rmask = byteswap24(rmask);
+			gmask = byteswap24(gmask);
+			bmask = byteswap24(bmask);
+		}
+	}
+	for(i = 0; i < PIXELFORMATS; i++)
+	{
+		PF pf = pf_get(i);
+		if(rmask == pf.rmask && gmask == pf.gmask && bmask == pf.bmask
+			&& ps == pf.size)
+			fb->pf = pf;
+	}
+	if(fb->pf.size == 0) _throw("Display has unsupported pixel format");
 
 	fb->bits = fb->xi->data;
 	fb->pixmap = pixmap;
@@ -544,23 +490,13 @@
 	if(!fb->wh || fb->width <= 0 || fb->height <= 0 || !fb->bits)
 		_throw("Not initialized");
 	memset(&bmi, 0, sizeof(bmi));
-<<<<<<< HEAD
-	bmi.bmiHeader.biSize=sizeof(bmi);
-	bmi.bmiHeader.biWidth=fb->width;
-	bmi.bmiHeader.biHeight=-fb->height;
-	bmi.bmiHeader.biPlanes=1;
-	bmi.bmiHeader.biBitCount=fb->pf.size*8;
-	bmi.bmiHeader.biCompression=BI_RGB;
-	_w32(gc=GetDC(fb->wh));
-=======
 	bmi.bmiHeader.biSize = sizeof(bmi);
 	bmi.bmiHeader.biWidth = fb->width;
 	bmi.bmiHeader.biHeight = -fb->height;
 	bmi.bmiHeader.biPlanes = 1;
-	bmi.bmiHeader.biBitCount = fbx_ps[fb->format] * 8;
+	bmi.bmiHeader.biBitCount = fb->pf.size * 8;
 	bmi.bmiHeader.biCompression = BI_RGB;
 	_w32(gc = GetDC(fb->wh));
->>>>>>> 4a7cbfac
 	_w32(SetDIBitsToDevice(gc, dstX, dstY, width, height, srcX, 0, 0, height,
 		&fb->bits[srcY * fb->pitch], &bmi, DIB_RGB_COLORS));
 	_w32(ReleaseDC(fb->wh, gc));
@@ -597,19 +533,11 @@
 	width = width_ > 0 ? width_ : fb->width;
 	height = height_ > 0 ? height_ : fb->height;
 
-<<<<<<< HEAD
-	if(width>fb->width) width=fb->width;
-	if(height>fb->height) height=fb->height;
-	if(x+width>fb->width) width=fb->width-x;
-	if(y+height>fb->height) height=fb->height-y;
-	ps=fb->pf.size;  pitch=fb->pitch;
-=======
 	if(width > fb->width) width = fb->width;
 	if(height > fb->height) height = fb->height;
 	if(x + width > fb->width) width = fb->width - x;
 	if(y + height > fb->height) height = fb->height - y;
-	ps = fbx_ps[fb->format];  pitch = fb->pitch;
->>>>>>> 4a7cbfac
+	ps = fb->pf.size;  pitch = fb->pitch;
 
 	if(!(tmpbuf = (char *)malloc(width * ps)))
 		_throw("Memory allocation error");
