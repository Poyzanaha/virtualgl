/* Copyright (C)2004 Landmark Graphics Corporation
 * Copyright (C)2005, 2006 Sun Microsystems, Inc.
 * Copyright (C)2010-2013, 2015, 2017-2019 D. R. Commander
 *
 * This library is free software and may be redistributed and/or modified under
 * the terms of the wxWindows Library License, Version 3.1 or (at your option)
 * any later version.  The full license is in the LICENSE.txt file included
 * with this distribution.
 *
 * This library is distributed in the hope that it will be useful,
 * but WITHOUT ANY WARRANTY; without even the implied warranty of
 * MERCHANTABILITY or FITNESS FOR A PARTICULAR PURPOSE.  See the
 * wxWindows Library License for more details.
 */

/* This library abstracts fast frame buffer access */

#include <string.h>
#include <stdlib.h>
#include "fbx.h"
#include "vglutil.h"


#define MINWIDTH  160
#define MINHEIGHT  24


static int errorLine = -1;
static FILE *warningFile = NULL;


#if defined(_WIN32)

#define BMPPAD(pitch)  ((pitch + (sizeof(int) - 1)) & (~(sizeof(int) - 1)))

static char lastError[1024] = "No error";

#define THROW(m) \
{ \
	strncpy(lastError, m, 1023);  errorLine = __LINE__; \
	goto finally; \
}

<<<<<<< HEAD
#define W32(f) \
=======
#define TRY_W32(f) \
>>>>>>> 86343deb
{ \
	if(!(f)) \
	{ \
		FormatMessage(FORMAT_MESSAGE_FROM_SYSTEM, NULL, GetLastError(), \
			MAKELANGID(LANG_NEUTRAL, SUBLANG_DEFAULT), (LPTSTR)lastError, 1024, \
			NULL); \
		errorLine = __LINE__;  goto finally; \
	} \
}

<<<<<<< HEAD
#define X11(f) \
=======
#define TRY_X11(f) \
>>>>>>> 86343deb
{ \
	if(!(f)) \
	{ \
		snprintf(lastError, 1023, "X11 Error (window may have disappeared)"); \
		errorLine = __LINE__;  goto finally; \
	} \
}

#else

static char *lastError = "No error";

#define THROW(m)  { lastError = m;  errorLine = __LINE__;  goto finally; }

<<<<<<< HEAD
#define X11(f) \
=======
#define TRY_X11(f) \
>>>>>>> 86343deb
	if(!(f)) \
	{ \
		lastError = "X11 Error (window may have disappeared)"; \
		errorLine = __LINE__;  goto finally; \
	}

#ifndef X_ShmAttach
#define X_ShmAttach  1
#endif

#endif  /* _WIN32 */


#ifdef INFAKER

extern int XCopyArea_FBX(Display *, Drawable, Drawable, GC, int, int,
	unsigned int, unsigned int, int, int);

#define XCopyArea(dpy, src, dst, gc, src_x, src_y, w, h, dest_x, dest_y) \
	XCopyArea_FBX(dpy, src, dst, gc, src_x, src_y, w, h, dest_x, dest_y); \

#endif


#ifdef _WIN32

typedef struct _BMINFO
{
	BITMAPINFO bmi;  RGBQUAD cmap[256];
} BMINFO;

#else

#include <errno.h>

#ifdef USESHM

static unsigned long serial = 0;  static int extok = 1;
static XErrorHandler prevHandler = NULL;

static int xhandler(Display *dpy, XErrorEvent *e)
{
	if(e->serial == serial && (e->minor_code == X_ShmAttach
		&& e->error_code == BadAccess))
	{
		extok = 0;  return 0;
	}
	if(prevHandler && prevHandler != xhandler) return prevHandler(dpy, e);
	else return 0;
}
#endif

#endif


char *fbx_geterrmsg(void)
{
	return lastError;
}


int fbx_geterrline(void)
{
	return errorLine;
}


void fbx_printwarnings(FILE *stream)
{
	warningFile = stream;
}


int fbx_init(fbx_struct *fb, fbx_wh wh, int width_, int height_, int useShm)
{
	int width, height;
	int rmask, gmask, bmask, ps, i;
	#ifdef _WIN32
	BMINFO bminfo;  HBITMAP hmembmp = 0;  RECT rect;  HDC hdc = NULL;
	#else
	XWindowAttributes xwa;  int shmok = 1, pixmap = 0;
	#endif

	if(!fb) THROW("Invalid argument");

	#ifdef _WIN32

	if(!wh) THROW("Invalid argument");
<<<<<<< HEAD
	W32(GetClientRect(wh, &rect));
=======
	TRY_W32(GetClientRect(wh, &rect));
>>>>>>> 86343deb
	if(width_ > 0) width = width_;
	else
	{
		width = rect.right - rect.left;  if(width <= 0) width = MINWIDTH;
	}
	if(height_ > 0) height = height_;
	else
	{
		height = rect.bottom - rect.top;  if(height <= 0) height = MINHEIGHT;
	}
	if(fb->wh == wh)
	{
		if(width == fb->width && height == fb->height && fb->hmdc && fb->hdib
			&& fb->bits)
			return 0;
		else if(fbx_term(fb) == -1) return -1;
	}
	memset(fb, 0, sizeof(fbx_struct));
	fb->wh = wh;

<<<<<<< HEAD
	W32(hdc = GetDC(fb->wh));
	W32(fb->hmdc = CreateCompatibleDC(hdc));
	W32(hmembmp = CreateCompatibleBitmap(hdc, width, height));
	W32(GetDeviceCaps(hdc, RASTERCAPS) & RC_BITBLT);
	W32(GetDeviceCaps(fb->hmdc, RASTERCAPS) & RC_DI_BITMAP);
	bminfo.bmi.bmiHeader.biSize = sizeof(BITMAPINFOHEADER);
	bminfo.bmi.bmiHeader.biBitCount = 0;
	W32(GetDIBits(fb->hmdc, hmembmp, 0, 1, NULL, &bminfo.bmi, DIB_RGB_COLORS));
	W32(GetDIBits(fb->hmdc, hmembmp, 0, 1, NULL, &bminfo.bmi, DIB_RGB_COLORS));
	W32(DeleteObject(hmembmp));  hmembmp = 0;
=======
	TRY_W32(hdc = GetDC(fb->wh));
	TRY_W32(fb->hmdc = CreateCompatibleDC(hdc));
	TRY_W32(hmembmp = CreateCompatibleBitmap(hdc, width, height));
	TRY_W32(GetDeviceCaps(hdc, RASTERCAPS) & RC_BITBLT);
	TRY_W32(GetDeviceCaps(fb->hmdc, RASTERCAPS) & RC_DI_BITMAP);
	bminfo.bmi.bmiHeader.biSize = sizeof(BITMAPINFOHEADER);
	bminfo.bmi.bmiHeader.biBitCount = 0;
	TRY_W32(GetDIBits(fb->hmdc, hmembmp, 0, 1, NULL, &bminfo.bmi,
		DIB_RGB_COLORS));
	TRY_W32(GetDIBits(fb->hmdc, hmembmp, 0, 1, NULL, &bminfo.bmi,
		DIB_RGB_COLORS));
	TRY_W32(DeleteObject(hmembmp));  hmembmp = 0;
>>>>>>> 86343deb
	/* (we only needed it to get the screen properties) */
	ps = bminfo.bmi.bmiHeader.biBitCount / 8;
	if(width > 0) bminfo.bmi.bmiHeader.biWidth = width;
	if(height > 0) bminfo.bmi.bmiHeader.biHeight = height;
	fb->width = bminfo.bmi.bmiHeader.biWidth;
	fb->height = bminfo.bmi.bmiHeader.biHeight;

	if(ps < 3)
	{
		/* Make the buffer BGRA */
		bminfo.bmi.bmiHeader.biCompression = BI_BITFIELDS;
		bminfo.bmi.bmiHeader.biBitCount = 32;
		ps = 4;
		(*(DWORD *)&bminfo.bmi.bmiColors[0]) = 0xFF0000;
		(*(DWORD *)&bminfo.bmi.bmiColors[1]) = 0xFF00;
		(*(DWORD *)&bminfo.bmi.bmiColors[2]) = 0xFF;
	}

	fb->pitch = BMPPAD(fb->width * ps);  /* Windoze bitmaps are always padded */

	if(bminfo.bmi.bmiHeader.biCompression == BI_BITFIELDS)
	{
		rmask = (*(DWORD *)&bminfo.bmi.bmiColors[0]);
		gmask = (*(DWORD *)&bminfo.bmi.bmiColors[1]);
		bmask = (*(DWORD *)&bminfo.bmi.bmiColors[2]);
	}
	else
	{
		rmask = 0xFF0000;
		gmask = 0xFF00;
		bmask = 0xFF;
	}

	for(i = 0; i < PIXELFORMATS; i++)
	{
		PF *pf = pf_get(i);
		if(rmask == pf->rmask && gmask == pf->gmask && bmask == pf->bmask
			&& ps == pf->size)
			fb->pf = pf;
	}
	if(fb->pf->size == 0) THROW("Display has unsupported pixel format");

	bminfo.bmi.bmiHeader.biHeight = -bminfo.bmi.bmiHeader.biHeight;
	/* (our convention is top-down) */
<<<<<<< HEAD
	W32(fb->hdib = CreateDIBSection(hdc, &bminfo.bmi, DIB_RGB_COLORS,
		(void **)&fb->bits, NULL, 0));
	W32(SelectObject(fb->hmdc, fb->hdib));
=======
	TRY_W32(fb->hdib = CreateDIBSection(hdc, &bminfo.bmi, DIB_RGB_COLORS,
		(void **)&fb->bits, NULL, 0));
	TRY_W32(SelectObject(fb->hmdc, fb->hdib));
>>>>>>> 86343deb
	ReleaseDC(fb->wh, hdc);
	return 0;

	finally:
	if(hmembmp) DeleteObject(hmembmp);
	if(hdc) ReleaseDC(fb->wh, hdc);

	#else

	if(!wh.dpy || !wh.d) THROW("Invalid argument");
	if(wh.v)
	{
<<<<<<< HEAD
		X11(XGetGeometry(wh.dpy, wh.d, &xwa.root, &xwa.x, &xwa.y,
=======
		TRY_X11(XGetGeometry(wh.dpy, wh.d, &xwa.root, &xwa.x, &xwa.y,
>>>>>>> 86343deb
			(unsigned int *)&xwa.width, (unsigned int *)&xwa.height,
			(unsigned int *)&xwa.border_width, (unsigned int *)&xwa.depth));
		xwa.visual = wh.v;
		useShm = 0;
		pixmap = 1;
	}
	else
	{
<<<<<<< HEAD
		X11(XGetWindowAttributes(wh.dpy, wh.d, &xwa));
=======
		TRY_X11(XGetWindowAttributes(wh.dpy, wh.d, &xwa));
>>>>>>> 86343deb
	}
	if(width_ > 0) width = width_;  else width = xwa.width;
	if(height_ > 0) height = height_;  else height = xwa.height;
	if(fb->wh.dpy == wh.dpy && fb->wh.d == wh.d)
	{
		if(width == fb->width && height == fb->height && fb->xi && fb->xgc
			&& fb->bits)
			return 0;
		else if(fbx_term(fb) == -1) return -1;
	}
	memset(fb, 0, sizeof(fbx_struct));
	fb->wh.dpy = wh.dpy;  fb->wh.d = wh.d;

	#ifdef USESHM
	if(!useShm)
	{
		static int alreadyWarned = 0;
		if(!alreadyWarned && warningFile)
		{
			fprintf(warningFile, "[FBX] Disabling shared memory blitting\n");
			alreadyWarned = 1;
		}
	}
	if(useShm && XShmQueryExtension(fb->wh.dpy))
	{
		static int alreadyWarned = 0;
		fb->shminfo.shmid = -1;
		if(!(fb->xi = XShmCreateImage(fb->wh.dpy, xwa.visual, xwa.depth, ZPixmap,
			NULL, &fb->shminfo, width, height)))
		{
			useShm = 0;  goto noshm;
		}
		if((fb->shminfo.shmid = shmget(IPC_PRIVATE,
			fb->xi->bytes_per_line * fb->xi->height + 1, IPC_CREAT | 0777)) == -1)
		{
			useShm = 0;  XDestroyImage(fb->xi);  goto noshm;
		}
		if((fb->shminfo.shmaddr = fb->xi->data =
			(char *)shmat(fb->shminfo.shmid, 0, 0)) == (char *)-1)
		{
			useShm = 0;  XDestroyImage(fb->xi);
			shmctl(fb->shminfo.shmid, IPC_RMID, 0);  goto noshm;
		}
		fb->shminfo.readOnly = False;
		XLockDisplay(fb->wh.dpy);
		XSync(fb->wh.dpy, False);
		prevHandler = XSetErrorHandler(xhandler);
		extok = 1;
		serial = NextRequest(fb->wh.dpy);
		XShmAttach(fb->wh.dpy, &fb->shminfo);
		XSync(fb->wh.dpy, False);
		XSetErrorHandler(prevHandler);
		shmok = extok;
		if(!alreadyWarned && !shmok && warningFile)
		{
			fprintf(warningFile,
				"[FBX] WARNING: MIT-SHM extension failed to initialize (this is normal on a\n");
			fprintf(warningFile,
				"[FBX]    remote X connection.)  Will use X Pixmap drawing instead.\n");
			alreadyWarned = 1;
		}
		XUnlockDisplay(fb->wh.dpy);
		if(shmok)
		{
			char *env = getenv("FBX_USESHMPIXMAPS");
			if(env && !strcmp(env, "1"))
			{
				static int alreadyWarned = 0;
				if(!alreadyWarned && warningFile)
				{
					fprintf(warningFile, "[FBX] Using MIT-SHM pixmaps\n");
					alreadyWarned = 1;
				}
				fb->pm = XShmCreatePixmap(fb->wh.dpy, fb->wh.d, fb->shminfo.shmaddr,
					&fb->shminfo, width, height, xwa.depth);
				if(!fb->pm) shmok = 0;
			}
		}
		shmctl(fb->shminfo.shmid, IPC_RMID, 0);
		if(!shmok)
		{
			useShm = 0;  XDestroyImage(fb->xi);  shmdt(fb->shminfo.shmaddr);
			shmctl(fb->shminfo.shmid, IPC_RMID, 0);  goto noshm;
		}
		fb->xattach = 1;  fb->shm = 1;
	}
	else if(useShm)
	{
		static int alreadyWarned = 0;
		if(!alreadyWarned && warningFile)
		{
			fprintf(warningFile,
				"[FBX] WARNING: MIT-SHM extension not available.  Will use X pixmap\n");
			fprintf(warningFile, "[FBX]    drawing instead.\n");
			alreadyWarned = 1;
		}
		useShm = 0;
	}
	noshm:
	if(!useShm)
	#endif
	{
		if(!pixmap)
<<<<<<< HEAD
			X11(fb->pm = XCreatePixmap(fb->wh.dpy, fb->wh.d, width, height,
				xwa.depth));
		X11(fb->xi = XCreateImage(fb->wh.dpy, xwa.visual, xwa.depth, ZPixmap, 0,
			NULL, width, height, 8, 0));
=======
			TRY_X11(fb->pm = XCreatePixmap(fb->wh.dpy, fb->wh.d, width, height,
				xwa.depth));
		TRY_X11(fb->xi = XCreateImage(fb->wh.dpy, xwa.visual, xwa.depth, ZPixmap,
			0, NULL, width, height, 8, 0));
>>>>>>> 86343deb
		if((fb->xi->data =
			(char *)malloc(fb->xi->bytes_per_line * fb->xi->height + 1)) == NULL)
			THROW("Memory allocation error");
	}
	ps = fb->xi->bits_per_pixel / 8;
	fb->width = fb->xi->width;
	fb->height = fb->xi->height;
	fb->pitch = fb->xi->bytes_per_line;
	if(fb->width != width || fb->height != height)
		THROW("Bitmap returned does not match requested size");
	rmask = fb->xi->red_mask;  gmask = fb->xi->green_mask;
	bmask = fb->xi->blue_mask;
	if((fb->xi->byte_order == MSBFirst && LittleEndian())
		|| (fb->xi->byte_order == LSBFirst && !LittleEndian()))
	{
		if(ps == 4)
		{
			rmask = BYTESWAP(rmask);
			gmask = BYTESWAP(gmask);
			bmask = BYTESWAP(bmask);
		}
		else
		{
			rmask = BYTESWAP24(rmask);
			gmask = BYTESWAP24(gmask);
			bmask = BYTESWAP24(bmask);
		}
	}
	for(i = 0; i < PIXELFORMATS; i++)
	{
		PF *pf = pf_get(i);
		if(rmask == pf->rmask && gmask == pf->gmask && bmask == pf->bmask
			&& ps == pf->size)
			fb->pf = pf;
	}
	if(fb->pf->size == 0) THROW("Display has unsupported pixel format");

	fb->bits = fb->xi->data;
	fb->pixmap = pixmap;
<<<<<<< HEAD
	X11(fb->xgc = XCreateGC(fb->wh.dpy, fb->pm ? fb->pm : fb->wh.d, 0, NULL));
=======
	TRY_X11(fb->xgc = XCreateGC(fb->wh.dpy, fb->pm ? fb->pm : fb->wh.d, 0,
		NULL));
>>>>>>> 86343deb
	return 0;

	finally:

	#endif

	fbx_term(fb);
	return -1;
}


int fbx_read(fbx_struct *fb, int x_, int y_)
{
	int x, y;
	#ifdef _WIN32
	fbx_gc gc;
	#endif

	if(!fb) THROW("Invalid argument");

	x = x_ >= 0 ? x_ : 0;  y = y_ >= 0 ? y_ : 0;

	#ifdef _WIN32

	if(!fb->hmdc || fb->width <= 0 || fb->height <= 0 || !fb->bits || !fb->wh)
		THROW("Not initialized");
<<<<<<< HEAD
	W32(gc = GetDC(fb->wh));
	W32(BitBlt(fb->hmdc, 0, 0, fb->width, fb->height, gc, x, y, SRCCOPY));
	W32(ReleaseDC(fb->wh, gc));
=======
	TRY_W32(gc = GetDC(fb->wh));
	TRY_W32(BitBlt(fb->hmdc, 0, 0, fb->width, fb->height, gc, x, y, SRCCOPY));
	TRY_W32(ReleaseDC(fb->wh, gc));
>>>>>>> 86343deb
	return 0;

	#else

	if(!fb->wh.dpy || !fb->wh.d || !fb->xi || !fb->bits)
		THROW("Not initialized");
	#ifdef USESHM
	if(!fb->xattach && fb->shm)
	{
<<<<<<< HEAD
		X11(XShmAttach(fb->wh.dpy, &fb->shminfo));  fb->xattach = 1;
=======
		TRY_X11(XShmAttach(fb->wh.dpy, &fb->shminfo));  fb->xattach = 1;
>>>>>>> 86343deb
	}
	#endif

	#ifdef USESHM
	if(fb->shm)
	{
<<<<<<< HEAD
		X11(XShmGetImage(fb->wh.dpy, fb->wh.d, fb->xi, x, y, AllPlanes));
=======
		TRY_X11(XShmGetImage(fb->wh.dpy, fb->wh.d, fb->xi, x, y, AllPlanes));
>>>>>>> 86343deb
	}
	else
	#endif
	{
<<<<<<< HEAD
		X11(XGetSubImage(fb->wh.dpy, fb->wh.d, x, y, fb->width, fb->height,
=======
		TRY_X11(XGetSubImage(fb->wh.dpy, fb->wh.d, x, y, fb->width, fb->height,
>>>>>>> 86343deb
			AllPlanes, ZPixmap, fb->xi, 0, 0));
	}
	return 0;

	#endif

	finally:
	return -1;
}


int fbx_write(fbx_struct *fb, int srcX_, int srcY_, int dstX_, int dstY_,
	int width_, int height_)
{
	int srcX, srcY, dstX, dstY, width, height;
	#ifdef _WIN32
	BITMAPINFO bmi;  fbx_gc gc;
	#endif

	if(!fb) THROW("Invalid argument");

	srcX = srcX_ >= 0 ? srcX_ : 0;  srcY = srcY_ >= 0 ? srcY_ : 0;
	dstX = dstX_ >= 0 ? dstX_ : 0;  dstY = dstY_ >= 0 ? dstY_ : 0;
	width = width_ > 0 ? width_ : fb->width;
	height = height_ > 0 ? height_ : fb->height;

	if(width > fb->width) width = fb->width;
	if(height > fb->height) height = fb->height;
	if(srcX + width > fb->width) width = fb->width - srcX;
	if(srcY + height > fb->height) height = fb->height - srcY;

	#ifdef _WIN32

	if(!fb->wh || fb->width <= 0 || fb->height <= 0 || !fb->bits)
		THROW("Not initialized");
	memset(&bmi, 0, sizeof(bmi));
	bmi.bmiHeader.biSize = sizeof(bmi);
	bmi.bmiHeader.biWidth = fb->width;
	bmi.bmiHeader.biHeight = -fb->height;
	bmi.bmiHeader.biPlanes = 1;
	bmi.bmiHeader.biBitCount = fb->pf->size * 8;
	bmi.bmiHeader.biCompression = BI_RGB;
<<<<<<< HEAD
	W32(gc = GetDC(fb->wh));
	W32(SetDIBitsToDevice(gc, dstX, dstY, width, height, srcX, 0, 0, height,
		&fb->bits[srcY * fb->pitch], &bmi, DIB_RGB_COLORS));
	W32(ReleaseDC(fb->wh, gc));
=======
	TRY_W32(gc = GetDC(fb->wh));
	TRY_W32(SetDIBitsToDevice(gc, dstX, dstY, width, height, srcX, 0, 0, height,
		&fb->bits[srcY * fb->pitch], &bmi, DIB_RGB_COLORS));
	TRY_W32(ReleaseDC(fb->wh, gc));
>>>>>>> 86343deb
	return 0;

	#else

	if(!fb->pm || !fb->shm)
		if(fbx_awrite(fb, srcX, srcY, dstX, dstY, width, height) == -1) return -1;
	if(fb->pm)
	{
		XCopyArea(fb->wh.dpy, fb->pm, fb->wh.d, fb->xgc, srcX, srcY, width, height,
			dstX, dstY);
	}
	XFlush(fb->wh.dpy);
	XSync(fb->wh.dpy, False);
	return 0;

	#endif

	finally:
	return -1;
}


int fbx_flip(fbx_struct *fb, int x_, int y_, int width_, int height_)
{
	int i, x, y, width, height, ps, pitch;
	char *tmpbuf = NULL, *srcptr, *dstptr;

	if(!fb) THROW("Invalid argument");

	x = x_ >= 0 ? x_ : 0;  y = y_ >= 0 ? y_ : 0;
	width = width_ > 0 ? width_ : fb->width;
	height = height_ > 0 ? height_ : fb->height;

	if(width > fb->width) width = fb->width;
	if(height > fb->height) height = fb->height;
	if(x + width > fb->width) width = fb->width - x;
	if(y + height > fb->height) height = fb->height - y;
	ps = fb->pf->size;  pitch = fb->pitch;

	if(!(tmpbuf = (char *)malloc(width * ps)))
		THROW("Memory allocation error");
	srcptr = &fb->bits[pitch * y + ps * x];
	dstptr = &fb->bits[pitch * (y + height - 1) + ps * x];
	for(i = 0; i < height / 2; i++, srcptr += pitch, dstptr -= pitch)
	{
		memcpy(tmpbuf, srcptr, width * ps);
		memcpy(srcptr, dstptr, width * ps);
		memcpy(dstptr, tmpbuf, width * ps);
	}
	free(tmpbuf);
	return 0;

	finally:
	if(tmpbuf) free(tmpbuf);
	return -1;
}


#ifndef _WIN32

int fbx_awrite(fbx_struct *fb, int srcX_, int srcY_, int dstX_, int dstY_,
	int width_, int height_)
{
	int srcX, srcY, dstX, dstY, width, height;

	if(!fb) THROW("Invalid argument");

	srcX = srcX_ >= 0 ? srcX_ : 0;  srcY = srcY_ >= 0 ? srcY_ : 0;
	dstX = dstX_ >= 0 ? dstX_ : 0;  dstY = dstY_ >= 0 ? dstY_ : 0;
	width = width_ > 0 ? width_ : fb->width;
	height = height_ > 0 ? height_ : fb->height;

	if(width > fb->width) width = fb->width;
	if(height > fb->height) height = fb->height;
	if(srcX + width > fb->width) width = fb->width - srcX;
	if(srcY + height > fb->height) height = fb->height - srcY;
	if(!fb->wh.dpy || !fb->wh.d || !fb->xi || !fb->bits)
		THROW("Not initialized");

	#ifdef USESHM
	if(fb->shm)
	{
		if(!fb->xattach)
		{
<<<<<<< HEAD
			X11(XShmAttach(fb->wh.dpy, &fb->shminfo));  fb->xattach = 1;
		}
		X11(XShmPutImage(fb->wh.dpy, fb->wh.d, fb->xgc, fb->xi, srcX, srcY, dstX,
			dstY, width, height, False));
=======
			TRY_X11(XShmAttach(fb->wh.dpy, &fb->shminfo));  fb->xattach = 1;
		}
		TRY_X11(XShmPutImage(fb->wh.dpy, fb->wh.d, fb->xgc, fb->xi, srcX, srcY,
			dstX, dstY, width, height, False));
>>>>>>> 86343deb
	}
	else
	#endif
	{
		Drawable draw = fb->pixmap ? fb->wh.d : fb->pm;
		if(draw == fb->pm) dstX = dstY = 0;
		XPutImage(fb->wh.dpy, draw, fb->xgc, fb->xi, srcX, srcY, dstX, dstY, width,
			height);
	}
	return 0;

	finally:
	return -1;
}

#endif


int fbx_sync(fbx_struct *fb)
{
	#ifdef _WIN32

	return 0;

	#else

	if(!fb) THROW("Invalid argument");
	if(fb->pm)
	{
		XCopyArea(fb->wh.dpy, fb->pm, fb->wh.d, fb->xgc, 0, 0, fb->width,
			fb->height, 0, 0);
	}
	XFlush(fb->wh.dpy);
	XSync(fb->wh.dpy, False);
	return 0;

	finally:
	return -1;

	#endif
}


int fbx_term(fbx_struct *fb)
{
	if(!fb) THROW("Invalid argument");

	#ifdef _WIN32

	if(fb->hdib) DeleteObject(fb->hdib);
	if(fb->hmdc) DeleteDC(fb->hmdc);

	#else

	if(fb->pm)
	{
		XFreePixmap(fb->wh.dpy, fb->pm);  fb->pm = 0;
	}
	if(fb->xi)
	{
		if(fb->xi->data && !fb->shm)
		{
			free(fb->xi->data);  fb->xi->data = NULL;
		}
		XDestroyImage(fb->xi);
	}
	#ifdef USESHM
	if(fb->shm)
	{
		if(fb->xattach)
		{
			XShmDetach(fb->wh.dpy, &fb->shminfo);  XSync(fb->wh.dpy, False);
		}
		if(fb->shminfo.shmaddr != NULL) shmdt(fb->shminfo.shmaddr);
		if(fb->shminfo.shmid != -1) shmctl(fb->shminfo.shmid, IPC_RMID, 0);
	}
	#endif
	if(fb->xgc) XFreeGC(fb->wh.dpy, fb->xgc);

	#endif

	memset(fb, 0, sizeof(fbx_struct));
	return 0;

	finally:
	return -1;
}<|MERGE_RESOLUTION|>--- conflicted
+++ resolved
@@ -41,11 +41,7 @@
 	goto finally; \
 }
 
-<<<<<<< HEAD
-#define W32(f) \
-=======
 #define TRY_W32(f) \
->>>>>>> 86343deb
 { \
 	if(!(f)) \
 	{ \
@@ -56,11 +52,7 @@
 	} \
 }
 
-<<<<<<< HEAD
-#define X11(f) \
-=======
 #define TRY_X11(f) \
->>>>>>> 86343deb
 { \
 	if(!(f)) \
 	{ \
@@ -75,11 +67,7 @@
 
 #define THROW(m)  { lastError = m;  errorLine = __LINE__;  goto finally; }
 
-<<<<<<< HEAD
-#define X11(f) \
-=======
 #define TRY_X11(f) \
->>>>>>> 86343deb
 	if(!(f)) \
 	{ \
 		lastError = "X11 Error (window may have disappeared)"; \
@@ -168,11 +156,7 @@
 	#ifdef _WIN32
 
 	if(!wh) THROW("Invalid argument");
-<<<<<<< HEAD
-	W32(GetClientRect(wh, &rect));
-=======
 	TRY_W32(GetClientRect(wh, &rect));
->>>>>>> 86343deb
 	if(width_ > 0) width = width_;
 	else
 	{
@@ -193,18 +177,6 @@
 	memset(fb, 0, sizeof(fbx_struct));
 	fb->wh = wh;
 
-<<<<<<< HEAD
-	W32(hdc = GetDC(fb->wh));
-	W32(fb->hmdc = CreateCompatibleDC(hdc));
-	W32(hmembmp = CreateCompatibleBitmap(hdc, width, height));
-	W32(GetDeviceCaps(hdc, RASTERCAPS) & RC_BITBLT);
-	W32(GetDeviceCaps(fb->hmdc, RASTERCAPS) & RC_DI_BITMAP);
-	bminfo.bmi.bmiHeader.biSize = sizeof(BITMAPINFOHEADER);
-	bminfo.bmi.bmiHeader.biBitCount = 0;
-	W32(GetDIBits(fb->hmdc, hmembmp, 0, 1, NULL, &bminfo.bmi, DIB_RGB_COLORS));
-	W32(GetDIBits(fb->hmdc, hmembmp, 0, 1, NULL, &bminfo.bmi, DIB_RGB_COLORS));
-	W32(DeleteObject(hmembmp));  hmembmp = 0;
-=======
 	TRY_W32(hdc = GetDC(fb->wh));
 	TRY_W32(fb->hmdc = CreateCompatibleDC(hdc));
 	TRY_W32(hmembmp = CreateCompatibleBitmap(hdc, width, height));
@@ -217,7 +189,6 @@
 	TRY_W32(GetDIBits(fb->hmdc, hmembmp, 0, 1, NULL, &bminfo.bmi,
 		DIB_RGB_COLORS));
 	TRY_W32(DeleteObject(hmembmp));  hmembmp = 0;
->>>>>>> 86343deb
 	/* (we only needed it to get the screen properties) */
 	ps = bminfo.bmi.bmiHeader.biBitCount / 8;
 	if(width > 0) bminfo.bmi.bmiHeader.biWidth = width;
@@ -262,15 +233,9 @@
 
 	bminfo.bmi.bmiHeader.biHeight = -bminfo.bmi.bmiHeader.biHeight;
 	/* (our convention is top-down) */
-<<<<<<< HEAD
-	W32(fb->hdib = CreateDIBSection(hdc, &bminfo.bmi, DIB_RGB_COLORS,
-		(void **)&fb->bits, NULL, 0));
-	W32(SelectObject(fb->hmdc, fb->hdib));
-=======
 	TRY_W32(fb->hdib = CreateDIBSection(hdc, &bminfo.bmi, DIB_RGB_COLORS,
 		(void **)&fb->bits, NULL, 0));
 	TRY_W32(SelectObject(fb->hmdc, fb->hdib));
->>>>>>> 86343deb
 	ReleaseDC(fb->wh, hdc);
 	return 0;
 
@@ -283,11 +248,7 @@
 	if(!wh.dpy || !wh.d) THROW("Invalid argument");
 	if(wh.v)
 	{
-<<<<<<< HEAD
-		X11(XGetGeometry(wh.dpy, wh.d, &xwa.root, &xwa.x, &xwa.y,
-=======
 		TRY_X11(XGetGeometry(wh.dpy, wh.d, &xwa.root, &xwa.x, &xwa.y,
->>>>>>> 86343deb
 			(unsigned int *)&xwa.width, (unsigned int *)&xwa.height,
 			(unsigned int *)&xwa.border_width, (unsigned int *)&xwa.depth));
 		xwa.visual = wh.v;
@@ -296,11 +257,7 @@
 	}
 	else
 	{
-<<<<<<< HEAD
-		X11(XGetWindowAttributes(wh.dpy, wh.d, &xwa));
-=======
 		TRY_X11(XGetWindowAttributes(wh.dpy, wh.d, &xwa));
->>>>>>> 86343deb
 	}
 	if(width_ > 0) width = width_;  else width = xwa.width;
 	if(height_ > 0) height = height_;  else height = xwa.height;
@@ -404,17 +361,10 @@
 	#endif
 	{
 		if(!pixmap)
-<<<<<<< HEAD
-			X11(fb->pm = XCreatePixmap(fb->wh.dpy, fb->wh.d, width, height,
-				xwa.depth));
-		X11(fb->xi = XCreateImage(fb->wh.dpy, xwa.visual, xwa.depth, ZPixmap, 0,
-			NULL, width, height, 8, 0));
-=======
 			TRY_X11(fb->pm = XCreatePixmap(fb->wh.dpy, fb->wh.d, width, height,
 				xwa.depth));
 		TRY_X11(fb->xi = XCreateImage(fb->wh.dpy, xwa.visual, xwa.depth, ZPixmap,
 			0, NULL, width, height, 8, 0));
->>>>>>> 86343deb
 		if((fb->xi->data =
 			(char *)malloc(fb->xi->bytes_per_line * fb->xi->height + 1)) == NULL)
 			THROW("Memory allocation error");
@@ -454,12 +404,8 @@
 
 	fb->bits = fb->xi->data;
 	fb->pixmap = pixmap;
-<<<<<<< HEAD
-	X11(fb->xgc = XCreateGC(fb->wh.dpy, fb->pm ? fb->pm : fb->wh.d, 0, NULL));
-=======
 	TRY_X11(fb->xgc = XCreateGC(fb->wh.dpy, fb->pm ? fb->pm : fb->wh.d, 0,
 		NULL));
->>>>>>> 86343deb
 	return 0;
 
 	finally:
@@ -486,15 +432,9 @@
 
 	if(!fb->hmdc || fb->width <= 0 || fb->height <= 0 || !fb->bits || !fb->wh)
 		THROW("Not initialized");
-<<<<<<< HEAD
-	W32(gc = GetDC(fb->wh));
-	W32(BitBlt(fb->hmdc, 0, 0, fb->width, fb->height, gc, x, y, SRCCOPY));
-	W32(ReleaseDC(fb->wh, gc));
-=======
 	TRY_W32(gc = GetDC(fb->wh));
 	TRY_W32(BitBlt(fb->hmdc, 0, 0, fb->width, fb->height, gc, x, y, SRCCOPY));
 	TRY_W32(ReleaseDC(fb->wh, gc));
->>>>>>> 86343deb
 	return 0;
 
 	#else
@@ -504,31 +444,19 @@
 	#ifdef USESHM
 	if(!fb->xattach && fb->shm)
 	{
-<<<<<<< HEAD
-		X11(XShmAttach(fb->wh.dpy, &fb->shminfo));  fb->xattach = 1;
-=======
 		TRY_X11(XShmAttach(fb->wh.dpy, &fb->shminfo));  fb->xattach = 1;
->>>>>>> 86343deb
 	}
 	#endif
 
 	#ifdef USESHM
 	if(fb->shm)
 	{
-<<<<<<< HEAD
-		X11(XShmGetImage(fb->wh.dpy, fb->wh.d, fb->xi, x, y, AllPlanes));
-=======
 		TRY_X11(XShmGetImage(fb->wh.dpy, fb->wh.d, fb->xi, x, y, AllPlanes));
->>>>>>> 86343deb
 	}
 	else
 	#endif
 	{
-<<<<<<< HEAD
-		X11(XGetSubImage(fb->wh.dpy, fb->wh.d, x, y, fb->width, fb->height,
-=======
 		TRY_X11(XGetSubImage(fb->wh.dpy, fb->wh.d, x, y, fb->width, fb->height,
->>>>>>> 86343deb
 			AllPlanes, ZPixmap, fb->xi, 0, 0));
 	}
 	return 0;
@@ -571,17 +499,10 @@
 	bmi.bmiHeader.biPlanes = 1;
 	bmi.bmiHeader.biBitCount = fb->pf->size * 8;
 	bmi.bmiHeader.biCompression = BI_RGB;
-<<<<<<< HEAD
-	W32(gc = GetDC(fb->wh));
-	W32(SetDIBitsToDevice(gc, dstX, dstY, width, height, srcX, 0, 0, height,
-		&fb->bits[srcY * fb->pitch], &bmi, DIB_RGB_COLORS));
-	W32(ReleaseDC(fb->wh, gc));
-=======
 	TRY_W32(gc = GetDC(fb->wh));
 	TRY_W32(SetDIBitsToDevice(gc, dstX, dstY, width, height, srcX, 0, 0, height,
 		&fb->bits[srcY * fb->pitch], &bmi, DIB_RGB_COLORS));
 	TRY_W32(ReleaseDC(fb->wh, gc));
->>>>>>> 86343deb
 	return 0;
 
 	#else
@@ -666,17 +587,10 @@
 	{
 		if(!fb->xattach)
 		{
-<<<<<<< HEAD
-			X11(XShmAttach(fb->wh.dpy, &fb->shminfo));  fb->xattach = 1;
-		}
-		X11(XShmPutImage(fb->wh.dpy, fb->wh.d, fb->xgc, fb->xi, srcX, srcY, dstX,
-			dstY, width, height, False));
-=======
 			TRY_X11(XShmAttach(fb->wh.dpy, &fb->shminfo));  fb->xattach = 1;
 		}
 		TRY_X11(XShmPutImage(fb->wh.dpy, fb->wh.d, fb->xgc, fb->xi, srcX, srcY,
 			dstX, dstY, width, height, False));
->>>>>>> 86343deb
 	}
 	else
 	#endif
