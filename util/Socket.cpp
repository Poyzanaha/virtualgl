// Copyright (C)2004 Landmark Graphics Corporation
// Copyright (C)2005 Sun Microsystems, Inc.
// Copyright (C)2014, 2016, 2018-2019 D. R. Commander
//
// This library is free software and may be redistributed and/or modified under
// the terms of the wxWindows Library License, Version 3.1 or (at your option)
// any later version.  The full license is in the LICENSE.txt file included
// with this distribution.
//
// This library is distributed in the hope that it will be useful,
// but WITHOUT ANY WARRANTY; without even the implied warranty of
// MERCHANTABILITY or FITNESS FOR A PARTICULAR PURPOSE.  See the
// wxWindows Library License for more details.

#include "Socket.h"
#include "Thread.h"

#ifdef _WIN32
	#include <ws2tcpip.h>
	#include "vglutil.h"
#else
	#include <signal.h>
	#include <unistd.h>
	#include <sys/types.h>
	#include <sys/socket.h>
	#include <arpa/inet.h>
	#include <netdb.h>
	#include <netinet/tcp.h>
	#define SOCKET_ERROR  -1
	#define INVALID_SOCKET  -1
#endif
#ifndef INADDR_NONE
	#define INADDR_NONE  ((in_addr_t)0xffffffff)
#endif

using namespace vglutil;


<<<<<<< HEAD
#define SOCK(f)  { if((f) == SOCKET_ERROR) THROW_SOCK(); }
=======
#define TRY_SOCK(f)  { if((f) == SOCKET_ERROR) THROW_SOCK(); }
>>>>>>> 86343deb

#ifdef _WIN32
typedef int SOCKLEN_T;
#else
typedef socklen_t SOCKLEN_T;
#endif

typedef struct
{
	union
	{
		struct sockaddr sa;
		struct sockaddr_storage ss;
		struct sockaddr_in sin;
		struct sockaddr_in6 sin6;
	} u;
} VGLSockAddr;

#ifdef USESSL
bool Socket::sslInit = false;
#if OPENSSL_VERSION_NUMBER < 0x10100000L
CriticalSection Socket::cryptoLock[CRYPTO_NUM_LOCKS];
#endif
#endif
CriticalSection Socket::mutex;
int Socket::instanceCount = 0;


#ifdef USESSL

static EVP_PKEY *newPrivateKey(int bits)
{
	BIGNUM *bn = NULL;
	RSA *rsa = NULL;
	EVP_PKEY *pk = NULL;

	try
	{
		if(!(bn = BN_new())) THROW_SSL();
		if(!BN_set_word(bn, RSA_F4)) THROW_SSL();
		if(!(rsa = RSA_new())) THROW_SSL();
		if(!RSA_generate_key_ex(rsa, bits, bn, NULL)) THROW_SSL();
		if(!(pk = EVP_PKEY_new())) THROW_SSL();
		if(!EVP_PKEY_assign_RSA(pk, rsa)) THROW_SSL();
		BN_free(bn);
		return pk;
	}
	catch(...)
	{
		if(bn) BN_free(bn);
		if(rsa) RSA_free(rsa);
		if(pk) EVP_PKEY_free(pk);
		throw;
	}
}


static X509 *newCert(EVP_PKEY *priv)
{
	X509 *cert = NULL;  X509_NAME *name = NULL;  int nid = NID_undef;
	X509_PUBKEY *pub = NULL;  EVP_PKEY *pk = NULL;

	try
	{
		if((cert = X509_new()) == NULL) THROW_SSL();
		if(!X509_set_version(cert, 2)) THROW_SSL();
		ASN1_INTEGER_set(X509_get_serialNumber(cert), 0L);

		if((name = X509_NAME_new()) == NULL) THROW_SSL();
		if((nid = OBJ_txt2nid("organizationName")) == NID_undef) THROW_SSL();
		if(!X509_NAME_add_entry_by_NID(name, nid, MBSTRING_ASC,
			(unsigned char *)"VirtualGL", -1, -1, 0)) THROW_SSL();
		if((nid = OBJ_txt2nid("commonName")) == NID_undef) THROW_SSL();
		if(!X509_NAME_add_entry_by_NID(name, nid, MBSTRING_ASC,
			(unsigned char *)"localhost", -1, -1, 0)) THROW_SSL();
		if(!X509_set_subject_name(cert, name)) THROW_SSL();
		if(!X509_set_issuer_name(cert, name)) THROW_SSL();
		X509_NAME_free(name);  name = NULL;

		X509_gmtime_adj(X509_get_notBefore(cert), 0);
		X509_gmtime_adj(X509_get_notAfter(cert), (long)60 * 60 * 24 * 365);

		if((pub = X509_PUBKEY_new()) == NULL) THROW_SSL();
		X509_PUBKEY_set(&pub, priv);
		if((pk = X509_PUBKEY_get(pub)) == NULL) THROW_SSL();
		X509_set_pubkey(cert, pk);
		EVP_PKEY_free(pk);  pk = NULL;
		X509_PUBKEY_free(pub);  pub = NULL;
		if(X509_sign(cert, priv, EVP_md5()) <= 0) THROW_SSL();

		return cert;
	}
	catch(...)
	{
		if(pub) X509_PUBKEY_free(pub);
		if(pk) EVP_PKEY_free(pk);
		if(name) X509_NAME_free(name);
		if(cert) X509_free(cert);
		throw;
	}
}

#endif  // USESSL


Socket::Socket(bool doSSL_, bool ipv6_) :
#ifdef USESSL
	doSSL(doSSL_),
#endif
	ipv6(ipv6_)
{
	CriticalSection::SafeLock l(mutex);

	#ifdef _WIN32
	if(instanceCount == 0)
	{
		WSADATA wsaData;
		if(WSAStartup(MAKEWORD(2, 2), &wsaData) != 0)
			throw(Error("Socket::Socket()", "Winsock initialization failed"));
		if(LOBYTE(wsaData.wVersion) != 2 || HIBYTE(wsaData.wVersion) != 2)
			throw(Error("Socket::Socket()", "Wrong Winsock version"));
	}
	instanceCount++;
	#else
	if(signal(SIGPIPE, SIG_IGN) == SIG_ERR) THROW_UNIX();
	#endif

	#ifdef USESSL
	if(!sslInit && doSSL)
	{
		#if !defined(HAVE_DEVURANDOM) && !defined(_WIN32)
		char buf[128];  int i;
		srandom(getpid());
		for(i = 0; i < 128; i++)
			buf[i] = (char)((double)random() / (double)RAND_MAX * 254. + 1.0);
		RAND_seed(buf, 128);
		#endif
		OpenSSL_add_all_algorithms();
		SSL_load_error_strings();
		ERR_load_crypto_strings();
		CRYPTO_set_id_callback(Thread::threadID);
		#if OPENSSL_VERSION_NUMBER < 0x10100000L
		CRYPTO_set_locking_callback(lockingCallback);
		#endif
		SSL_library_init();
		sslInit = true;
		char *env = NULL;
		if((env = getenv("VGL_VERBOSE")) != NULL && strlen(env) > 0
			&& !strncmp(env, "1", 1))
			fprintf(stderr, "[VGL] Using OpenSSL version %s\n",
				SSLeay_version(SSLEAY_VERSION));
	}
	ssl = NULL;  sslctx = NULL;
	#endif

	sd = INVALID_SOCKET;
}


#ifdef USESSL
Socket::Socket(SOCKET sd_, SSL *ssl_) :
	sslctx(NULL), ssl(ssl_), sd(sd_)
{
	doSSL = ssl ? true : false;
	#ifdef _WIN32
	CriticalSection::SafeLock l(mutex);
	instanceCount++;
	#endif
}
#else
Socket::Socket(SOCKET sd_) :
	sd(sd_)
{
	#ifdef _WIN32
	CriticalSection::SafeLock l(mutex);
	instanceCount++;
	#endif
}
#endif


Socket::~Socket(void)
{
	close();
	#ifdef _WIN32
	mutex.lock(false);
	instanceCount--;  if(instanceCount == 0) WSACleanup();
	mutex.unlock(false);
	#endif
}


void Socket::close(void)
{
	#ifdef USESSL
	if(ssl)
	{
		SSL_shutdown(ssl);  SSL_free(ssl);  ssl = NULL;
	}
	if(sslctx)
	{
		SSL_CTX_free(sslctx);  sslctx = NULL;
	}
	#endif
	if(sd != INVALID_SOCKET)
	{
		#ifdef _WIN32
		closesocket(sd);
		#else
		shutdown(sd, 2);
		::close(sd);
		#endif
		sd = INVALID_SOCKET;
	}
}


void Socket::connect(char *serverName, unsigned short port)
{
	struct addrinfo hints, *addr = NULL;
	int m = 1;
	char portName[10];

	if(serverName == NULL || strlen(serverName) < 1) THROW("Invalid argument");
	if(sd != INVALID_SOCKET) THROW("Already connected");
	#ifdef USESSL
	if(ssl && sslctx && doSSL) THROW("SSL already connected");
	#endif

	memset(&hints, 0, sizeof(hints));
	hints.ai_family = AF_UNSPEC;
	hints.ai_socktype = SOCK_STREAM;
	snprintf(portName, 10, "%d", port);
	int err = getaddrinfo(serverName, portName, &hints, &addr);
	if(err != 0)
		throw(Error(__FUNCTION__, gai_strerror(err), __LINE__));

	try
	{
		if((sd = socket(addr->ai_family, SOCK_STREAM,
			IPPROTO_TCP)) == INVALID_SOCKET)
			THROW_SOCK();
<<<<<<< HEAD
		SOCK(::connect(sd, addr->ai_addr, (SOCKLEN_T)addr->ai_addrlen));
		SOCK(setsockopt(sd, IPPROTO_TCP, TCP_NODELAY, (char *)&m, sizeof(int)));
=======
		TRY_SOCK(::connect(sd, addr->ai_addr, (SOCKLEN_T)addr->ai_addrlen));
		TRY_SOCK(setsockopt(sd, IPPROTO_TCP, TCP_NODELAY, (char *)&m,
			sizeof(int)));
>>>>>>> 86343deb
		freeaddrinfo(addr);
	}
	catch(...)
	{
		freeaddrinfo(addr);
		throw;
	}

	#ifdef USESSL
	if(doSSL)
	{
		if((sslctx = SSL_CTX_new(SSLv23_client_method())) == NULL) THROW_SSL();
		if((ssl = SSL_new(sslctx)) == NULL) THROW_SSL();
		if(!SSL_set_fd(ssl, (int)sd)) THROW_SSL();
		int ret = SSL_connect(ssl);
		if(ret != 1) throw(SSLError("Socket::connect", ssl, ret));
		SSL_set_connect_state(ssl);
	}
	#endif
}


unsigned short Socket::setupListener(unsigned short port, bool reuseAddr)
{
	int one = 1, reuse = reuseAddr ? 1 : 0;
	#ifdef __CYGWIN__
	int zero = 0;
	#endif
	VGLSockAddr myaddr;  SOCKLEN_T addrlen;

	if(sd != INVALID_SOCKET) THROW("Already connected");
	#ifdef USESSL
	if(ssl && sslctx && doSSL) THROW("SSL already connected");
	#endif

	if((sd = socket(ipv6 ? AF_INET6 : AF_INET, SOCK_STREAM,
		IPPROTO_TCP)) == INVALID_SOCKET)
		THROW_SOCK();
<<<<<<< HEAD
	SOCK(setsockopt(sd, IPPROTO_TCP, TCP_NODELAY, (char *)&one, sizeof(int)));
	SOCK(setsockopt(sd, SOL_SOCKET, SO_REUSEADDR, (char *)&reuse, sizeof(int)));
	#ifdef __CYGWIN__
	SOCK(setsockopt(sd, IPPROTO_IPV6, IPV6_V6ONLY, (void *)&zero, sizeof(int)));
=======
	TRY_SOCK(setsockopt(sd, IPPROTO_TCP, TCP_NODELAY, (char *)&one,
		sizeof(int)));
	TRY_SOCK(setsockopt(sd, SOL_SOCKET, SO_REUSEADDR, (char *)&reuse,
		sizeof(int)));
	#ifdef __CYGWIN__
	TRY_SOCK(setsockopt(sd, IPPROTO_IPV6, IPV6_V6ONLY, (void *)&zero,
		sizeof(int)));
>>>>>>> 86343deb
	#endif

	memset(&myaddr, 0, sizeof(myaddr));
	if(ipv6)
	{
		myaddr.u.sin6.sin6_family = AF_INET6;
		myaddr.u.sin6.sin6_addr = in6addr_any;
		myaddr.u.sin6.sin6_port = (port == 0) ? 0 : htons(port);
		addrlen = sizeof(struct sockaddr_in6);
	}
	else
	{
		myaddr.u.sin.sin_family = AF_INET;
		myaddr.u.sin.sin_addr.s_addr = htonl(INADDR_ANY);
		myaddr.u.sin.sin_port = (port == 0) ? 0 : htons(port);
		addrlen = sizeof(struct sockaddr_in);
	}
<<<<<<< HEAD
	SOCK(bind(sd, &myaddr.u.sa, addrlen));
	SOCK(getsockname(sd, &myaddr.u.sa, &addrlen));
=======
	TRY_SOCK(bind(sd, &myaddr.u.sa, addrlen));
	TRY_SOCK(getsockname(sd, &myaddr.u.sa, &addrlen));
>>>>>>> 86343deb

	return ipv6 ? ntohs(myaddr.u.sin6.sin6_port) : ntohs(myaddr.u.sin.sin_port);
}


unsigned short Socket::findPort(void)
{
	return setupListener(0, false);
}


unsigned short Socket::listen(unsigned short port, bool reuseAddr)
{
	unsigned short actualPort = port;
	#ifdef USESSL
	X509 *cert = NULL;  EVP_PKEY *priv = NULL;
	#endif

	actualPort = setupListener(port, reuseAddr);

<<<<<<< HEAD
	SOCK(::listen(sd, MAXCONN));
=======
	TRY_SOCK(::listen(sd, MAXCONN));
>>>>>>> 86343deb

	#ifdef USESSL
	if(doSSL)
	{
		try
		{
			if((sslctx = SSL_CTX_new(SSLv23_server_method())) == NULL) THROW_SSL();
			ERRIFNOT(priv = newPrivateKey(1024));
			ERRIFNOT(cert = newCert(priv));
			if(SSL_CTX_use_certificate(sslctx, cert) <= 0)
				THROW_SSL();
			if(SSL_CTX_use_PrivateKey(sslctx, priv) <= 0)
				THROW_SSL();
			if(!SSL_CTX_check_private_key(sslctx)) THROW_SSL();
			if(priv) EVP_PKEY_free(priv);
			if(cert) X509_free(cert);
		}
		catch(...)
		{
			if(priv) EVP_PKEY_free(priv);
			if(cert) X509_free(cert);
			throw;
		}
	}
	#endif

	return actualPort;
}


Socket *Socket::accept(void)
{
	SOCKET clientsd;
	int m = 1;
	VGLSockAddr remoteaddr;
	SOCKLEN_T addrlen = sizeof(struct sockaddr_storage);

	if(sd == INVALID_SOCKET) THROW("Not connected");
	#ifdef USESSL
	if(!sslctx && doSSL) THROW("SSL not initialized");
	#endif

<<<<<<< HEAD
	SOCK(clientsd = ::accept(sd, &remoteaddr.u.sa, &addrlen));
	SOCK(setsockopt(clientsd, IPPROTO_TCP, TCP_NODELAY, (char *)&m,
=======
	TRY_SOCK(clientsd = ::accept(sd, &remoteaddr.u.sa, &addrlen));
	TRY_SOCK(setsockopt(clientsd, IPPROTO_TCP, TCP_NODELAY, (char *)&m,
>>>>>>> 86343deb
		sizeof(int)));

	#ifdef USESSL
	SSL *tempssl = NULL;
	if(doSSL)
	{
		if(!(tempssl = SSL_new(sslctx))) THROW_SSL();
		if(!(SSL_set_fd(tempssl, (int)clientsd))) THROW_SSL();
		int ret = SSL_accept(tempssl);
		if(ret != 1) throw(SSLError("Socket::accept", tempssl, ret));
		SSL_set_accept_state(tempssl);
	}
	return new Socket(clientsd, tempssl);
	#else
	return new Socket(clientsd);
	#endif
}


const char *Socket::remoteName(void)
{
	VGLSockAddr remoteaddr;
	SOCKLEN_T addrlen = sizeof(struct sockaddr_storage);
	const char *remoteName;

<<<<<<< HEAD
	SOCK(getpeername(sd, &remoteaddr.u.sa, &addrlen));
=======
	TRY_SOCK(getpeername(sd, &remoteaddr.u.sa, &addrlen));
>>>>>>> 86343deb
	if(remoteaddr.u.ss.ss_family == AF_INET6)
		remoteName = inet_ntop(remoteaddr.u.ss.ss_family,
			&remoteaddr.u.sin6.sin6_addr, remoteNameBuf, INET6_ADDRSTRLEN);
	else
		remoteName = inet_ntop(remoteaddr.u.ss.ss_family,
			&remoteaddr.u.sin.sin_addr, remoteNameBuf, INET6_ADDRSTRLEN);

	return remoteName ? remoteName : (char *)"Unknown";
}


void Socket::send(char *buf, int len)
{
	if(sd == INVALID_SOCKET) THROW("Not connected");
	#ifdef USESSL
	if(doSSL && !ssl) THROW("SSL not connected");
	#endif
	int bytesSent = 0, retval;
	while(bytesSent < len)
	{
		#ifdef USESSL
		if(doSSL)
		{
			retval = SSL_write(ssl, &buf[bytesSent], len);
			if(retval <= 0) throw(SSLError("Socket::send", ssl, retval));
		}
		else
		#endif
		{
			retval = ::send(sd, &buf[bytesSent], len - bytesSent, 0);
			if(retval == SOCKET_ERROR) THROW_SOCK();
			if(retval == 0) break;
		}
		bytesSent += retval;
	}
	if(bytesSent != len) THROW("Incomplete send");
}


void Socket::recv(char *buf, int len)
{
	if(sd == INVALID_SOCKET) THROW("Not connected");
	#ifdef USESSL
	if(doSSL && !ssl) THROW("SSL not connected");
	#endif
	int bytesRead = 0, retval;
	while(bytesRead < len)
	{
		#ifdef USESSL
		if(doSSL)
		{
			retval = SSL_read(ssl, &buf[bytesRead], len);
			if(retval <= 0) throw(SSLError("Socket::recv", ssl, retval));
		}
		else
		#endif
		{
			retval = ::recv(sd, &buf[bytesRead], len - bytesRead, 0);
			if(retval == SOCKET_ERROR) THROW_SOCK();
			if(retval == 0) break;
		}
		bytesRead += retval;
	}
	if(bytesRead != len) THROW("Incomplete receive");
}<|MERGE_RESOLUTION|>--- conflicted
+++ resolved
@@ -36,11 +36,7 @@
 using namespace vglutil;
 
 
-<<<<<<< HEAD
-#define SOCK(f)  { if((f) == SOCKET_ERROR) THROW_SOCK(); }
-=======
 #define TRY_SOCK(f)  { if((f) == SOCKET_ERROR) THROW_SOCK(); }
->>>>>>> 86343deb
 
 #ifdef _WIN32
 typedef int SOCKLEN_T;
@@ -283,14 +279,9 @@
 		if((sd = socket(addr->ai_family, SOCK_STREAM,
 			IPPROTO_TCP)) == INVALID_SOCKET)
 			THROW_SOCK();
-<<<<<<< HEAD
-		SOCK(::connect(sd, addr->ai_addr, (SOCKLEN_T)addr->ai_addrlen));
-		SOCK(setsockopt(sd, IPPROTO_TCP, TCP_NODELAY, (char *)&m, sizeof(int)));
-=======
 		TRY_SOCK(::connect(sd, addr->ai_addr, (SOCKLEN_T)addr->ai_addrlen));
 		TRY_SOCK(setsockopt(sd, IPPROTO_TCP, TCP_NODELAY, (char *)&m,
 			sizeof(int)));
->>>>>>> 86343deb
 		freeaddrinfo(addr);
 	}
 	catch(...)
@@ -329,12 +320,6 @@
 	if((sd = socket(ipv6 ? AF_INET6 : AF_INET, SOCK_STREAM,
 		IPPROTO_TCP)) == INVALID_SOCKET)
 		THROW_SOCK();
-<<<<<<< HEAD
-	SOCK(setsockopt(sd, IPPROTO_TCP, TCP_NODELAY, (char *)&one, sizeof(int)));
-	SOCK(setsockopt(sd, SOL_SOCKET, SO_REUSEADDR, (char *)&reuse, sizeof(int)));
-	#ifdef __CYGWIN__
-	SOCK(setsockopt(sd, IPPROTO_IPV6, IPV6_V6ONLY, (void *)&zero, sizeof(int)));
-=======
 	TRY_SOCK(setsockopt(sd, IPPROTO_TCP, TCP_NODELAY, (char *)&one,
 		sizeof(int)));
 	TRY_SOCK(setsockopt(sd, SOL_SOCKET, SO_REUSEADDR, (char *)&reuse,
@@ -342,7 +327,6 @@
 	#ifdef __CYGWIN__
 	TRY_SOCK(setsockopt(sd, IPPROTO_IPV6, IPV6_V6ONLY, (void *)&zero,
 		sizeof(int)));
->>>>>>> 86343deb
 	#endif
 
 	memset(&myaddr, 0, sizeof(myaddr));
@@ -360,13 +344,8 @@
 		myaddr.u.sin.sin_port = (port == 0) ? 0 : htons(port);
 		addrlen = sizeof(struct sockaddr_in);
 	}
-<<<<<<< HEAD
-	SOCK(bind(sd, &myaddr.u.sa, addrlen));
-	SOCK(getsockname(sd, &myaddr.u.sa, &addrlen));
-=======
 	TRY_SOCK(bind(sd, &myaddr.u.sa, addrlen));
 	TRY_SOCK(getsockname(sd, &myaddr.u.sa, &addrlen));
->>>>>>> 86343deb
 
 	return ipv6 ? ntohs(myaddr.u.sin6.sin6_port) : ntohs(myaddr.u.sin.sin_port);
 }
@@ -387,11 +366,7 @@
 
 	actualPort = setupListener(port, reuseAddr);
 
-<<<<<<< HEAD
-	SOCK(::listen(sd, MAXCONN));
-=======
 	TRY_SOCK(::listen(sd, MAXCONN));
->>>>>>> 86343deb
 
 	#ifdef USESSL
 	if(doSSL)
@@ -434,13 +409,8 @@
 	if(!sslctx && doSSL) THROW("SSL not initialized");
 	#endif
 
-<<<<<<< HEAD
-	SOCK(clientsd = ::accept(sd, &remoteaddr.u.sa, &addrlen));
-	SOCK(setsockopt(clientsd, IPPROTO_TCP, TCP_NODELAY, (char *)&m,
-=======
 	TRY_SOCK(clientsd = ::accept(sd, &remoteaddr.u.sa, &addrlen));
 	TRY_SOCK(setsockopt(clientsd, IPPROTO_TCP, TCP_NODELAY, (char *)&m,
->>>>>>> 86343deb
 		sizeof(int)));
 
 	#ifdef USESSL
@@ -466,11 +436,7 @@
 	SOCKLEN_T addrlen = sizeof(struct sockaddr_storage);
 	const char *remoteName;
 
-<<<<<<< HEAD
-	SOCK(getpeername(sd, &remoteaddr.u.sa, &addrlen));
-=======
 	TRY_SOCK(getpeername(sd, &remoteaddr.u.sa, &addrlen));
->>>>>>> 86343deb
 	if(remoteaddr.u.ss.ss_family == AF_INET6)
 		remoteName = inet_ntop(remoteaddr.u.ss.ss_family,
 			&remoteaddr.u.sin6.sin6_addr, remoteNameBuf, INET6_ADDRSTRLEN);
