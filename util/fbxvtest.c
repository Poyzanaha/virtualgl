/* Copyright (C)2009-2010, 2014, 2017, 2019 D. R. Commander
 *
 * This library is free software and may be redistributed and/or modified under
 * the terms of the wxWindows Library License, Version 3.1 or (at your option)
 * any later version.  The full license is in the LICENSE.txt file included
 * with this distribution.
 *
 * This library is distributed in the hope that it will be useful,
 * but WITHOUT ANY WARRANTY; without even the implied warranty of
 * MERCHANTABILITY or FITNESS FOR A PARTICULAR PURPOSE.  See the
 * wxWindows Library License for more details.
 */

#include <stdlib.h>
#include <stdio.h>
#include <string.h>
#include "fbxv.h"
#include "Timer.h"


#define WIDTH  1241
#define HEIGHT  903
#define BENCHTIME  5.0


#define THROW(m) \
{ \
	retval = -1;  printf("ERROR: %s\n", m);  goto bailout; \
}

<<<<<<< HEAD
#define FBXV(f) \
=======
#define TRY_FBXV(f) \
>>>>>>> 86343deb
{ \
	if((f) == -1) \
	{ \
		printf("FBXV ERROR in line %d: %s\n", fbxv_geterrline(), \
			fbxv_geterrmsg()); \
		retval = -1; \
		goto bailout; \
	} \
}


double testTime = BENCHTIME;
Display *dpy = NULL;  Window win = 0;
fbxv_struct s, s1;
int width = -1, height = -1, useShm = 1, scale = 1, interactive = 0;
char *filename = NULL;
Atom protoAtom = 0, deleteAtom = 0;


void initBuf(fbxv_struct *s, int id, int seed)
{
	int i, j, c;
	int yindex0, yindex1, uindex, vindex;

	switch(id)
	{
		case YUY2_PACKED:
			yindex0 = 0;  uindex = 1;  yindex1 = 2;  vindex = 3;  break;
		case UYVY_PACKED:
			uindex = 0;  yindex0 = 1;  vindex = 2;  yindex1 = 3;  break;
		default:
			yindex0 = yindex1 = uindex = vindex = 0;  break;
	}
	if(id == YUY2_PACKED || id == UYVY_PACKED)
	{
		for(j = 0; j < s->xvi->height; j++)
		{
			for(i = 0; i < s->xvi->width; i += 2)
			{
				s->xvi->data[s->xvi->pitches[0] * j + i * 2 + yindex0] =
					(j + seed) * (i + seed);
				s->xvi->data[s->xvi->pitches[0] * j + i * 2 + yindex1] =
					(j + seed + 1) * (i + seed + 1);
				s->xvi->data[s->xvi->pitches[0] * j + i * 2 + uindex] =
					(j + seed) * (i + seed);
				s->xvi->data[s->xvi->pitches[0] * j + i * 2 + vindex] =
					(j + seed) * (i + seed);
			}
		}
	}
	else
	{
		for(c = 0; c < s->xvi->num_planes; c++)
			for(j = 0; j < s->xvi->height; j++)
				for(i = 0; i < s->xvi->width; i++)
					s->xvi->data[s->xvi->offsets[c] +
						s->xvi->pitches[c] * (c == 0 ? j : j / 2) +
						(c == 0 ? i : i / 2)] = (j + seed) * (i + seed);
	}
}


int doTest(int id, char *name)
{
	int iter = 0, i, retval = 0;
	double elapsed = 0., t;
	FILE *file = NULL;

	printf("Testing %s format (ID=0x%.8x) %s...\n", name, id,
		useShm ? "[SHM] " : "");

	memset(&s, 0, sizeof(s));
	memset(&s1, 0, sizeof(s));
<<<<<<< HEAD
	FBXV(fbxv_init(&s, dpy, win, width / scale, height / scale, id, useShm));
	if(!filename)
	{
		FBXV(fbxv_init(&s1, dpy, win, width / scale, height / scale, id, useShm));
=======
	TRY_FBXV(fbxv_init(&s, dpy, win, width / scale, height / scale, id, useShm));
	if(!filename)
	{
		TRY_FBXV(fbxv_init(&s1, dpy, win, width / scale, height / scale, id,
			useShm));
>>>>>>> 86343deb
	}
	printf("Image:\n");
	printf("  Data size:   %d\n", s.xvi->data_size);
	printf("  Dimensions:  %d x %d\n", s.xvi->width, s.xvi->height);
	printf("  Planes:      %d\n", s.xvi->num_planes);
	printf("  Pitches:     [");
	for(i = 0; i < s.xvi->num_planes; i++)
	{
		printf("%d", s.xvi->pitches[i]);
		if(i != s.xvi->num_planes - 1) printf(", ");
	}
	printf("]\n");
	printf("  Offsets:     [");
	for(i = 0; i < s.xvi->num_planes; i++)
	{
		printf("%d", s.xvi->offsets[i]);
		if(i != s.xvi->num_planes - 1) printf(", ");
	}
	printf("]\n");
	printf("XV Port = %d\n", s.port);

	if(filename)
	{
		file = fopen(filename, "rb");
		if(!file)
		{
			printf("Could not open %s\n", filename);
			exit(-1);
		}
		if(fread(s.xvi->data, s.xvi->data_size, 1, file) != 1)
		{
			printf("Could not read %s\n", filename);
			exit(-1);
		}
		fclose(file);
	}

	if(!filename)
	{
		initBuf(&s, id, 0);
		initBuf(&s1, id, 128);
	}
	t = GetTime();
	do
	{
		if(filename || iter % 2 == 0)
<<<<<<< HEAD
			{ FBXV(fbxv_write(&s, 0, 0, 0, 0, 0, 0, width, height)); }
		else { FBXV(fbxv_write(&s1, 0, 0, 0, 0, 0, 0, width, height)); }
=======
			{ TRY_FBXV(fbxv_write(&s, 0, 0, 0, 0, 0, 0, width, height)); }
		else { TRY_FBXV(fbxv_write(&s1, 0, 0, 0, 0, 0, 0, width, height)); }
>>>>>>> 86343deb
		iter++;
	} while((elapsed = GetTime() - t) < testTime);
	printf("%f Mpixels/sec\n",
		(double)(width * height) / 1000000. * (double)iter / elapsed);

	bailout:
	fbxv_term(&s);
	return retval;
}


int doInteractiveTest(Display *dpy, int id, char *name)
{
	int iter = 0, retval = 0;
	printf("Interactive test, %s format (ID=0x%.8x) %s...\n", name, id,
		useShm ? "[SHM] " : "");
	memset(&s, 0, sizeof(s));

	while(1)
	{
		int doDisplay = 0;

		while(1)
		{
			XEvent event;
			XNextEvent(dpy, &event);
			switch(event.type)
			{
				case Expose:
					doDisplay = 1;
					break;
				case ConfigureNotify:
					width = event.xconfigure.width;  height = event.xconfigure.height;
					break;
				case KeyPress:
				{
					char buf[10];
					XLookupString(&event.xkey, buf, sizeof(buf), NULL, NULL);
					switch(buf[0])
					{
						case 27: case 'q': case 'Q':
							return 0;
					}
					break;
				}
				case MotionNotify:
					if(event.xmotion.state & Button1Mask) doDisplay = 1;
					break;
				case ClientMessage:
				{
					XClientMessageEvent *cme = (XClientMessageEvent *)&event;
					if(cme->message_type == protoAtom && cme->data.l[0] == deleteAtom)
						return 0;
				}
			}
			if(XPending(dpy) <= 0) break;
		}
		if(doDisplay)
		{
<<<<<<< HEAD
			FBXV(fbxv_init(&s, dpy, win, width / scale, height / scale, id,
				useShm));
			initBuf(&s, id, iter);  iter++;
			FBXV(fbxv_write(&s, 0, 0, 0, 0, 0, 0, width, height));
=======
			TRY_FBXV(fbxv_init(&s, dpy, win, width / scale, height / scale, id,
				useShm));
			initBuf(&s, id, iter);  iter++;
			TRY_FBXV(fbxv_write(&s, 0, 0, 0, 0, 0, 0, width, height));
>>>>>>> 86343deb
		}
	}

	bailout:
	return retval;
}


void usage(char **argv)
{
	fprintf(stderr, "\nUSAGE: %s [options]\n\n", argv[0]);
	fprintf(stderr, "Options:\n");
	fprintf(stderr, "-noshm = Do not use shared memory version of XvPutImage()\n");
	fprintf(stderr, "-i = Interactive test\n");
	fprintf(stderr, "-scale <s> = Downsample/Upsample image by scaling factor <s> in both\n");
	fprintf(stderr, "             x and y directions\n");
	fprintf(stderr, "-width <w> = Set image width to <w>\n");
	fprintf(stderr, "-height <h> = Set image height to <h>\n");
	fprintf(stderr, "-file <filename> = Load YUV data from file.  -width, -height and -format must\n");
	fprintf(stderr, "                   be specified.\n");
	fprintf(stderr, "-time <t> = Set benchmark time to <t> seconds (default: %.1f)\n",
		BENCHTIME);
	fprintf(stderr, "-format <f> = Pixel format (YUY2, YV12, UYVY, or I420)\n\n");
	exit(1);
}


int main(int argc, char **argv)
{
	int id = -1, n = 0, i, retval = 0;
	XVisualInfo vtemp, *vis = NULL;
	XSetWindowAttributes swa;

	if(argc > 1) for(i = 1; i < argc; i++)
	{
		if(!strcasecmp(argv[i], "-h") || !strcmp(argv[i], "-?")) usage(argv);
		else if(!strcasecmp(argv[i], "-noshm")) useShm = 0;
		else if(!strcasecmp(argv[i], "-i")) interactive = 1;
		else if(!strcasecmp(argv[i], "-scale") && i < argc - 1)
		{
			scale = atoi(argv[++i]);
			if(scale < 1) usage(argv);
		}
		else if(!strcasecmp(argv[i], "-width") && i < argc - 1)
		{
			width = atoi(argv[++i]);
			if(width < 1) usage(argv);
		}
		else if(!strcasecmp(argv[i], "-height") && i < argc - 1)
		{
			height = atoi(argv[++i]);
			if(height < 1) usage(argv);
		}
		else if(!strcasecmp(argv[i], "-file") && i < argc - 1)
			filename = argv[++i];
		else if(!strcasecmp(argv[i], "-time") && i < argc - 1)
		{
			testTime = atof(argv[++i]);
			if(testTime <= 0.0) usage(argv);
		}
		else if(!strcasecmp(argv[i], "-format") && i < argc - 1)
		{
			char *temp = argv[++i];
			if(!strcasecmp(temp, "yuy2")) id = YUY2_PACKED;
			else if(!strcasecmp(temp, "yv12")) id = YV12_PLANAR;
			else if(!strcasecmp(temp, "uyvy")) id = UYVY_PACKED;
			else if(!strcasecmp(temp, "i420")) id = I420_PLANAR;
			else usage(argv);
		}
		else usage(argv);
	}

	if(filename && (width < 0 || height < 0 || id < 0))
	{
		printf("ERROR: Width, height, and format must be specified\n");
		exit(1);
	}
	if(width < 0) width = WIDTH;
	if(height < 0) height = HEIGHT;

	fbxv_printwarnings(stdout);

	if(!(dpy = XOpenDisplay(NULL))) THROW("Could not open display");

	vtemp.depth = 24;  vtemp.class = TrueColor;
	if((vis = XGetVisualInfo(dpy, VisualDepthMask | VisualClassMask, &vtemp,
		&n)) == NULL || n == 0)
		THROW("Could not obtain a TrueColor visual");
	swa.colormap = XCreateColormap(dpy, DefaultRootWindow(dpy), vis->visual,
		AllocNone);
	swa.border_pixel = 0;
	swa.background_pixel = 0;
	swa.event_mask = 0;
	if(interactive)
		swa.event_mask = StructureNotifyMask | ExposureMask | KeyPressMask |
			PointerMotionMask | ButtonPressMask;
	printf("Visual ID = 0x%.2x\n", (unsigned int)vis->visualid);
	if(!(protoAtom = XInternAtom(dpy, "WM_PROTOCOLS", False)))
		THROW("Cannot obtain WM_PROTOCOLS atom");
	if(!(deleteAtom = XInternAtom(dpy, "WM_DELETE_WINDOW", False)))
		THROW("Cannot obtain WM_DELETE_WINDOW atom");
	if(!(win = XCreateWindow(dpy, DefaultRootWindow(dpy), 0, 0, width, height, 0,
		vis->depth, InputOutput, vis->visual,
		CWBackPixel | CWBorderPixel | CWColormap | CWEventMask, &swa)))
		THROW("Could not create window");
	XFree(vis);  vis = NULL;
	XSetWMProtocols(dpy, win, &deleteAtom, 1);
	if(!XMapRaised(dpy, win))
		THROW("Could not show window");
	XSync(dpy, False);

	if(interactive)
	{
		if(doInteractiveTest(dpy, I420_PLANAR, "I420 Planar") < 0)
		{
			retval = -1;  goto bailout;
		}
	}
	else if(id >= 0)
	{
		if(doTest(id, "User-specified") < 0) { retval = -1;  goto bailout; }
	}
	else
	{
		if(doTest(I420_PLANAR, "I420 Planar") < 0) { retval = -1;  goto bailout; }
		printf("\n");
		if(doTest(YV12_PLANAR, "YV12 Planar") < 0) { retval = -1;  goto bailout; }
		printf("\n");
		if(doTest(YUY2_PACKED, "YUY2 Packed") < 0) { retval = -1;  goto bailout; }
		printf("\n");
		if(doTest(UYVY_PACKED, "UYVY Packed") < 0) { retval = -1;  goto bailout; }
		printf("\n");
	}

	bailout:
	if(dpy && win) XDestroyWindow(dpy, win);
	if(dpy) XCloseDisplay(dpy);
	return retval;
}<|MERGE_RESOLUTION|>--- conflicted
+++ resolved
@@ -28,11 +28,7 @@
 	retval = -1;  printf("ERROR: %s\n", m);  goto bailout; \
 }
 
-<<<<<<< HEAD
-#define FBXV(f) \
-=======
 #define TRY_FBXV(f) \
->>>>>>> 86343deb
 { \
 	if((f) == -1) \
 	{ \
@@ -106,18 +102,11 @@
 
 	memset(&s, 0, sizeof(s));
 	memset(&s1, 0, sizeof(s));
-<<<<<<< HEAD
-	FBXV(fbxv_init(&s, dpy, win, width / scale, height / scale, id, useShm));
-	if(!filename)
-	{
-		FBXV(fbxv_init(&s1, dpy, win, width / scale, height / scale, id, useShm));
-=======
 	TRY_FBXV(fbxv_init(&s, dpy, win, width / scale, height / scale, id, useShm));
 	if(!filename)
 	{
 		TRY_FBXV(fbxv_init(&s1, dpy, win, width / scale, height / scale, id,
 			useShm));
->>>>>>> 86343deb
 	}
 	printf("Image:\n");
 	printf("  Data size:   %d\n", s.xvi->data_size);
@@ -164,13 +153,8 @@
 	do
 	{
 		if(filename || iter % 2 == 0)
-<<<<<<< HEAD
-			{ FBXV(fbxv_write(&s, 0, 0, 0, 0, 0, 0, width, height)); }
-		else { FBXV(fbxv_write(&s1, 0, 0, 0, 0, 0, 0, width, height)); }
-=======
 			{ TRY_FBXV(fbxv_write(&s, 0, 0, 0, 0, 0, 0, width, height)); }
 		else { TRY_FBXV(fbxv_write(&s1, 0, 0, 0, 0, 0, 0, width, height)); }
->>>>>>> 86343deb
 		iter++;
 	} while((elapsed = GetTime() - t) < testTime);
 	printf("%f Mpixels/sec\n",
@@ -230,17 +214,10 @@
 		}
 		if(doDisplay)
 		{
-<<<<<<< HEAD
-			FBXV(fbxv_init(&s, dpy, win, width / scale, height / scale, id,
-				useShm));
-			initBuf(&s, id, iter);  iter++;
-			FBXV(fbxv_write(&s, 0, 0, 0, 0, 0, 0, width, height));
-=======
 			TRY_FBXV(fbxv_init(&s, dpy, win, width / scale, height / scale, id,
 				useShm));
 			initBuf(&s, id, iter);  iter++;
 			TRY_FBXV(fbxv_write(&s, 0, 0, 0, 0, 0, 0, width, height));
->>>>>>> 86343deb
 		}
 	}
 
