--- conflicted
+++ resolved
@@ -31,11 +31,7 @@
 	snprintf(lastError, 1023, "%s", m);  errorLine = __LINE__;  goto finally; \
 }
 
-<<<<<<< HEAD
-#define X11(f) \
-=======
 #define TRY_X11(f) \
->>>>>>> 86343deb
 { \
 	int __err = 0; \
 	if((__err = (f)) != Success) \
@@ -255,21 +251,13 @@
 		{
 			ERRIFNOT(XShmAttach(fb->dpy, &fb->shminfo));  fb->xattach = 1;
 		}
-<<<<<<< HEAD
-		X11(XvShmPutImage(fb->dpy, fb->port, fb->win, fb->xgc, fb->xvi, srcX,
-=======
 		TRY_X11(XvShmPutImage(fb->dpy, fb->port, fb->win, fb->xgc, fb->xvi, srcX,
->>>>>>> 86343deb
 			srcY, srcWidth, srcHeight, dstX, dstY, dstWidth, dstHeight, False));
 	}
 	else
 	#endif
 
-<<<<<<< HEAD
-	X11(XvPutImage(fb->dpy, fb->port, fb->win, fb->xgc, fb->xvi, srcX, srcY,
-=======
 	TRY_X11(XvPutImage(fb->dpy, fb->port, fb->win, fb->xgc, fb->xvi, srcX, srcY,
->>>>>>> 86343deb
 		srcWidth, srcHeight, dstX, dstY, dstWidth, dstHeight));
 	XFlush(fb->dpy);
 	XSync(fb->dpy, False);
