/* Copyright (C)2004 Landmark Graphics Corporation
 * Copyright (C)2005, 2006 Sun Microsystems, Inc.
 * Copyright (C)2011, 2017 D. R. Commander
 *
 * This library is free software and may be redistributed and/or modified under
 * the terms of the wxWindows Library License, Version 3.1 or (at your option)
 * any later version.  The full license is in the LICENSE.txt file included
 * with this distribution.
 *
 * This library is distributed in the hope that it will be useful,
 * but WITHOUT ANY WARRANTY; without even the implied warranty of
 * MERCHANTABILITY or FITNESS FOR A PARTICULAR PURPOSE.  See the
 * wxWindows Library License for more details.
 */

/*
  FBX -- the fast Frame Buffer eXchange library
  This library is designed to facilitate transferring pixels to/from the
  framebuffer using fast 2D O/S-native methods that do not rely on OpenGL
  acceleration
*/

#ifndef __FBX_H__
#define __FBX_H__

#define USESHM

#include <stdio.h>
#include "pf.h"

#ifdef _WIN32

#include <windows.h>
typedef HDC fbx_gc;
typedef HWND fbx_wh;

#else

#include <X11/Xlib.h>

#ifdef USESHM
#include <sys/ipc.h>
#include <sys/shm.h>
#include <X11/extensions/XShm.h>
#endif

#include <X11/Xutil.h>

typedef GC fbx_gc;
typedef struct
{
	Display *dpy;  Drawable d;  Visual *v;
} fbx_wh;

#endif  /* _WIN32 */


<<<<<<< HEAD
=======
/* Pixel formats */
#define FBX_FORMATS  7
enum { FBX_RGB, FBX_RGBA, FBX_BGR, FBX_BGRA, FBX_ABGR, FBX_ARGB, FBX_INDEX };

static const int fbx_ps[FBX_FORMATS] =
	{ 3, 4, 3, 4, 4, 4, 1 };
static const int fbx_bgr[FBX_FORMATS] =
	{ 0, 0, 1, 1, 1, 0, 0 };
static const int fbx_alphafirst[FBX_FORMATS] =
	{ 0, 0, 0, 0, 1, 1, 0 };
static const int fbx_roffset[FBX_FORMATS] =
	{ 0, 0, 2, 2, 3, 1, 0 };
static const int fbx_goffset[FBX_FORMATS] =
	{ 1, 1, 1, 1, 2, 2, 0 };
static const int fbx_boffset[FBX_FORMATS] =
	{ 2, 2, 0, 0, 1, 3, 0 };


>>>>>>> 4a7cbfac
typedef struct _fbx_struct
{
	int width, height, pitch;
	char *bits;
	PF pf;
	fbx_wh wh;
	int shm;

	#ifdef _WIN32
	HDC hmdc;  HBITMAP hdib;
	#else
	#ifdef USESHM
	XShmSegmentInfo shminfo;  int xattach;
	#endif
	GC xgc;
	XImage *xi;
	Pixmap pm;
	int pixmap;
	#endif
} fbx_struct;


#ifdef __cplusplus
extern "C" {
#endif

/*
  All of these methods return -1 on failure or 0 on success.
*/


/*
  fbx_init
  (fbx_struct *fb, fbx_wh wh, int width, int height, int useShm)

  fb = Address of fbx_struct (must be pre-allocated by user)
  wh = Handle to the window that you wish to read from or write to.  On
       Windows, this is the same as the HWND.  On Unix, this is a struct
       (see above) that describes the X11 display and drawable you wish to use.
       If wh.v is non-NULL, then FBX assumes that the drawable is a Pixmap.
  width = Width of buffer (in pixels) that you wish to create.  0 = use width
          of window
  height = Height of buffer (in pixels) that you wish to create.  0 = use
           height of window
  useShm = Use MIT-SHM extension, if available (Unix only.)

  NOTES:
  -- fbx_init() is idempotent.  If you call it multiple times, it will
     re-initialize the buffer only when it is necessary to do so (such as when
     the window size has changed.)
  -- On Windows, fbx_init() will return a buffer configured with the same pixel
     format as the screen, unless the screen depth is < 24 bits, in which case
     it will always return a 32-bit BGRA buffer.

  On return, fbx_init() fills in the following relevant information in the
  fbx_struct that you passed to it:

  fb->pf = pixel format of the buffer
  fb->width, fb->height = dimensions of the buffer
  fb->pitch = bytes in each scanline of the buffer
  fb->bits = address of the start of the buffer
*/
int fbx_init(fbx_struct *fb, fbx_wh wh, int width, int height, int useShm);


/*
  fbx_read
  (fbx_struct *fb, int x, int y)

  This routine copies pixels from the framebuffer into the memory buffer
  specified by fb.

  fb = Address of fbx_struct previously initialized by a call to fbx_init()
  x = Horizontal offset (from left of drawable) of rectangle to read
  y = Vertical offset (from top of drawable) of rectangle to read

  NOTE: width and height of rectangle are not adjustable without re-calling
  fbx_init()

  On return, fb->bits contains a facsimile of the window's pixels
*/
int fbx_read(fbx_struct *fb, int x, int y);


/*
  fbx_write
  (fbx_struct *fb, int srcX, int srcY, int dstX, int dstY, int width,
   int height)

  This routine copies pixels from the memory buffer specified by fb to the
  framebuffer.

  fb = Address of fbx_struct previously initialized by a call to fbx_init()
       fb->bits should contain the pixels you wish to blit
  srcX = left offset of the region you wish to blit (relative to the memory
         buffer)
  srcY = top offset of the region you wish to blit (relative to the memory
         buffer)
  dstX = left offset of where you want the pixels to end up (relative to
         drawable area)
  dstY = top offset of where you want the pixels to end up (relative to
         drawable area)
  width = width of region you wish to blit (0 = whole bitmap)
  height = height of region you wish to blit (0 = whole bitmap)
*/
int fbx_write(fbx_struct *fb, int srcX, int srcY, int dstX, int dstY,
	int width, int height);


/*
  fbx_awrite
  (fbx_struct *fb, int srcX, int srcY, int dstX, int dstY, int width,
   int height)

  Same as fbx_write, but asynchronous.  The write isn't guaranteed to complete
  until fbx_sync() is called.  On Windows, fbx_awrite is the same as fbx_write.
*/
#ifdef _WIN32
#define fbx_awrite  fbx_write
#else
int fbx_awrite(fbx_struct *fb, int srcX, int srcY, int dstX, int dstY,
	int width, int height);
#endif


/*
  fbx_flip
  (fbx_struct *fb, int srcX, int srcY, int width, int height)

  This routine performs an in-place vertical flip of the region of interest
  specified by srcX, srcY, width, and height in the memory buffer specified by
  fb.

  fb = Address of fbx_struct previously initialized by a call to fbx_init()
       fb->bits should contain the pixels you wish to flip
  srcX = left offset of the region you wish to flip (relative to the memory
         buffer)
  srcY = top offset of the region you wish to flip (relative to the memory
         buffer)
  width = width of region you wish to flip (0 = whole bitmap)
  height = height of region you wish to flip (0 = whole bitmap)
*/
int fbx_flip(fbx_struct *fb, int srcX, int srcY, int width, int height);


/*
  fbx_sync
  (fbx_struct *fb)

  Complete a previous asynchronous write.  On Windows, this does nothing.
*/
int fbx_sync(fbx_struct *fb);


/*
  fbx_term
  (fbx_struct *fb)

  Free the memory buffers pointed to by structure fb.

  NOTE: this routine is idempotent.  It only frees stuff that needs freeing.
*/
int fbx_term(fbx_struct *fb);


/*
  fbx_geterrmsg

  This returns a string containing the reason why the last command failed.
*/
char *fbx_geterrmsg(void);


/*
  fbx_geterrline

  This returns the line (within fbx.c) of the last failure.
*/
int fbx_geterrline(void);


/*
  fbx_printwarnings
  (FILE *output_stream)

  By default, FBX will not print warning messages (such as messages related to
  its automatic selection of a particular drawing method.)  These messages are
  sometimes useful when diagnosing performance issues.  Passing a stream
  pointer (such as stdout, stderr, or a pointer returned from a previous call
  to fopen()) to this function will enable warning messages and will cause them
  to be printed to the specified stream.  Passing an argument of NULL to this
  function will disable warnings.
*/
void fbx_printwarnings(FILE *output_stream);


#ifdef __cplusplus
}
#endif

#endif  /* __FBX_H__ */<|MERGE_RESOLUTION|>--- conflicted
+++ resolved
@@ -55,27 +55,6 @@
 #endif  /* _WIN32 */
 
 
-<<<<<<< HEAD
-=======
-/* Pixel formats */
-#define FBX_FORMATS  7
-enum { FBX_RGB, FBX_RGBA, FBX_BGR, FBX_BGRA, FBX_ABGR, FBX_ARGB, FBX_INDEX };
-
-static const int fbx_ps[FBX_FORMATS] =
-	{ 3, 4, 3, 4, 4, 4, 1 };
-static const int fbx_bgr[FBX_FORMATS] =
-	{ 0, 0, 1, 1, 1, 0, 0 };
-static const int fbx_alphafirst[FBX_FORMATS] =
-	{ 0, 0, 0, 0, 1, 1, 0 };
-static const int fbx_roffset[FBX_FORMATS] =
-	{ 0, 0, 2, 2, 3, 1, 0 };
-static const int fbx_goffset[FBX_FORMATS] =
-	{ 1, 1, 1, 1, 2, 2, 0 };
-static const int fbx_boffset[FBX_FORMATS] =
-	{ 2, 2, 0, 0, 1, 3, 0 };
-
-
->>>>>>> 4a7cbfac
 typedef struct _fbx_struct
 {
 	int width, height, pitch;
