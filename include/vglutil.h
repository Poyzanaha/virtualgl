/* Copyright (C)2004 Landmark Graphics Corporation
 * Copyright (C)2005 Sun Microsystems, Inc.
 * Copyright (C)2010, 2014, 2017-2019 D. R. Commander
 *
 * This library is free software and may be redistributed and/or modified under
 * the terms of the wxWindows Library License, Version 3.1 or (at your option)
 * any later version.  The full license is in the LICENSE.txt file included
 * with this distribution.
 *
 * This library is distributed in the hope that it will be useful,
 * but WITHOUT ANY WARRANTY; without even the implied warranty of
 * MERCHANTABILITY or FITNESS FOR A PARTICULAR PURPOSE.  See the
 * wxWindows Library License for more details.
 */

#ifndef __VGLUTIL_H__
#define __VGLUTIL_H__

#ifdef _WIN32
	#include <windows.h>
	#define sleep(t)  Sleep((t) * 1000)
	#define usleep(t)  Sleep((t) / 1000)
#else
	#include <unistd.h>
	#define stricmp  strcasecmp
	#define strnicmp  strncasecmp
#endif
#include "vglinline.h"

#ifdef _MSC_VER
#define snprintf(str, n, format, ...) \
	_snprintf_s(str, n, _TRUNCATE, format, __VA_ARGS__)
#endif

#ifndef min
#define min(a, b)  ((a) < (b) ? (a) : (b))
#endif

#ifndef max
#define max(a, b)  ((a) > (b) ? (a) : (b))
#endif

#define IS_POW2(x)  (((x) & (x - 1)) == 0)

#ifdef sgi
#define _SC_NPROCESSORS_CONF  _SC_NPROC_CONF
#endif

static INLINE int NumProcs(void)
{
	#ifdef _WIN32

	DWORD_PTR ProcAff, SysAff, i;  int count = 0;
	if(!GetProcessAffinityMask(GetCurrentProcess(), &ProcAff, &SysAff))
		return 1;
	for(i = 0; i < sizeof(long *) * 8; i++)
		if(ProcAff & (1LL << i)) count++;
	return count;

	#elif defined(__APPLE__)

	return 1;

	#else

	long count = 1;
	if((count = sysconf(_SC_NPROCESSORS_CONF)) != -1) return (int)count;
	else return 1;

	#endif
}

<<<<<<< HEAD
#define BYTESWAP(i) ( \
	(((i) & 0xff000000) >> 24) | \
	(((i) & 0x00ff0000) >>  8) | \
	(((i) & 0x0000ff00) <<  8) | \
	(((i) & 0x000000ff) << 24))

#define BYTESWAP24(i) ( \
	(((i) & 0xff0000) >> 16) | \
	 ((i) & 0x00ff00)        | \
	(((i) & 0x0000ff) << 16) )

#define BYTESWAP16(i) ( \
	(((i) & 0xff00) >> 8) | \
	(((i) & 0x00ff) << 8))
=======
#define byteswap(i) \
	( (((i) & 0xff000000) >> 24) | \
	  (((i) & 0x00ff0000) >>  8) | \
	  (((i) & 0x0000ff00) <<  8) | \
	  (((i) & 0x000000ff) << 24) )

#define byteswap24(i) \
	( (((i) & 0xff0000) >> 16) | \
	   ((i) & 0x00ff00)        | \
	  (((i) & 0x0000ff) << 16) )

#define byteswap16(i) \
	( (((i) & 0xff00) >> 8) | \
	  (((i) & 0x00ff) << 8) )
>>>>>>> 5d62145f

static INLINE int LittleEndian(void)
{
	unsigned int value = 1;
	unsigned char *ptr = (unsigned char *)(&value);
	if(ptr[0] == 1 && ptr[3] == 0) return 1;
	else return 0;
}

#endif  /* __VGLUTIL_H__ */<|MERGE_RESOLUTION|>--- conflicted
+++ resolved
@@ -70,37 +70,20 @@
 	#endif
 }
 
-<<<<<<< HEAD
-#define BYTESWAP(i) ( \
-	(((i) & 0xff000000) >> 24) | \
-	(((i) & 0x00ff0000) >>  8) | \
-	(((i) & 0x0000ff00) <<  8) | \
-	(((i) & 0x000000ff) << 24))
-
-#define BYTESWAP24(i) ( \
-	(((i) & 0xff0000) >> 16) | \
-	 ((i) & 0x00ff00)        | \
-	(((i) & 0x0000ff) << 16) )
-
-#define BYTESWAP16(i) ( \
-	(((i) & 0xff00) >> 8) | \
-	(((i) & 0x00ff) << 8))
-=======
-#define byteswap(i) \
+#define BYTESWAP(i) \
 	( (((i) & 0xff000000) >> 24) | \
 	  (((i) & 0x00ff0000) >>  8) | \
 	  (((i) & 0x0000ff00) <<  8) | \
 	  (((i) & 0x000000ff) << 24) )
 
-#define byteswap24(i) \
+#define BYTESWAP24(i) \
 	( (((i) & 0xff0000) >> 16) | \
 	   ((i) & 0x00ff00)        | \
 	  (((i) & 0x0000ff) << 16) )
 
-#define byteswap16(i) \
+#define BYTESWAP16(i) \
 	( (((i) & 0xff00) >> 8) | \
 	  (((i) & 0x00ff) << 8) )
->>>>>>> 5d62145f
 
 static INLINE int LittleEndian(void)
 {
