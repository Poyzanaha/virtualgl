--- conflicted
+++ resolved
@@ -19,27 +19,11 @@
 #ifndef __BMP_H__
 #define __BMP_H__
 
-<<<<<<< HEAD
 #include "pf.h"
 
 
-#define BMP_NUMORN 2
-enum BMPORN { BMPORN_TOPDOWN=0, BMPORN_BOTTOMUP };
-=======
-#define BMP_NUMPF  6
-enum BMPPF
-{
-	BMPPF_RGB = 0, BMPPF_RGBX, BMPPF_BGR, BMPPF_BGRX, BMPPF_XBGR, BMPPF_XRGB
-};
-
-static const int bmp_ps[BMP_NUMPF] = { 3, 4, 3, 4, 4, 4 };
-static const int bmp_roffset[BMP_NUMPF] = { 0, 0, 2, 2, 3, 1 };
-static const int bmp_goffset[BMP_NUMPF] = { 1, 1, 1, 1, 2, 2 };
-static const int bmp_boffset[BMP_NUMPF] = { 2, 2, 0, 0, 1, 3 };
-
 #define BMP_NUMORN  2
 enum BMPORN { BMPORN_TOPDOWN = 0, BMPORN_BOTTOMUP };
->>>>>>> 4a7cbfac
 
 #define BMPPAD(width, align)  (((width) + ((align) - 1)) & (~((align) - 1)))
 
