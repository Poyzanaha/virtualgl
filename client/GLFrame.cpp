--- conflicted
+++ resolved
@@ -147,20 +147,12 @@
 					throw(Error("GLFrame::decompressor", tjGetErrorStr()));
 			}
 			int y = max(0, hdr.frameh - cf.hdr.y - height);
-<<<<<<< HEAD
-			TJ(tjDecompress2(tjhnd, cf.bits, cf.hdr.size,
-=======
 			TRY_TJ(tjDecompress2(tjhnd, cf.bits, cf.hdr.size,
->>>>>>> 86343deb
 				(unsigned char *)&bits[pitch * y + cf.hdr.x * pf->size],
 				width, pitch, height, tjpf[pf->id], tjflags));
 			if(stereo && cf.rbits && rbits)
 			{
-<<<<<<< HEAD
-				TJ(tjDecompress2(tjhnd, cf.rbits, cf.rhdr.size,
-=======
 				TRY_TJ(tjDecompress2(tjhnd, cf.rbits, cf.rhdr.size,
->>>>>>> 86343deb
 					(unsigned char *)&rbits[pitch * y + cf.hdr.x * pf->size],
 					width, pitch, height, tjpf[pf->id], tjflags));
 			}
