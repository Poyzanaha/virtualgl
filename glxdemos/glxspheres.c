--- conflicted
+++ resolved
@@ -67,18 +67,10 @@
 
 #define DEFBENCHTIME  2.0
 
-<<<<<<< HEAD
 Display *dpy = NULL;  Window win = 0;
 GLXContext ctx = 0;
 int useStereo = 0, useDC = 0, useImm = 0, interactive = 0, loColor = 0,
-	maxFrames = 0, totalFrames = 0, directCtx = True, bpc = 8, deadYet = 0;
-=======
-Display *dpy = NULL;  Window win = 0, olWin = 0;
-GLXContext ctx = 0, olCtx = 0;
-int useStereo = 0, useOverlay = 0, useDC = 0, useImm = 0, interactive = 0,
-	olDB = 1, loColor = 0, maxFrames = 0, totalFrames = 0, directCtx = True,
-	bpc = -1, deadYet = 0;
->>>>>>> 94b6e500
+	maxFrames = 0, totalFrames = 0, directCtx = True, bpc = -1, deadYet = 0;
 int rshift = 0, gshift = 0, bshift = 0;
 double benchTime = DEFBENCHTIME;
 int nColors = 0, colorScheme = GRAY;
@@ -588,8 +580,8 @@
 	glXGetFBConfigAttrib(dpy, c[0], GLX_GREEN_SIZE, &green);
 	glXGetFBConfigAttrib(dpy, c[0], GLX_BLUE_SIZE, &blue);
 	glXGetFBConfigAttrib(dpy, c[0], GLX_ALPHA_SIZE, &alpha);
-	fprintf(stderr, "GLX FB config ID of %s: 0x%.2x (%d/%d/%d/%d)\n",
-		useOverlay ? "underlay" : "window", fbcid, red, green, blue, alpha);
+	fprintf(stderr, "GLX FB config ID of window: 0x%.2x (%d/%d/%d/%d)\n", fbcid,
+		red, green, blue, alpha);
 	XFree(c);  c = NULL;
 	fprintf(stderr, "Visual ID of window: 0x%.2x\n", (int)v->visualid);
 
