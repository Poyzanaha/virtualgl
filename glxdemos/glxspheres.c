--- conflicted
+++ resolved
@@ -58,25 +58,15 @@
 
 #define DEFBENCHTIME  2.0
 
-<<<<<<< HEAD
-Display *dpy=NULL;  Window win=0, olWin=0;
-GLXContext ctx=0, olCtx=0;
-int useStereo=0, useOverlay=0, useDC=0, useImm=0, interactive=0, olDB=1,
-	loColor=0, maxFrames=0, totalFrames=0, directCtx=True, bpc=8;
-int rshift=0, gshift=0, bshift=0;
-double benchTime=DEFBENCHTIME;
-int nColors=0, nOlColors, colorScheme=GRAY;
-Colormap colormap=0, olColormap=0;
-=======
 Display *dpy = NULL;  Window win = 0, olWin = 0;
 GLXContext ctx = 0, olCtx = 0;
 int useStereo = 0, useOverlay = 0, useDC = 0, useImm = 0, interactive = 0,
-	olDB = 1, loColor = 0, maxFrames = 0, totalFrames = 0, directCtx = True;
+	olDB = 1, loColor = 0, maxFrames = 0, totalFrames = 0, directCtx = True,
+	bpc = 8;
 int rshift = 0, gshift = 0, bshift = 0;
 double benchTime = DEFBENCHTIME;
 int nColors = 0, nOlColors, colorScheme = GRAY;
 Colormap colormap = 0, olColormap = 0;
->>>>>>> 4a7cbfac
 
 int sphereList = 0, fontListBase = 0;
 GLUquadricObj *sphereQuad = NULL;
@@ -91,38 +81,26 @@
 
 int setColorScheme(Colormap cmap, int nColors, int bpc, int scheme)
 {
-	XColor xc[1024];  int i, maxColors=(1<<bpc);
+	XColor xc[1024];  int i, maxColors = (1 << bpc);
 
 	if(!nColors || !cmap) _throw("Color map not allocated");
 	if(scheme < 0 || scheme > NSCHEMES - 1 || !cmap) _throw("Invalid argument");
 
 	for(i = 0; i < nColors; i++)
 	{
-<<<<<<< HEAD
-		xc[i].flags=DoRed | DoGreen | DoBlue;
-		xc[i].pixel=(cmap==olColormap)? i:(i<<rshift) | (i<<gshift) | (i<<bshift);
-		xc[i].red=xc[i].green=xc[i].blue=0;
-		if(scheme==GRAY || scheme==RED || scheme==YELLOW || scheme==MAGENTA)
-			xc[i].red=(i*(maxColors/nColors))<<(16-bpc);
-		if(scheme==GRAY || scheme==GREEN || scheme==YELLOW || scheme==CYAN)
-			xc[i].green=(i*(maxColors/nColors))<<(16-bpc);
-		if(scheme==GRAY || scheme==BLUE || scheme==MAGENTA || scheme==CYAN)
-			xc[i].blue=(i*(maxColors/nColors))<<(16-bpc);
-=======
 		xc[i].flags = DoRed | DoGreen | DoBlue;
 		xc[i].pixel =
 			(cmap == olColormap) ? i : (i << rshift) | (i << gshift) | (i << bshift);
 		xc[i].red = xc[i].green = xc[i].blue = 0;
 		if(scheme == GRAY || scheme == RED || scheme == YELLOW
 			|| scheme == MAGENTA)
-			xc[i].red = (i * (256 / nColors)) << 8;
+			xc[i].red = (i * (maxColors / nColors)) << (16 - bpc);
 		if(scheme == GRAY || scheme == GREEN || scheme == YELLOW
 			|| scheme == CYAN)
-			xc[i].green = (i * (256 / nColors)) << 8;
+			xc[i].green = (i * (maxColors / nColors)) << (16 - bpc);
 		if(scheme == GRAY || scheme == BLUE || scheme == MAGENTA
 			|| scheme == CYAN)
-			xc[i].blue = (i * (256 / nColors)) << 8;
->>>>>>> 4a7cbfac
+			xc[i].blue = (i * (maxColors / nColors)) << (16 - bpc);
 	}
 	XStoreColors(dpy, cmap, xc, nColors);
 	return 0;
@@ -376,19 +354,11 @@
 		z -= 0.5;
 		if(z < -29.)
 		{
-<<<<<<< HEAD
-			if(useDC || useOverlay) colorScheme=(colorScheme+1)%NSCHEMES;
+			if(useDC || useOverlay) colorScheme = (colorScheme + 1) % NSCHEMES;
 			if(useDC) _catch(setColorScheme(colormap, nColors, bpc, colorScheme));
 			if(useOverlay)
 				_catch(setColorScheme(olColormap, nOlColors, 8, colorScheme));
-			z=-3.5;
-=======
-			if(useDC || useOverlay) colorScheme = (colorScheme + 1) % NSCHEMES;
-			if(useDC) _catch(setColorScheme(colormap, nColors, colorScheme));
-			if(useOverlay)
-				_catch(setColorScheme(olColormap, nOlColors, colorScheme));
 			z = -3.5;
->>>>>>> 4a7cbfac
 		}
 		outerAngle += 0.1;  if(outerAngle > 360.) outerAngle -= 360.;
 		middleAngle -= 0.37;  if(middleAngle < -360.) middleAngle += 360.;
@@ -533,13 +503,8 @@
 	printf("-o = Test 8-bit transparent overlays\n");
 	printf("-p <p> = Use (approximately) <p> polygons to render scene\n");
 	printf("         (max. is 57600 per sphere due to limitations of GLU.)\n");
-<<<<<<< HEAD
 	printf("-n <n> = Render (approximately) <n> spheres (default: %d)\n",
-		DEF_SPHERES*3+1);
-=======
-	printf("-n <n> = Render (approximately) <n> spheres (default = %d)\n",
 		DEF_SPHERES * 3 + 1);
->>>>>>> 4a7cbfac
 	printf("-s = Use stereographic rendering initially\n");
 	printf("     (this can be switched on and off in the application)\n");
 	printf("-alpha = Use a visual with an alpha channel\n");
@@ -556,16 +521,7 @@
 
 int main(int argc, char **argv)
 {
-<<<<<<< HEAD
-	int i, useAlpha=0, nPolys=-1;
-	XVisualInfo *v=NULL;
-	int rgbAttribs[]={ GLX_RENDER_TYPE, GLX_RGBA_BIT, GLX_RED_SIZE, 8,
-		GLX_GREEN_SIZE, 8, GLX_BLUE_SIZE, 8, GLX_DEPTH_SIZE, 1, GLX_DOUBLEBUFFER,
-		1, GLX_STEREO, 0, GLX_X_VISUAL_TYPE, GLX_TRUE_COLOR, None, None, None };
-	int olAttribs[]={ GLX_BUFFER_SIZE, 8, GLX_LEVEL, 1, GLX_TRANSPARENT_TYPE,
-		GLX_TRANSPARENT_INDEX, GLX_DOUBLEBUFFER, None };
-=======
-	int i, useAlpha = 0;
+	int i, useAlpha = 0, nPolys = -1;
 	XVisualInfo *v = NULL;
 	int rgbAttribs[] = { GLX_RENDER_TYPE, GLX_RGBA_BIT, GLX_RED_SIZE, 8,
 		GLX_GREEN_SIZE, 8, GLX_BLUE_SIZE, 8, GLX_DEPTH_SIZE, 1,
@@ -573,143 +529,73 @@
 		None, None, None };
 	int olAttribs[] = { GLX_BUFFER_SIZE, 8, GLX_LEVEL, 1,
 		GLX_TRANSPARENT_TYPE, GLX_TRANSPARENT_INDEX, GLX_DOUBLEBUFFER, None };
->>>>>>> 4a7cbfac
 	XSetWindowAttributes swa;  Window root;
 	int fullScreen = 0;  unsigned long mask = 0;
 	int screen = -1, pps;
 
-<<<<<<< HEAD
-	if(argc>1) for(i=1; i<argc; i++)
-=======
-	for(i = 0; i < argc; i++)
->>>>>>> 4a7cbfac
+	if(argc > 1) for(i = 1; i < argc; i++)
 	{
 		if(!stricmp(argv[i], "-h") || !stricmp(argv[i], "-?")) usage(argv);
 		else if(!stricmp(argv[i], "-dc"))
 		{
 			useDC = 1;  rgbAttribs[15] = GLX_DIRECT_COLOR;
 		}
-<<<<<<< HEAD
-		else if(!stricmp(argv[i], "-ic")) directCtx=False;
-		else if(!stricmp(argv[i], "-i")) interactive=1;
-		else if(!stricmp(argv[i], "-l")) loColor=1;
-		else if(!stricmp(argv[i], "-m")) useImm=1;
-		else if(!stricmp(argv[i], "-o")) useOverlay=1;
-		else if(!stricmp(argv[i], "-w") && i<argc-1)
-		{
-			if(sscanf(argv[++i], "%dx%d", &width, &height)<2 || width<1 || height<1)
+		else if(!stricmp(argv[i], "-ic")) directCtx = False;
+		else if(!stricmp(argv[i], "-i")) interactive = 1;
+		else if(!stricmp(argv[i], "-l")) loColor = 1;
+		else if(!stricmp(argv[i], "-m")) useImm = 1;
+		else if(!stricmp(argv[i], "-o")) useOverlay = 1;
+		else if(!stricmp(argv[i], "-w") && i < argc - 1)
+		{
+			if(sscanf(argv[++i], "%dx%d", &width, &height) < 2 || width < 1
+				|| height < 1)
 				usage(argv);
 			printf("Window dimensions: %d x %d\n", width, height);
 		}
-		else if(!stricmp(argv[i], "-fs")) fullScreen=1;
-		else if(!stricmp(argv[i], "-f") && i<argc-1)
-		{
-			maxFrames=atoi(argv[++i]);
-			if(maxFrames<=0) usage(argv);
+		else if(!stricmp(argv[i], "-fs")) fullScreen = 1;
+		else if(!stricmp(argv[i], "-f") && i < argc - 1)
+		{
+			maxFrames = atoi(argv[++i]);
+			if(maxFrames <= 0) usage(argv);
 			printf("Number of frames to render: %d\n", maxFrames);
 		}
-		else if(!stricmp(argv[i], "-bt") && i<argc-1)
-		{
-			benchTime=atof(argv[++i]);
-			if(benchTime<=0.0) usage(argv);
-		}
-		else if(!stricmp(argv[i], "-sc") && i<argc-1)
-		{
-			screen=atoi(argv[++i]);
-			if(screen<0) usage(argv);
+		else if(!stricmp(argv[i], "-bt") && i < argc - 1)
+		{
+			benchTime = atof(argv[++i]);
+			if(benchTime <= 0.0) usage(argv);
+		}
+		else if(!stricmp(argv[i], "-sc") && i < argc - 1)
+		{
+			screen = atoi(argv[++i]);
+			if(screen < 0) usage(argv);
 			printf("Rendering to screen %d\n", screen);
-=======
-		if(!strnicmp(argv[i], "-ic", 3)) directCtx = False;
-		else if(!strnicmp(argv[i], "-i", 2)) interactive = 1;
-		if(!strnicmp(argv[i], "-l", 2)) loColor = 1;
-		if(!strnicmp(argv[i], "-m", 2)) useImm = 1;
-		if(!strnicmp(argv[i], "-o", 2)) useOverlay = 1;
-		if(!strnicmp(argv[i], "-w", 2) && i < argc - 1)
-		{
-			int w = 0, h = 0;
-			if(sscanf(argv[++i], "%dx%d", &w, &h) == 2 && w > 0 && h > 0)
-			{
-				width = w;  height = h;
-				printf("Window dimensions: %d x %d\n", width, height);
-			}
-		}
-		if(!strnicmp(argv[i], "-fs", 3)) fullScreen = 1;
-		else if(!strnicmp(argv[i], "-f", 2) && i < argc - 1)
-		{
-			int mf = atoi(argv[++i]);
-			if(mf > 0)
-			{
-				maxFrames = mf;
-				printf("Number of frames to render: %d\n", maxFrames);
-			}
-		}
-		if(!strnicmp(argv[i], "-bt", 3) && i < argc - 1)
-		{
-			double temp = atof(argv[++i]);
-			if(temp > 0.0) benchTime = temp;
-		}
-		if(!strnicmp(argv[i], "-sc", 3) && i < argc - 1)
-		{
-			int sc = atoi(argv[++i]);
-			if(sc > 0)
-			{
-				screen = sc;
-				printf("Rendering to screen %d\n", screen);
-			}
->>>>>>> 4a7cbfac
 		}
 		else if(!stricmp(argv[i], "-s"))
 		{
 			rgbAttribs[13] = 1;
 			useStereo = 1;
 		}
-<<<<<<< HEAD
-		else if(!stricmp(argv[i], "-alpha")) useAlpha=1;
-		else if(!stricmp(argv[i], "-n") && i<argc-1)
-		{
-			int temp=atoi(argv[++i]);
-			if(temp<=0) usage(argv);
-			spheres=(int)(((double)temp-1.0)/3.0+0.5);
-			if(spheres<1) spheres=1;
-		}
-		else if(!stricmp(argv[i], "-p") && i<argc-1)
-		{
-			nPolys=atoi(argv[++i]);
-			if(nPolys<=0) usage(argv);
-=======
-		if(!strnicmp(argv[i], "-32", 3)) useAlpha = 1;
-		if(!strnicmp(argv[i], "-n", 2) && i < argc - 1)
+		else if(!stricmp(argv[i], "-alpha")) useAlpha = 1;
+		else if(!stricmp(argv[i], "-n") && i < argc - 1)
 		{
 			int temp = atoi(argv[++i]);
-			if(temp > 0) spheres = (int)(((double)temp - 1.0) / 3.0 + 0.5);
+			if(temp <= 0) usage(argv);
+			spheres = (int)(((double)temp - 1.0) / 3.0 + 0.5);
 			if(spheres < 1) spheres = 1;
 		}
-	}
-	for(i = 0; i < argc; i++)
-	{
-		if(!strnicmp(argv[i], "-p", 2) && i < argc - 1)
-		{
-			int nPolys = atoi(argv[++i]);
-			if(nPolys > 0)
-			{
-				slices = stacks =
-					(int)(sqrt((double)nPolys / ((double)(3 * spheres + 1))) + 0.5);
-				if(slices < 1) slices = stacks = 1;
-			}
->>>>>>> 4a7cbfac
+		else if(!stricmp(argv[i], "-p") && i < argc - 1)
+		{
+			nPolys = atoi(argv[++i]);
+			if(nPolys <= 0) usage(argv);
 		}
 		else usage(argv);
 	}
 
-	if(nPolys>=0)
-	{
-<<<<<<< HEAD
-		slices=stacks=(int)(sqrt((double)nPolys/((double)(3*spheres+1)))+0.5);
-		if(slices<1) slices=stacks=1;
-=======
-		rgbAttribs[16] = GLX_ALPHA_SIZE;
-		rgbAttribs[17] = 8;
->>>>>>> 4a7cbfac
+	if(nPolys >= 0)
+	{
+		slices = stacks =
+			(int)(sqrt((double)nPolys / ((double)(3 * spheres + 1))) + 0.5);
+		if(slices < 1) slices = stacks = 1;
 	}
 
 	pps = slices * stacks;
@@ -724,26 +610,20 @@
 	if((dpy = XOpenDisplay(0)) == NULL) _throw("Could not open display");
 	if(screen < 0) screen = DefaultScreen(dpy);
 
-<<<<<<< HEAD
-	if(DefaultDepth(dpy, DefaultScreen(dpy))==30)
-	{
-		bpc=10;
-		rgbAttribs[3]=rgbAttribs[5]=rgbAttribs[7]=bpc;
+	if(DefaultDepth(dpy, DefaultScreen(dpy)) == 30)
+	{
+		bpc = 10;
+		rgbAttribs[3] = rgbAttribs[5] = rgbAttribs[7] = bpc;
 	}
 	if(useAlpha)
 	{
-		rgbAttribs[16]=GLX_ALPHA_SIZE;
-		rgbAttribs[17]=32-bpc*3;
-	}
-
-	int n=0;
-	GLXFBConfig *c=glXChooseFBConfig(dpy, screen, rgbAttribs, &n);
-	if(!c || n<1)
-=======
+		rgbAttribs[16] = GLX_ALPHA_SIZE;
+		rgbAttribs[17] = 32 - bpc * 3;
+	}
+
 	int n = 0;
 	GLXFBConfig *c = glXChooseFBConfig(dpy, screen, rgbAttribs, &n);
 	if(!c || n < 1)
->>>>>>> 4a7cbfac
 		_throw("Could not obtain RGB visual with requested properties");
 	if((v = glXGetVisualFromFBConfig(dpy, c[0])) == NULL)
 	{
@@ -760,23 +640,13 @@
 	swa.override_redirect = fullScreen ? True : False;
 	if(useDC)
 	{
-<<<<<<< HEAD
-		swa.colormap=colormap=XCreateColormap(dpy, root, v->visual, AllocAll);
-		nColors=np2(v->colormap_size);
-		if(nColors<32) _throw("Color map is not large enough");
-		rshift=0;  while((v->red_mask & (1<<rshift))==0) rshift++;
-		gshift=0;  while((v->green_mask & (1<<gshift))==0) gshift++;
-		bshift=0;  while((v->blue_mask & (1<<bshift))==0) bshift++;
-		_catch(setColorScheme(colormap, nColors, bpc, colorScheme));
-=======
 		swa.colormap = colormap = XCreateColormap(dpy, root, v->visual, AllocAll);
 		nColors = np2(v->colormap_size);
 		if(nColors < 32) _throw("Color map is not large enough");
 		rshift = 0;  while((v->red_mask & (1 << rshift)) == 0) rshift++;
 		gshift = 0;  while((v->green_mask & (1 << gshift)) == 0) gshift++;
 		bshift = 0;  while((v->blue_mask & (1 << bshift)) == 0) bshift++;
-		_catch(setColorScheme(colormap, nColors, colorScheme));
->>>>>>> 4a7cbfac
+		_catch(setColorScheme(colormap, nColors, bpc, colorScheme));
 	}
 	else swa.colormap = XCreateColormap(dpy, root, v->visual, AllocNone);
 
