--- conflicted
+++ resolved
@@ -46,21 +46,13 @@
 		k, mag = 0;
 	char *temp;
 
-<<<<<<< HEAD
-	if(argc<3) usage(argv);
-	if(argc>3) for(i=3; i<argc; i++)
-=======
-	if(argc < 3)
->>>>>>> 4a7cbfac
+	if(argc < 3) usage(argv);
+	if(argc > 3) for(i = 3; i < argc; i++)
 	{
 		if(!stricmp(argv[i], "-h") || !stricmp(argv[i], "-?")) usage(argv);
-		else if(!stricmp(argv[i], "-mag")) mag=1;
+		else if(!stricmp(argv[i], "-mag")) mag = 1;
 		else usage(argv);
 	}
-<<<<<<< HEAD
-=======
-	if(argc > 3 && !strcmp(argv[3], "-mag")) mag = 1;
->>>>>>> 4a7cbfac
 
 	if((temp = strrchr(argv[1], '.')) != NULL && !stricmp(temp, ".ppm"))
 		usePPM = 1;
@@ -87,23 +79,13 @@
 		}
 	}
 
-<<<<<<< HEAD
 	if(bmp_load(argv[1], &img1, &width1, 1, &height1, PF_BGR,
-		BMPORN_TOPDOWN)==-1)
+		BMPORN_TOPDOWN) == -1)
 	{
 		puts(bmp_geterr());  exit(1);
 	}
 	if(bmp_load(argv[2], &img2, &width2, 1, &height2, PF_BGR,
-		BMPORN_TOPDOWN)==-1)
-=======
-	if(bmp_load(argv[1], &img1, &width1, 1, &height1, BMPPF_BGR,
 		BMPORN_TOPDOWN) == -1)
-	{
-		puts(bmp_geterr());  exit(1);
-	}
-	if(bmp_load(argv[2], &img2, &width2, 1, &height2, BMPPF_BGR,
-		BMPORN_TOPDOWN) == -1)
->>>>>>> 4a7cbfac
 	{
 		puts(bmp_geterr());  exit(1);
 	}
@@ -150,13 +132,8 @@
 	totalSumSquares /= ((double)height * (double)width * (double)ps1);
 	totalRMS = sqrt(totalSumSquares);
 
-<<<<<<< HEAD
-	if(bmp_save(usePPM? "diff.ppm":"diff.bmp", errImg, width, 0, height, PF_BGR,
-		BMPORN_TOPDOWN)==-1)
-=======
 	if(bmp_save(usePPM ? "diff.ppm" : "diff.bmp", errImg, width, 0, height,
-		BMPPF_BGR, BMPORN_TOPDOWN) == -1)
->>>>>>> 4a7cbfac
+		PF_BGR, BMPORN_TOPDOWN) == -1)
 	{
 		puts(bmp_geterr());  exit(1);
 	}
