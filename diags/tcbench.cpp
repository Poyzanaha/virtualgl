/* Copyright (C)2004 Landmark Graphics Corporation
 * Copyright (C)2006-2007 Sun Microsystems, Inc.
 * Copyright (C)2011, 2013-2014, 2016-2017 D. R. Commander
 *
 * This library is free software and may be redistributed and/or modified under
 * the terms of the wxWindows Library License, Version 3.1 or (at your option)
 * any later version.  The full license is in the LICENSE.txt file included
 * with this distribution.
 *
 * This library is distributed in the hope that it will be useful,
 * but WITHOUT ANY WARRANTY; without even the implied warranty of
 * MERCHANTABILITY or FITNESS FOR A PARTICULAR PURPOSE.  See the
 * wxWindows Library License for more details.
*/

#include <stdio.h>
#include <stdlib.h>
#include <ctype.h>
#include <string.h>
#include "vglutil.h"
#include "Timer.h"
#include "fbx.h"
#ifndef _WIN32
extern "C" {
#define NeedFunctionPrototypes 1
#include "dsimple.h"
}
#include <sys/signal.h>
#include <sys/time.h>
#include <sys/resource.h>
#include <X11/extensions/XTest.h>
#endif

using namespace vglutil;


#define _throw(f, l, m) {  \
	fprintf(stderr, "%s (%d):\n%s\n", f, l, m);  fflush(stderr);  exit(1);  \
}
#define _fbx(a) {  \
	if((a)==-1) _throw("fbx.c", fbx_geterrline(), fbx_geterrmsg());  \
}

#ifdef _WIN32
char errMsg[256];
#define _throww32(f) {  \
	if(!FormatMessage(FORMAT_MESSAGE_FROM_SYSTEM, NULL, GetLastError(),  \
		MAKELANGID(LANG_NEUTRAL, SUBLANG_DEFAULT), errMsg, 255, NULL))  \
		strncpy(errMsg, "Error in FormatMessage()", 256);  \
	_throw(f, __LINE__, errMsg);  \
 }
#endif


#define DEFSAMPLERATE 100
#define DEFBENCHTIME 30.0


#ifdef _WIN32
char *program_name;

#define MOVE_MOUSE() {  \
	for(i=0; i<4; i++) {  \
		inputs[i].type=INPUT_MOUSE;  \
		inputs[i].mi.dwFlags=downFlags|MOUSEEVENTF_MOVE|  \
			MOUSEEVENTF_MOVE_NOCOALESCE|MOUSEEVENTF_ABSOLUTE;  \
		inputs[i].mi.dx=65535*currentX/GetSystemMetrics(SM_CXSCREEN);  \
		inputs[i].mi.dy=65535*currentY/GetSystemMetrics(SM_CYSCREEN);  \
		if(moveX>0) {  \
			currentX+=incX;  \
			if(currentX<=winRect.left+x+16-moveX ||  \
				currentX>=winRect.left+x+16+moveX)  \
				incX=-incX;  \
		}  \
		if(moveY>0) {  \
			currentY+=incY;  \
			if(currentY<=winRect.top+y+16-moveY ||  \
				currentY>=winRect.top+y+16+moveY)  \
				incY=-incY;  \
		}  \
	}  \
	if(!SendInput(4, inputs, sizeof(INPUT)))  \
		_throww32("Could not inject mouse events");  \
}

#else

Bool deadYet = False;

void handler(int type)
{
	deadYet=true;
}

#define MOVE_MOUSE() {  \
	XTestFakeMotionEvent(wh.dpy, DefaultScreen(wh.dpy), currentX, currentY,  \
		CurrentTime);  \
	if(moveX>0) {  \
		currentX+=incX;  \
		if(currentX<=rootx+16-moveX ||  \
			currentX>=rootx+16+moveX)  \
			incX=-incX;  \
	}  \
	if(moveY>0) {  \
		currentY+=incY;  \
		if(currentY<=rooty+16-moveY ||  \
			currentY>=rooty+16+moveY)  \
			incY=-incY;  \
	}  \
}

#endif


void usage(void)
{
	printf("\n");
	printf("USAGE: %s [options]\n\n", program_name);
	printf("Options:\n");
<<<<<<< HEAD
	#ifdef _WIN32
=======
	printf("-h or -? = This help screen\n");
>>>>>>> 09610393
	printf("-lb = Simulate holding down the left mouse button while the benchmark is\n");
	printf("      running\n");
	printf("-mb = Simulate holding down the middle mouse button while the benchmark is\n");
	printf("      running\n");
	printf("-mx <p> = Simulate continuous horizontal mouse movement while the benchmark\n");
	printf("          is running (<p> specifies the maximum range of motion, in pixels,\n");
	printf("          relative to the center of the sampling block)\n");
	printf("-my <p> = Simulate continuous vertical mouse movement while the benchmark\n");
	printf("          is running (<p> specifies the maximum range of motion, in pixels,\n");
	printf("          relative to the center of the sampling block)\n");
	printf("-rb = Simulate holding down the right mouse button while the benchmark is\n");
	printf("      running\n");
	printf("-s <s> = Sample the window <s> times per second (default: %d)\n",
		DEFSAMPLERATE);
	printf("-t <t> = Run the benchmark for <t> seconds (default: %.1f)\n",
		DEFBENCHTIME);
	printf("-wh <wh> = Explicitly specify a window, if auto-detect fails\n");
	printf("           (<wh> is the window handle in hex)\n");
	printf("-x <x> = specify x offset of the sampling block, relative to the window\n");
	printf("-y <y> = specify y offset of the sampling block, relative to the window\n\n");
	exit(1);
}


int main(int argc, char **argv)
{
	int i;  fbx_wh wh;
	double benchTime=DEFBENCHTIME, elapsed;  Timer timer;
	int sampleRate=DEFSAMPLERATE, x=-1, y=-1;
	#ifdef _WIN32
	INPUT inputs[4];
	RECT winRect;
	DWORD downFlags=0, upFlags=0;
	#else
	unsigned int button=0;
	int rootx, rooty;
	#endif
	int moveX=0, moveY=0, incX=-1, incY=-1, currentX=0, currentY=0;

	program_name=argv[0];
	memset(&wh, 0, sizeof(wh));

	if(argc>1) for(i=1; i<argc; i++)
	{
		if(!stricmp(argv[i], "-h") || !stricmp(argv[i], "-?")) usage();
		else if(!stricmp(argv[i], "-t") && i<argc-1)
		{
			if((benchTime=atof(argv[++i]))<=0.0) usage();
		}
		else if(!stricmp(argv[i], "-s") && i<argc-1)
		{
			if((sampleRate=atoi(argv[++i]))<1) usage();
		}
		else if(!stricmp(argv[i], "-x") && i<argc-1)
		{
			if((x=atoi(argv[++i]))<0) usage();
		}
		else if(!stricmp(argv[i], "-y") && i<argc-1)
		{
			if((y=atoi(argv[++i]))<0) usage();
		}
		else if(!stricmp(argv[i], "-wh") && i<argc-1)
		{
			#ifdef _WIN32
			if(sscanf(argv[++i], "%x", &wh)<1 || wh<=0) usage();
			#else
			unsigned int temp=0;
			if(sscanf(argv[++i], "%x", &temp)<1 || temp<=0) usage();
			wh.d=(Drawable)temp;
			#endif
		}
<<<<<<< HEAD
		#ifdef _WIN32
		else if(!stricmp(argv[i], "-mx") && i<argc-1)
=======
		if(!stricmp(argv[i], "-mx") && i<argc-1)
>>>>>>> 09610393
		{
			if(sscanf(argv[++i], "%d", &moveX)<1 || moveX<=0) usage();
		}
		else if(!stricmp(argv[i], "-my") && i<argc-1)
		{
			if(sscanf(argv[++i], "%d", &moveY)<1 || moveY<=0) usage();
		}
		else if(!stricmp(argv[i], "-lb"))
		{
			#ifdef _WIN32
			downFlags|=MOUSEEVENTF_LEFTDOWN;
			upFlags|=MOUSEEVENTF_LEFTUP;
			#else
			button=1;
			#endif
		}
		else if(!stricmp(argv[i], "-mb"))
		{
			#ifdef _WIN32
			downFlags|=MOUSEEVENTF_MIDDLEDOWN;
			upFlags|=MOUSEEVENTF_MIDDLEUP;
			#else
			button=2;
			#endif
		}
		else if(!stricmp(argv[i], "-rb"))
		{
			#ifdef _WIN32
			downFlags|=MOUSEEVENTF_RIGHTDOWN;
			upFlags|=MOUSEEVENTF_RIGHTUP;
			#else
			button=3;
			#endif
		}
<<<<<<< HEAD
		#endif
		else usage();
=======
>>>>>>> 09610393
	}

	printf("\nThin Client Benchmark\n");

	#ifdef _WIN32

	if(!wh)
	{
		printf("Click the mouse in the window that you wish to monitor ... ");
		wh=GetForegroundWindow();
		int t, tOld=-1;
		timer.start();
		do
		{
			elapsed=timer.elapsed();
			t=(int)(10.-elapsed);
			if(t!=tOld) { tOld=t;  printf("%.2d\b\b", t); }
			Sleep(50);
		} while(wh==GetForegroundWindow() && elapsed<10.);
		if((wh=GetForegroundWindow())==0)
			_throww32("Could not get foreground window")
		FlashWindow(wh, TRUE);
		printf("  \n");
	}
	char temps[1024];
	GetWindowText(wh, temps, 1024);
	printf("Monitoring window 0x%.8x (%s)\n", wh, temps);

	#else

	signal(SIGINT, handler);
	signal(SIGTERM, handler);
	signal(SIGHUP, handler);

	if(!XInitThreads())
	{
		fprintf(stderr, "XInitThreads() failed\n");
		exit(1);
	}
	if(!(wh.dpy=XOpenDisplay(0)))
	{
		fprintf(stderr, "Could not open display %s\n", XDisplayName(0));
		exit(1);
	}
	if(moveX>0 || moveY>0)
	{
		int dummy;
		if(!XTestQueryExtension(wh.dpy, &dummy, &dummy, &dummy, &dummy))
		{
			fprintf(stderr, "XTEST extension not available\n");
			exit(1);
		}
	}
	if(!wh.d)
	{
		printf("Click the mouse in the window that you wish to monitor ...\n");
		wh.d=Select_Window(wh.dpy);
		XSetInputFocus(wh.dpy, wh.d, RevertToNone, CurrentTime);
	}

	#endif

	fbx_struct fb;
	memset(&fb, 0, sizeof(fb));
	_fbx(fbx_init(&fb, wh, 0, 0, 1));
	int width=fb.width, height=fb.height;
	fbx_term(&fb);
	memset(&fb, 0, sizeof(fb));
	_fbx(fbx_init(&fb, wh, 32, 32, 1));

	int frames=0, samples=0;
	if(x<0) x=width/2-16;
	if(x<0) x=0;
	if(y<0) y=height/2-16;
	if(y<0) y=0;
	unsigned char buf[32*32*4];
	int first=1;

	printf("Sample block location: %d, %d\n", x, y);
	#ifdef _WIN32
	SetPriorityClass(GetCurrentProcess(), HIGH_PRIORITY_CLASS);
	#endif

	if(moveX>0)
		printf("Simulating horizontal mouse movement +/- %d pixels\n", moveX);
	if(moveY>0)
		printf("Simulating vertical mouse movement +/- %d pixels\n", moveY);
	if(moveX>0 || moveY>0)
	{
		#ifdef _WIN32
		memset(inputs, 0, sizeof(INPUT)*4);
		if(!GetWindowRect(wh, &winRect))
			_throww32("Could not get window rectangle");
		currentX=winRect.left+x+(moveY>0 ? 40:16);
		currentY=winRect.top+y+(moveX>0 ? 40:16);
		#else
		Window child;
		XTranslateCoordinates(wh.dpy, wh.d, DefaultRootWindow(wh.dpy), x, y,
			&rootx, &rooty, &child);
		currentX=rootx+(moveY>0 ? 40:16);
		currentY=rooty+(moveX>0 ? 40:16);
		if(button>0) XTestFakeButtonEvent(wh.dpy, button, True, CurrentTime);
		#endif
		MOVE_MOUSE();
	}
	timer.start();
	do
	{
		_fbx(fbx_read(&fb, x, y));
		if(moveX>0 || moveY>0)
			MOVE_MOUSE();
		samples++;
		if(first)
		{
			first=0;  frames++;
		}
		else
		{
			if(memcmp(buf, fb.bits, fb.pf.size*32*32)) frames++;
		}
		memcpy(buf, fb.bits, fb.pf.size*32*32);
		elapsed=timer.elapsed();
		#ifdef _WIN32
		int sleepTime=(int)(1000.*((double)samples/(double)sampleRate-elapsed));
		if(sleepTime>0) Sleep(sleepTime);
		#else
		int sleepTime=(int)(1000000.*((double)samples/(double)sampleRate-elapsed));
		if(sleepTime>0) usleep(sleepTime);
		if(deadYet) break;
		#endif
	} while((elapsed=timer.elapsed())<benchTime);
	#ifdef _WIN32
	SetPriorityClass(GetCurrentProcess(), NORMAL_PRIORITY_CLASS);
	inputs[3].mi.dwFlags=upFlags;
	SendInput(1, &inputs[3], sizeof(INPUT));
	#else
	if((moveX>0 || moveY>0) && button>0)
	{
			XTestFakeButtonEvent(wh.dpy, button, False, CurrentTime);
			XSync(wh.dpy, False);
	}
	#endif

	printf("Samples: %d  Frames: %d  Time: %f s  Frames/sec: %f\n", samples,
		frames, elapsed, (double)frames/elapsed);

	return 0;
}<|MERGE_RESOLUTION|>--- conflicted
+++ resolved
@@ -117,11 +117,6 @@
 	printf("\n");
 	printf("USAGE: %s [options]\n\n", program_name);
 	printf("Options:\n");
-<<<<<<< HEAD
-	#ifdef _WIN32
-=======
-	printf("-h or -? = This help screen\n");
->>>>>>> 09610393
 	printf("-lb = Simulate holding down the left mouse button while the benchmark is\n");
 	printf("      running\n");
 	printf("-mb = Simulate holding down the middle mouse button while the benchmark is\n");
@@ -193,12 +188,7 @@
 			wh.d=(Drawable)temp;
 			#endif
 		}
-<<<<<<< HEAD
-		#ifdef _WIN32
 		else if(!stricmp(argv[i], "-mx") && i<argc-1)
-=======
-		if(!stricmp(argv[i], "-mx") && i<argc-1)
->>>>>>> 09610393
 		{
 			if(sscanf(argv[++i], "%d", &moveX)<1 || moveX<=0) usage();
 		}
@@ -233,11 +223,7 @@
 			button=3;
 			#endif
 		}
-<<<<<<< HEAD
-		#endif
 		else usage();
-=======
->>>>>>> 09610393
 	}
 
 	printf("\nThin Client Benchmark\n");
