/* Copyright (C)2004 Landmark Graphics Corporation
 * Copyright (C)2006-2007 Sun Microsystems, Inc.
 * Copyright (C)2011, 2013-2014, 2016-2018 D. R. Commander
 *
 * This library is free software and may be redistributed and/or modified under
 * the terms of the wxWindows Library License, Version 3.1 or (at your option)
 * any later version.  The full license is in the LICENSE.txt file included
 * with this distribution.
 *
 * This library is distributed in the hope that it will be useful,
 * but WITHOUT ANY WARRANTY; without even the implied warranty of
 * MERCHANTABILITY or FITNESS FOR A PARTICULAR PURPOSE.  See the
 * wxWindows Library License for more details.
*/

#include <stdio.h>
#include <stdlib.h>
#include <ctype.h>
#include <string.h>
#include "vglutil.h"
#include "Timer.h"
#include "fbx.h"
#ifndef _WIN32
	extern "C"
	{
		#define NeedFunctionPrototypes  1
		#include "dsimple.h"
	}
	#include <signal.h>
	#include <sys/time.h>
	#include <sys/resource.h>
	#include <X11/extensions/XTest.h>
#endif

using namespace vglutil;


#define _throw(f, l, m) \
{ \
	fprintf(stderr, "%s (%d):\n%s\n", f, l, m);  fflush(stderr);  exit(1); \
}
#define _fbx(a) \
{ \
	if((a) == -1) _throw("fbx.c", fbx_geterrline(), fbx_geterrmsg()); \
}

#ifdef _WIN32
char errMsg[256];
#define _throww32(f) \
{ \
	if(!FormatMessage(FORMAT_MESSAGE_FROM_SYSTEM, NULL, GetLastError(), \
		MAKELANGID(LANG_NEUTRAL, SUBLANG_DEFAULT), errMsg, 255, NULL)) \
		strncpy(errMsg, "Error in FormatMessage()", 256); \
	_throw(f, __LINE__, errMsg); \
}
#endif


#define DEFSAMPLERATE  100
#define DEFBENCHTIME  30.0


#ifdef _WIN32
char *program_name;

#define MOVE_MOUSE() \
{ \
	for(i = 0; i < 4; i++) \
	{ \
		inputs[i].type = INPUT_MOUSE; \
		inputs[i].mi.dwFlags = downFlags | MOUSEEVENTF_MOVE | \
			MOUSEEVENTF_MOVE_NOCOALESCE | MOUSEEVENTF_ABSOLUTE; \
		inputs[i].mi.dx = 65535 * currentX / GetSystemMetrics(SM_CXSCREEN); \
		inputs[i].mi.dy = 65535 * currentY / GetSystemMetrics(SM_CYSCREEN); \
		if(moveX > 0) \
		{ \
			currentX += incX; \
			if(currentX <= winRect.left + x + 16 - moveX \
				|| currentX >= winRect.left + x + 16 + moveX) \
				incX = -incX; \
		} \
		if(moveY > 0) \
		{ \
			currentY += incY; \
			if(currentY <= winRect.top + y + 16 - moveY \
				|| currentY >= winRect.top + y + 16 + moveY) \
				incY = -incY; \
		} \
	} \
	if(!SendInput(4, inputs, sizeof(INPUT))) \
		_throww32("Could not inject mouse events"); \
}

#else

Bool deadYet = False;

void handler(int type)
{
	deadYet = true;
}

#define MOVE_MOUSE() \
{ \
	XTestFakeMotionEvent(wh.dpy, DefaultScreen(wh.dpy), currentX, currentY, \
		CurrentTime); \
	if(moveX > 0) \
	{ \
		currentX += incX; \
		if(currentX <= rootx + 16 - moveX \
			|| currentX >= rootx + 16 + moveX) \
			incX = -incX; \
	} \
	if(moveY > 0) \
	{ \
		currentY += incY; \
		if(currentY <= rooty + 16 - moveY \
			|| currentY >= rooty + 16 + moveY) \
			incY = -incY; \
	} \
}

#endif


void usage(void)
{
	printf("\n");
	printf("USAGE: %s [options]\n\n", program_name);
	printf("Options:\n");
	printf("-lb = Simulate holding down the left mouse button while the benchmark is\n");
	printf("      running\n");
	printf("-mb = Simulate holding down the middle mouse button while the benchmark is\n");
	printf("      running\n");
	printf("-mx <p> = Simulate continuous horizontal mouse movement while the benchmark\n");
	printf("          is running (<p> specifies the maximum range of motion, in pixels,\n");
	printf("          relative to the center of the sampling block)\n");
	printf("-my <p> = Simulate continuous vertical mouse movement while the benchmark\n");
	printf("          is running (<p> specifies the maximum range of motion, in pixels,\n");
	printf("          relative to the center of the sampling block)\n");
	printf("-rb = Simulate holding down the right mouse button while the benchmark is\n");
	printf("      running\n");
	printf("-s <s> = Sample the window <s> times per second (default: %d)\n",
		DEFSAMPLERATE);
	printf("-t <t> = Run the benchmark for <t> seconds (default: %.1f)\n",
		DEFBENCHTIME);
	printf("-wh <wh> = Explicitly specify a window, if auto-detect fails\n");
	printf("           (<wh> is the window handle in hex)\n");
	printf("-x <x> = specify x offset of the sampling block, relative to the window\n");
	printf("-y <y> = specify y offset of the sampling block, relative to the window\n\n");
	exit(1);
}


int main(int argc, char **argv)
{
	int i;  fbx_wh wh;
	double benchTime = DEFBENCHTIME, elapsed;  Timer timer;
	int sampleRate = DEFSAMPLERATE, x = -1, y = -1;
	#ifdef _WIN32
	INPUT inputs[4];
	RECT winRect;
	DWORD downFlags = 0, upFlags = 0;
	#else
	unsigned int button = 0;
	int rootx, rooty;
	#endif
	int moveX = 0, moveY = 0, incX = -1, incY = -1, currentX = 0, currentY = 0;

	program_name = argv[0];
	memset(&wh, 0, sizeof(wh));

	if(argc > 1) for(i = 1; i < argc; i++)
	{
		if(!stricmp(argv[i], "-h") || !stricmp(argv[i], "-?")) usage();
<<<<<<< HEAD
		else if(!stricmp(argv[i], "-t") && i<argc-1)
		{
			if((benchTime=atof(argv[++i]))<=0.0) usage();
		}
		else if(!stricmp(argv[i], "-s") && i<argc-1)
		{
			if((sampleRate=atoi(argv[++i]))<1) usage();
		}
		else if(!stricmp(argv[i], "-x") && i<argc-1)
		{
			if((x=atoi(argv[++i]))<0) usage();
		}
		else if(!stricmp(argv[i], "-y") && i<argc-1)
		{
			if((y=atoi(argv[++i]))<0) usage();
		}
		else if(!stricmp(argv[i], "-wh") && i<argc-1)
		{
			#ifdef _WIN32
			if(sscanf(argv[++i], "%x", &wh)<1 || wh<=0) usage();
			#else
			unsigned int temp=0;
			if(sscanf(argv[++i], "%x", &temp)<1 || temp<=0) usage();
			wh.d=(Drawable)temp;
			#endif
		}
		else if(!stricmp(argv[i], "-mx") && i<argc-1)
		{
			if(sscanf(argv[++i], "%d", &moveX)<1 || moveX<=0) usage();
		}
		else if(!stricmp(argv[i], "-my") && i<argc-1)
		{
			if(sscanf(argv[++i], "%d", &moveY)<1 || moveY<=0) usage();
=======
		if(!stricmp(argv[i], "-t") && i < argc - 1)
		{
			if((tempf = atof(argv[++i])) > 0.) benchTime = tempf;
		}
		if(!stricmp(argv[i], "-s") && i < argc - 1)
		{
			if((temp = atoi(argv[++i])) > 1) sampleRate = temp;
		}
		if(!stricmp(argv[i], "-x") && i < argc - 1)
		{
			if((temp = atoi(argv[++i])) > 0) x = temp;
		}
		if(!stricmp(argv[i], "-y") && i < argc - 1)
		{
			if((temp = atoi(argv[++i])) > 0) y = temp;
		}
		if(!stricmp(argv[i], "-wh") && i < argc - 1)
		{
			#ifdef _WIN32
			fbx_wh temp;
			memset(&temp, 0, sizeof(temp));
			if(sscanf(argv[++i], "%x", &temp) == 1) wh = temp;
			#else
			unsigned int temp = 0;
			if(sscanf(argv[++i], "%x", &temp) == 1) wh.d = (Drawable)temp;
			#endif
		}
		if(!stricmp(argv[i], "-mx") && i < argc - 1)
		{
			int temp = 0;
			if(sscanf(argv[++i], "%d", &temp) == 1 && temp > 0) moveX = temp;
		}
		if(!stricmp(argv[i], "-my") && i < argc - 1)
		{
			int temp = 0;
			if(sscanf(argv[++i], "%d", &temp) == 1 && temp > 0) moveY = temp;
>>>>>>> 4a7cbfac
		}
		else if(!stricmp(argv[i], "-lb"))
		{
			#ifdef _WIN32
			downFlags |= MOUSEEVENTF_LEFTDOWN;
			upFlags |= MOUSEEVENTF_LEFTUP;
			#else
			button = 1;
			#endif
		}
		else if(!stricmp(argv[i], "-mb"))
		{
			#ifdef _WIN32
			downFlags |= MOUSEEVENTF_MIDDLEDOWN;
			upFlags |= MOUSEEVENTF_MIDDLEUP;
			#else
			button = 2;
			#endif
		}
		else if(!stricmp(argv[i], "-rb"))
		{
			#ifdef _WIN32
			downFlags |= MOUSEEVENTF_RIGHTDOWN;
			upFlags |= MOUSEEVENTF_RIGHTUP;
			#else
			button = 3;
			#endif
		}
		else usage();
	}

	printf("\nThin Client Benchmark\n");

	#ifdef _WIN32

	if(!wh)
	{
		printf("Click the mouse in the window that you wish to monitor ... ");
		wh = GetForegroundWindow();
		int t, tOld = -1;
		timer.start();
		do
		{
			elapsed = timer.elapsed();
			t = (int)(10. - elapsed);
			if(t != tOld) { tOld = t;  printf("%.2d\b\b", t); }
			Sleep(50);
		} while(wh == GetForegroundWindow() && elapsed < 10.);
		if((wh = GetForegroundWindow()) == 0)
			_throww32("Could not get foreground window")
		FlashWindow(wh, TRUE);
		printf("  \n");
	}
	char temps[1024];
	GetWindowText(wh, temps, 1024);
	printf("Monitoring window 0x%.8x (%s)\n", wh, temps);

	#else

	signal(SIGINT, handler);
	signal(SIGTERM, handler);
	signal(SIGHUP, handler);

	if(!XInitThreads())
	{
		fprintf(stderr, "XInitThreads() failed\n");
		exit(1);
	}
	if(!(wh.dpy = XOpenDisplay(0)))
	{
		fprintf(stderr, "Could not open display %s\n", XDisplayName(0));
		exit(1);
	}
	if(moveX > 0 || moveY > 0)
	{
		int dummy;
		if(!XTestQueryExtension(wh.dpy, &dummy, &dummy, &dummy, &dummy))
		{
			fprintf(stderr, "XTEST extension not available\n");
			exit(1);
		}
	}
	if(!wh.d)
	{
		printf("Click the mouse in the window that you wish to monitor ...\n");
		wh.d = Select_Window(wh.dpy);
		XSetInputFocus(wh.dpy, wh.d, RevertToNone, CurrentTime);
	}

	#endif

	fbx_struct fb;
	memset(&fb, 0, sizeof(fb));
	_fbx(fbx_init(&fb, wh, 0, 0, 1));
	int width = fb.width, height = fb.height;
	fbx_term(&fb);
	memset(&fb, 0, sizeof(fb));
	_fbx(fbx_init(&fb, wh, 32, 32, 1));

	int frames = 0, samples = 0;
	if(x < 0) x = width / 2 - 16;
	if(x < 0) x = 0;
	if(y < 0) y = height / 2 - 16;
	if(y < 0) y = 0;
	unsigned char buf[32 * 32 * 4];
	int first = 1;

	printf("Sample block location: %d, %d\n", x, y);
	#ifdef _WIN32
	SetPriorityClass(GetCurrentProcess(), HIGH_PRIORITY_CLASS);
	#endif

	if(moveX > 0)
		printf("Simulating horizontal mouse movement +/- %d pixels\n", moveX);
	if(moveY > 0)
		printf("Simulating vertical mouse movement +/- %d pixels\n", moveY);
	if(moveX > 0 || moveY > 0)
	{
		#ifdef _WIN32
		memset(inputs, 0, sizeof(INPUT) * 4);
		if(!GetWindowRect(wh, &winRect))
			_throww32("Could not get window rectangle");
		currentX = winRect.left + x + (moveY > 0 ? 40 : 16);
		currentY = winRect.top + y + (moveX > 0 ? 40 : 16);
		#else
		Window child;
		XTranslateCoordinates(wh.dpy, wh.d, DefaultRootWindow(wh.dpy), x, y,
			&rootx, &rooty, &child);
		currentX = rootx + (moveY > 0 ? 40 : 16);
		currentY = rooty + (moveX > 0 ? 40 : 16);
		if(button > 0) XTestFakeButtonEvent(wh.dpy, button, True, CurrentTime);
		#endif
		MOVE_MOUSE();
	}
	timer.start();
	do
	{
		_fbx(fbx_read(&fb, x, y));
		if(moveX > 0 || moveY > 0)
			MOVE_MOUSE();
		samples++;
		if(first)
		{
			first = 0;  frames++;
		}
		else
		{
<<<<<<< HEAD
			if(memcmp(buf, fb.bits, fb.pf.size*32*32)) frames++;
		}
		memcpy(buf, fb.bits, fb.pf.size*32*32);
		elapsed=timer.elapsed();
=======
			if(memcmp(buf, fb.bits, fbx_ps[fb.format] * 32 * 32)) frames++;
		}
		memcpy(buf, fb.bits, fbx_ps[fb.format] * 32 * 32);
		elapsed = timer.elapsed();
>>>>>>> 4a7cbfac
		#ifdef _WIN32
		int sleepTime =
			(int)(1000. * ((double)samples / (double)sampleRate - elapsed));
		if(sleepTime > 0) Sleep(sleepTime);
		#else
		int sleepTime =
			(int)(1000000. * ((double)samples / (double)sampleRate - elapsed));
		if(sleepTime > 0) usleep(sleepTime);
		if(deadYet) break;
		#endif
	} while((elapsed = timer.elapsed()) < benchTime);
	#ifdef _WIN32
	SetPriorityClass(GetCurrentProcess(), NORMAL_PRIORITY_CLASS);
	inputs[3].mi.dwFlags = upFlags;
	SendInput(1, &inputs[3], sizeof(INPUT));
	#else
	if((moveX > 0 || moveY > 0) && button > 0)
	{
		XTestFakeButtonEvent(wh.dpy, button, False, CurrentTime);
		XSync(wh.dpy, False);
	}
	#endif

	printf("Samples: %d  Frames: %d  Time: %f s  Frames/sec: %f\n", samples,
		frames, elapsed, (double)frames / elapsed);

	return 0;
}<|MERGE_RESOLUTION|>--- conflicted
+++ resolved
@@ -173,78 +173,39 @@
 	if(argc > 1) for(i = 1; i < argc; i++)
 	{
 		if(!stricmp(argv[i], "-h") || !stricmp(argv[i], "-?")) usage();
-<<<<<<< HEAD
-		else if(!stricmp(argv[i], "-t") && i<argc-1)
-		{
-			if((benchTime=atof(argv[++i]))<=0.0) usage();
-		}
-		else if(!stricmp(argv[i], "-s") && i<argc-1)
-		{
-			if((sampleRate=atoi(argv[++i]))<1) usage();
-		}
-		else if(!stricmp(argv[i], "-x") && i<argc-1)
-		{
-			if((x=atoi(argv[++i]))<0) usage();
-		}
-		else if(!stricmp(argv[i], "-y") && i<argc-1)
-		{
-			if((y=atoi(argv[++i]))<0) usage();
-		}
-		else if(!stricmp(argv[i], "-wh") && i<argc-1)
+		else if(!stricmp(argv[i], "-t") && i < argc - 1)
+		{
+			if((benchTime = atof(argv[++i])) <= 0.0) usage();
+		}
+		else if(!stricmp(argv[i], "-s") && i < argc - 1)
+		{
+			if((sampleRate = atoi(argv[++i])) < 1) usage();
+		}
+		else if(!stricmp(argv[i], "-x") && i < argc - 1)
+		{
+			if((x = atoi(argv[++i])) < 0) usage();
+		}
+		else if(!stricmp(argv[i], "-y") && i < argc - 1)
+		{
+			if((y = atoi(argv[++i])) < 0) usage();
+		}
+		else if(!stricmp(argv[i], "-wh") && i < argc - 1)
 		{
 			#ifdef _WIN32
-			if(sscanf(argv[++i], "%x", &wh)<1 || wh<=0) usage();
-			#else
-			unsigned int temp=0;
-			if(sscanf(argv[++i], "%x", &temp)<1 || temp<=0) usage();
-			wh.d=(Drawable)temp;
-			#endif
-		}
-		else if(!stricmp(argv[i], "-mx") && i<argc-1)
-		{
-			if(sscanf(argv[++i], "%d", &moveX)<1 || moveX<=0) usage();
-		}
-		else if(!stricmp(argv[i], "-my") && i<argc-1)
-		{
-			if(sscanf(argv[++i], "%d", &moveY)<1 || moveY<=0) usage();
-=======
-		if(!stricmp(argv[i], "-t") && i < argc - 1)
-		{
-			if((tempf = atof(argv[++i])) > 0.) benchTime = tempf;
-		}
-		if(!stricmp(argv[i], "-s") && i < argc - 1)
-		{
-			if((temp = atoi(argv[++i])) > 1) sampleRate = temp;
-		}
-		if(!stricmp(argv[i], "-x") && i < argc - 1)
-		{
-			if((temp = atoi(argv[++i])) > 0) x = temp;
-		}
-		if(!stricmp(argv[i], "-y") && i < argc - 1)
-		{
-			if((temp = atoi(argv[++i])) > 0) y = temp;
-		}
-		if(!stricmp(argv[i], "-wh") && i < argc - 1)
-		{
-			#ifdef _WIN32
-			fbx_wh temp;
-			memset(&temp, 0, sizeof(temp));
-			if(sscanf(argv[++i], "%x", &temp) == 1) wh = temp;
+			if(sscanf(argv[++i], "%x", &wh) < 1 || wh <= 0) usage();
 			#else
 			unsigned int temp = 0;
-			if(sscanf(argv[++i], "%x", &temp) == 1) wh.d = (Drawable)temp;
+			if(sscanf(argv[++i], "%x", &temp) < 1 || temp <= 0) usage();
+			wh.d = (Drawable)temp;
 			#endif
 		}
-		if(!stricmp(argv[i], "-mx") && i < argc - 1)
-		{
-			int temp = 0;
-			if(sscanf(argv[++i], "%d", &temp) == 1 && temp > 0) moveX = temp;
-		}
-		if(!stricmp(argv[i], "-my") && i < argc - 1)
-		{
-			int temp = 0;
-			if(sscanf(argv[++i], "%d", &temp) == 1 && temp > 0) moveY = temp;
->>>>>>> 4a7cbfac
+		else if(!stricmp(argv[i], "-mx") && i < argc - 1)
+		{
+			if(sscanf(argv[++i], "%d", &moveX) < 1 || moveX <= 0) usage();
+		}
+		else if(!stricmp(argv[i], "-my") && i < argc - 1)
+		{
+			if(sscanf(argv[++i], "%d", &moveY) < 1 || moveY <= 0) usage();
 		}
 		else if(!stricmp(argv[i], "-lb"))
 		{
@@ -392,17 +353,10 @@
 		}
 		else
 		{
-<<<<<<< HEAD
-			if(memcmp(buf, fb.bits, fb.pf.size*32*32)) frames++;
-		}
-		memcpy(buf, fb.bits, fb.pf.size*32*32);
-		elapsed=timer.elapsed();
-=======
-			if(memcmp(buf, fb.bits, fbx_ps[fb.format] * 32 * 32)) frames++;
-		}
-		memcpy(buf, fb.bits, fbx_ps[fb.format] * 32 * 32);
+			if(memcmp(buf, fb.bits, fb.pf.size * 32 * 32)) frames++;
+		}
+		memcpy(buf, fb.bits, fb.pf.size * 32 * 32);
 		elapsed = timer.elapsed();
->>>>>>> 4a7cbfac
 		#ifdef _WIN32
 		int sleepTime =
 			(int)(1000. * ((double)samples / (double)sampleRate - elapsed));
